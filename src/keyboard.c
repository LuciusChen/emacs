--- conflicted
+++ resolved
@@ -6641,7 +6641,6 @@
   d = display_list;
   while (d)
     {
-<<<<<<< HEAD
       struct display *next = d->next_display;
 
       if (d->read_socket_hook)
@@ -6649,79 +6648,50 @@
           int discard = 0;
           int nr;
 
-          do {
-            struct input_event buf[NREAD_INPUT_EVENTS];
-
-            for (i = 0; i < NREAD_INPUT_EVENTS; i++)
-              EVENT_INIT (buf[i]);
-
-            /* No need for FIONREAD or fcntl; just say don't wait.  */
-            nr = (*d->read_socket_hook) (d, buf, NREAD_INPUT_EVENTS, expected);
-
-            if (nr > 0)
-              {
-                /* We've got input. */
-                nread += nr;
-                expected = 0;
-
-                /* Scan the chars for C-g and store them in kbd_buffer.  */
-                for (i = 0; !discard && i < nr; i++)
-                  {
-                    kbd_buffer_store_event (&buf[i]);
-                    /* Don't look at input that follows a C-g too closely.
-                       This reduces lossage due to autorepeat on C-g.  */
-                    if (buf[i].kind == ASCII_KEYSTROKE_EVENT
-                        && buf[i].code == quit_char)
-                      discard = 1;
-                  }
-              }
-            else if (nr == -1)          /* Not OK to read input now. */
-              {
-                err = 1;
-              }
-            else if (nr == -2)          /* Non-transient error. */
-              {
-                /* The display device terminated; it should be closed. */
-
-                /* Kill Emacs if this was our last display. */
-                if (! display_list->next_display)
-                  /* Formerly simply reported no input, but that
-                     sometimes led to a failure of Emacs to terminate.
-                     SIGHUP seems appropriate if we can't reach the
-                     terminal.  */
-                  /* ??? Is it really right to send the signal just to
-                     this process rather than to the whole process
-                     group?  Perhaps on systems with FIONREAD Emacs is
-                     alone in its group.  */
-                  kill (getpid (), SIGHUP);
-
-                /* XXX Is calling delete_display safe here?  It calls Fdelete_frame. */
-                if (d->delete_display_hook)
-                  (*d->delete_display_hook) (d);
-                else
-                  delete_display (d);
-              }
-          } while (nr == NREAD_INPUT_EVENTS);
+          struct input_event hold_quit;
+
+          EVENT_INIT (hold_quit);
+          hold_quit.kind = NO_EVENT;
+
+          /* No need for FIONREAD or fcntl; just say don't wait.  */
+          while (nr = (*d->read_socket_hook) (d, expected, &hold_quit), nr > 0)
+            {
+              nread += nr;
+              expected = 0;
+            }
+          
+          if (nr == -1)          /* Not OK to read input now. */
+            {
+              err = 1;
+            }
+          else if (nr == -2)          /* Non-transient error. */
+            {
+              /* The display device terminated; it should be closed. */
+              
+              /* Kill Emacs if this was our last display. */
+              if (! display_list->next_display)
+                /* Formerly simply reported no input, but that
+                   sometimes led to a failure of Emacs to terminate.
+                   SIGHUP seems appropriate if we can't reach the
+                   terminal.  */
+                /* ??? Is it really right to send the signal just to
+                   this process rather than to the whole process
+                   group?  Perhaps on systems with FIONREAD Emacs is
+                   alone in its group.  */
+                kill (getpid (), SIGHUP);
+              
+              /* XXX Is calling delete_display safe here?  It calls Fdelete_frame. */
+              if (d->delete_display_hook)
+                (*d->delete_display_hook) (d);
+              else
+                delete_display (d);
+            }
+
+          if (hold_quit.kind != NO_EVENT)
+            kbd_buffer_store_event (&hold_quit);
         }
 
       d = next;
-=======
-      int discard = 0;
-      int nr;
-      struct input_event hold_quit;
-
-      EVENT_INIT (hold_quit);
-      hold_quit.kind = NO_EVENT;
-
-      /* No need for FIONREAD or fcntl; just say don't wait.  */
-      while (nr = (*read_socket_hook) (input_fd, expected, &hold_quit), nr > 0)
-	{
-	  nread += nr;
-	  expected = 0;
-	}
-      if (hold_quit.kind != NO_EVENT)
-	kbd_buffer_store_event (&hold_quit);
->>>>>>> a874691c
     }
 
   if (err && !nread)
@@ -6738,13 +6708,13 @@
 
 int
 tty_read_avail_input (struct display *display,
-                      struct input_event *buf,
-                      int numchars, int expected)
-{
-  /* Using numchars here avoids reading more than the buf can
-     really hold.  That may prevent loss of characters on some systems
-     when input is stuffed at us.  */
-  unsigned char cbuf[numchars];
+                      int expected,
+                      struct input_event *hold_quit)
+{
+  /* Using KBD_BUFFER_SIZE - 1 here avoids reading more than
+     the kbd_buffer can really hold.  That may prevent loss
+     of characters on some systems when input is stuffed at us.  */
+  unsigned char cbuf[KBD_BUFFER_SIZE - 1];
   int n_to_read, i;
   struct tty_display_info *tty = display->display_info.tty;
   int nread = 0;
@@ -6851,19 +6821,28 @@
 
   for (i = 0; i < nread; i++)
     {
-      buf[i].kind = ASCII_KEYSTROKE_EVENT;
-      buf[i].modifiers = 0;
+      struct input_event buf;
+      EVENT_INIT (buf);
+      buf.kind = ASCII_KEYSTROKE_EVENT;
+      buf.modifiers = 0;
       if (tty->meta_key == 1 && (cbuf[i] & 0x80))
-        buf[i].modifiers = meta_modifier;
+        buf.modifiers = meta_modifier;
       if (tty->meta_key != 2)
         cbuf[i] &= ~0x80;
-
-      buf[i].code = cbuf[i];
+      
+      buf.code = cbuf[i];
       /* Set the frame corresponding to the active tty.  Note that the
          value of selected_frame is not reliable here, redisplay tends
          to temporarily change it. */
-      buf[i].frame_or_window = tty->top_frame;
-      buf[i].arg = Qnil;
+      buf.frame_or_window = tty->top_frame;
+      buf.arg = Qnil;
+      
+      kbd_buffer_store_event (&buf);
+      /* Don't look at input that follows a C-g too closely.
+         This reduces lossage due to autorepeat on C-g.  */
+      if (buf.kind == ASCII_KEYSTROKE_EVENT
+          && buf.code == quit_char)
+        break;
     }
 
   return nread;
