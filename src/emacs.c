/* Fully extensible Emacs, running on Unix, intended for GNU.
   Copyright (C) 1985, 1986, 1987, 1993, 1994, 1995, 1997, 1998, 1999,
                 2001, 2002, 2003, 2004, 2005, 2006, 2007, 2008
                 Free Software Foundation, Inc.

This file is part of GNU Emacs.

GNU Emacs is free software; you can redistribute it and/or modify
it under the terms of the GNU General Public License as published by
the Free Software Foundation; either version 3, or (at your option)
any later version.

GNU Emacs is distributed in the hope that it will be useful,
but WITHOUT ANY WARRANTY; without even the implied warranty of
MERCHANTABILITY or FITNESS FOR A PARTICULAR PURPOSE.  See the
GNU General Public License for more details.

You should have received a copy of the GNU General Public License
along with GNU Emacs; see the file COPYING.  If not, write to
the Free Software Foundation, Inc., 51 Franklin Street, Fifth Floor,
Boston, MA 02110-1301, USA.  */


#include <config.h>
#include <signal.h>
#include <errno.h>
#include <stdio.h>

#include <sys/types.h>
#include <sys/file.h>

#ifdef VMS
#include <ssdef.h>
#endif

#ifdef HAVE_UNISTD_H
#include <unistd.h>
#endif

#ifdef BSD_SYSTEM
#include <sys/ioctl.h>
#endif

#ifdef WINDOWSNT
#include <fcntl.h>
#include <windows.h> /* just for w32.h */
#include "w32.h"
#include "w32heap.h" /* for prototype of sbrk */
#endif

#include "lisp.h"
#include "commands.h"
#include "intervals.h"
#include "buffer.h"
#include "window.h"

#include "systty.h"
#include "blockinput.h"
#include "syssignal.h"
#include "process.h"
#include "frame.h"
#include "termhooks.h"
#include "keyboard.h"
#include "keymap.h"

#ifdef HAVE_SETLOCALE
#include <locale.h>
#endif

#ifdef HAVE_SETRLIMIT
#include <sys/time.h>
#include <sys/resource.h>
#endif

#ifdef HAVE_PERSONALITY_LINUX32
#include <sys/personality.h>
#endif

#ifndef O_RDWR
#define O_RDWR 2
#endif

#ifdef HAVE_SETPGID
#if !defined (USG) || defined (BSD_PGRPS)
#undef setpgrp
#define setpgrp setpgid
#endif
#endif

extern void malloc_warning P_ ((char *));
extern void set_time_zone_rule P_ ((char *));
#ifdef HAVE_INDEX
extern char *index P_ ((const char *, int));
#endif

/* Make these values available in GDB, which doesn't see macros.  */

#ifdef USE_LSB_TAG
int gdb_use_lsb = 1;
#else
int gdb_use_lsb = 0;
#endif
#ifdef NO_UNION_TYPE
int gdb_use_union = 0;
#else
int gdb_use_union = 1;
#endif
EMACS_INT gdb_valbits = VALBITS;
EMACS_INT gdb_gctypebits = GCTYPEBITS;
#ifdef DATA_SEG_BITS
EMACS_INT gdb_data_seg_bits = DATA_SEG_BITS;
#else
EMACS_INT gdb_data_seg_bits = 0;
#endif
EMACS_INT PVEC_FLAG = PSEUDOVECTOR_FLAG;
EMACS_INT gdb_array_mark_flag = ARRAY_MARK_FLAG;
/* GDB might say "No enum type named pvec_type" if we don't have at
   least one symbol with that type, and then xbacktrace could fail.  */
enum pvec_type gdb_pvec_type = PVEC_TYPE_MASK;

/* Command line args from shell, as list of strings.  */
Lisp_Object Vcommand_line_args;

/* The name under which Emacs was invoked, with any leading directory
   names discarded.  */
Lisp_Object Vinvocation_name;

/* The directory name from which Emacs was invoked.  */
Lisp_Object Vinvocation_directory;

/* The directory name in which to find subdirs such as lisp and etc.
   nil means get them only from PATH_LOADSEARCH.  */
Lisp_Object Vinstallation_directory;

/* Hook run by `kill-emacs' before it does really anything.  */
Lisp_Object Vkill_emacs_hook;

/* Empty lisp strings.  To avoid having to build any others.  */
Lisp_Object empty_unibyte_string, empty_multibyte_string;

/* Search path separator.  */
Lisp_Object Vpath_separator;

/* Set nonzero after Emacs has started up the first time.
  Prevents reinitialization of the Lisp world and keymaps
  on subsequent starts.  */
int initialized;

#ifdef DOUG_LEA_MALLOC
/* Preserves a pointer to the memory allocated that copies that
   static data inside glibc's malloc.  */
void *malloc_state_ptr;
/* From glibc, a routine that returns a copy of the malloc internal state.  */
extern void *malloc_get_state ();
/* From glibc, a routine that overwrites the malloc internal state.  */
extern int malloc_set_state ();
/* Non-zero if the MALLOC_CHECK_ enviroment variable was set while
   dumping.  Used to work around a bug in glibc's malloc.  */
int malloc_using_checking;
#endif

/* Variable whose value is symbol giving operating system type.  */
Lisp_Object Vsystem_type;

/* Variable whose value is string giving configuration built for.  */
Lisp_Object Vsystem_configuration;

/* Variable whose value is string giving configuration options,
   for use when reporting bugs.  */
Lisp_Object Vsystem_configuration_options;

Lisp_Object Qfile_name_handler_alist;

/* Current and previous system locales for messages and time.  */
Lisp_Object Vsystem_messages_locale;
Lisp_Object Vprevious_system_messages_locale;
Lisp_Object Vsystem_time_locale;
Lisp_Object Vprevious_system_time_locale;

/* If non-zero, emacs should not attempt to use a window-specific code,
   but instead should use the virtual terminal under which it was started.  */
int inhibit_window_system;

/* If nonzero, set Emacs to run at this priority.  This is also used
   in child_setup and sys_suspend to make sure subshells run at normal
   priority; those functions have their own extern declaration.  */
EMACS_INT emacs_priority;

/* If non-zero, a filter or a sentinel is running.  Tested to save the match
   data on the first attempt to change it inside asynchronous code.  */
int running_asynch_code;

#ifdef BSD_PGRPS
/* See sysdep.c.  */
extern int inherited_pgroup;
#endif

#ifdef HAVE_X_WINDOWS
/* If non-zero, -d was specified, meaning we're using some window system.  */
int display_arg;
#endif

/* An address near the bottom of the stack.
   Tells GC how to save a copy of the stack.  */
char *stack_bottom;

/* The address where the heap starts (from the first sbrk (0) call).  */
static void *my_heap_start;

/* The gap between BSS end and heap start as far as we can tell.  */
static unsigned long heap_bss_diff;

/* If the gap between BSS end and heap start is larger than this we try to
   work around it, and if that fails, output a warning in dump-emacs.  */
#define MAX_HEAP_BSS_DIFF (1024*1024)


#ifdef HAVE_WINDOW_SYSTEM
extern Lisp_Object Vinitial_window_system;
#endif /* HAVE_WINDOW_SYSTEM */

extern Lisp_Object Vauto_save_list_file_name;

extern Lisp_Object Vinhibit_redisplay;

#ifdef USG_SHARED_LIBRARIES
/* If nonzero, this is the place to put the end of the writable segment
   at startup.  */

unsigned int bss_end = 0;
#endif

/* Nonzero means running Emacs without interactive terminal.  */

int noninteractive;

/* Value of Lisp variable `noninteractive'.
   Normally same as C variable `noninteractive'
   but nothing terrible happens if user sets this one.  */

int noninteractive1;

/* Save argv and argc.  */
char **initial_argv;
int initial_argc;

static void sort_args ();
void syms_of_emacs ();

/* MSVC needs each string be shorter than 2048 bytes, so the usage
   strings below are split to not overflow this limit.  */
#define USAGE1 "\
Usage: %s [OPTION-OR-FILENAME]...\n\
\n\
Run Emacs, the extensible, customizable, self-documenting real-time\n\
display editor.  The recommended way to start Emacs for normal editing\n\
is with no options at all.\n\
\n\
Run M-x info RET m emacs RET m emacs invocation RET inside Emacs to\n\
read the main documentation for these command-line arguments.\n\
\n\
Initialization options:\n\
\n\
--batch                     do not do interactive display; implies -q\n\
--debug-init                enable Emacs Lisp debugger for init file\n\
--disable-font-backend      do not use font backend (only if compiled)\n\
--display, -d DISPLAY       use X server DISPLAY\n\
--multibyte, --no-unibyte   inhibit the effect of EMACS_UNIBYTE\n\
--no-desktop                do not load a saved desktop\n\
--no-init-file, -q          load neither ~/.emacs nor default.el\n\
--no-shared-memory, -nl     do not use shared memory\n\
--no-site-file              do not load site-start.el\n\
--no-splash                 do not display a splash screen on startup\n\
--no-window-system, -nw     do not communicate with X, ignoring $DISPLAY\n\
--quick, -Q                 equivalent to -q --no-site-file --no-splash\n\
--script FILE               run FILE as an Emacs Lisp script\n\
--terminal, -t DEVICE       use DEVICE for terminal I/O\n\
--unibyte, --no-multibyte   run Emacs in unibyte mode\n\
--user, -u USER             load ~USER/.emacs instead of your own\n\
\n%s"

#define USAGE2 "\
Action options:\n\
\n\
FILE                    visit FILE using find-file\n\
+LINE			go to line LINE in next FILE\n\
+LINE:COLUMN		go to line LINE, column COLUMN, in next FILE\n\
--directory, -L DIR     add DIR to variable load-path\n\
--eval EXPR             evaluate Emacs Lisp expression EXPR\n\
--execute EXPR          evaluate Emacs Lisp expression EXPR\n\
--file FILE             visit FILE using find-file\n\
--find-file FILE        visit FILE using find-file\n\
--funcall, -f FUNC      call Emacs Lisp function FUNC with no arguments\n\
--insert FILE           insert contents of FILE into current buffer\n\
--kill                  exit without asking for confirmation\n\
--load, -l FILE         load Emacs Lisp FILE using the load function\n\
--visit FILE            visit FILE using find-file\n\
\n"

#define USAGE3 "\
Display options:\n\
\n\
--background-color, -bg COLOR   window background color\n\
--basic-display, -D             disable many display features;\n\
                                  used for debugging Emacs\n\
--border-color, -bd COLOR       main border color\n\
--border-width, -bw WIDTH       width of main border\n\
--color, --color=MODE           override color mode for character terminals;\n\
                                  MODE defaults to `auto', and can also\n\
                                  be `never', `auto', `always',\n\
                                  or a mode name like `ansi8'\n\
--cursor-color, -cr COLOR       color of the Emacs cursor indicating point\n\
--font, -fn FONT                default font; must be fixed-width\n\
--foreground-color, -fg COLOR   window foreground color\n\
--fullheight, -fh               make the first frame high as the screen\n\
--fullscreen, -fs               make first frame fullscreen\n\
--fullwidth, -fw                make the first frame wide as the screen\n\
--geometry, -g GEOMETRY         window geometry\n\
--no-bitmap-icon, -nbi          do not use picture of gnu for Emacs icon\n\
--iconic                        start Emacs in iconified state\n\
--internal-border, -ib WIDTH    width between text and main border\n\
--line-spacing, -lsp PIXELS     additional space to put between lines\n\
--mouse-color, -ms COLOR        mouse cursor color in Emacs window\n\
--name NAME                     title for initial Emacs frame\n\
--no-blinking-cursor, -nbc      disable blinking cursor\n\
--reverse-video, -r, -rv        switch foreground and background\n\
--title, -T TITLE               title for initial Emacs frame\n\
--vertical-scroll-bars, -vb     enable vertical scroll bars\n\
--xrm XRESOURCES                set additional X resources\n\
--parent-id XID                 set parent window\n\
--help                          display this help and exit\n\
--version                       output version information and exit\n\
\n"

#define USAGE4 "\
You can generally also specify long option names with a single -; for\n\
example, -batch as well as --batch.  You can use any unambiguous\n\
abbreviation for a --option.\n\
\n\
Various environment variables and window system resources also affect\n\
Emacs' operation.  See the main documentation.\n\
\n\
Report bugs to %s.  First, please see the Bugs\n\
section of the Emacs manual or the file BUGS.\n"


/* Signal code for the fatal signal that was received.  */
int fatal_error_code;

/* Nonzero if handling a fatal error already.  */
int fatal_error_in_progress;

/* If non-null, call this function from fatal_error_signal before
   committing suicide.  */

void (*fatal_error_signal_hook) P_ ((void));

<<<<<<< HEAD
#ifdef HAVE_GTK_AND_PTHREAD
/* When compiled with GTK and running under Gnome, multiple threads may be
   created.  Keep track of our main thread to make sure signals are delivered
   to it (see syssignal.h).  */
=======
#ifdef FORWARD_SIGNAL_TO_MAIN_THREAD
/* When compiled with GTK and running under Gnome, or Carbon under Mac
   OS X, multiple threads may be created.  Keep track of our main
   thread to make sure signals are delivered to it (see syssignal.h).  */
>>>>>>> bb165316

pthread_t main_thread;
#endif


/* Handle bus errors, invalid instruction, etc.  */
SIGTYPE
fatal_error_signal (sig)
     int sig;
{
  SIGNAL_THREAD_CHECK (sig);
  fatal_error_code = sig;
  signal (sig, SIG_DFL);

  TOTALLY_UNBLOCK_INPUT;

  /* If fatal error occurs in code below, avoid infinite recursion.  */
  if (! fatal_error_in_progress)
    {
      fatal_error_in_progress = 1;

      shut_down_emacs (sig, 0, Qnil);
    }

#ifdef VMS
  LIB$STOP (SS$_ABORT);
#else
  /* Signal the same code; this time it will really be fatal.
     Remember that since we're in a signal handler, the signal we're
     going to send is probably blocked, so we have to unblock it if we
     want to really receive it.  */
#ifndef MSDOS
  sigunblock (sigmask (fatal_error_code));
#endif

  if (fatal_error_signal_hook)
    fatal_error_signal_hook ();

  kill (getpid (), fatal_error_code);
#endif /* not VMS */
}

#ifdef SIGDANGER

/* Handler for SIGDANGER.  */
SIGTYPE
memory_warning_signal (sig)
     int sig;
{
  signal (sig, memory_warning_signal);
  SIGNAL_THREAD_CHECK (sig);

  malloc_warning ("Operating system warns that virtual memory is running low.\n");

  /* It might be unsafe to call do_auto_save now.  */
  force_auto_save_soon ();
}
#endif

/* We define abort, rather than using it from the library,
   so that GDB can return from a breakpoint here.
   MSDOS has its own definition in msdos.c.  */

#if ! defined (DOS_NT) && ! defined (NO_ABORT)

void
abort ()
{
  kill (getpid (), SIGABRT);
  /* This shouldn't be executed, but it prevents a warning.  */
  exit (1);
}
#endif


/* Code for dealing with Lisp access to the Unix command line.  */

static void
init_cmdargs (argc, argv, skip_args)
     int argc;
     char **argv;
     int skip_args;
{
  register int i;
  Lisp_Object name, dir, tem;
  int count = SPECPDL_INDEX ();
  Lisp_Object raw_name;

  initial_argv = argv;
  initial_argc = argc;

  raw_name = build_string (argv[0]);

  /* Add /: to the front of the name
     if it would otherwise be treated as magic.  */
  tem = Ffind_file_name_handler (raw_name, Qt);
  if (! NILP (tem))
    raw_name = concat2 (build_string ("/:"), raw_name);

  Vinvocation_name = Ffile_name_nondirectory (raw_name);
  Vinvocation_directory = Ffile_name_directory (raw_name);

  /* If we got no directory in argv[0], search PATH to find where
     Emacs actually came from.  */
  if (NILP (Vinvocation_directory))
    {
      Lisp_Object found;
      int yes = openp (Vexec_path, Vinvocation_name,
		       Vexec_suffixes, &found, make_number (X_OK));
      if (yes == 1)
	{
	  /* Add /: to the front of the name
	     if it would otherwise be treated as magic.  */
	  tem = Ffind_file_name_handler (found, Qt);
	  if (! NILP (tem))
	    found = concat2 (build_string ("/:"), found);
	  Vinvocation_directory = Ffile_name_directory (found);
	}
    }

  if (!NILP (Vinvocation_directory)
      && NILP (Ffile_name_absolute_p (Vinvocation_directory)))
    /* Emacs was started with relative path, like ./emacs.
       Make it absolute.  */
    Vinvocation_directory = Fexpand_file_name (Vinvocation_directory, Qnil);

  Vinstallation_directory = Qnil;

  if (!NILP (Vinvocation_directory))
    {
      dir = Vinvocation_directory;
      name = Fexpand_file_name (Vinvocation_name, dir);
      while (1)
	{
	  Lisp_Object tem, lib_src_exists;
	  Lisp_Object etc_exists, info_exists;

	  /* See if dir contains subdirs for use by Emacs.
	     Check for the ones that would exist in a build directory,
	     not including lisp and info.  */
	  tem = Fexpand_file_name (build_string ("lib-src"), dir);
	  lib_src_exists = Ffile_exists_p (tem);

#ifdef MSDOS
	  /* MSDOS installations frequently remove lib-src, but we still
	     must set installation-directory, or else info won't find
	     its files (it uses the value of installation-directory).  */
	  tem = Fexpand_file_name (build_string ("info"), dir);
	  info_exists = Ffile_exists_p (tem);
#else
	  info_exists = Qnil;
#endif

	  if (!NILP (lib_src_exists) || !NILP (info_exists))
	    {
	      tem = Fexpand_file_name (build_string ("etc"), dir);
	      etc_exists = Ffile_exists_p (tem);
	      if (!NILP (etc_exists))
		{
		  Vinstallation_directory
		    = Ffile_name_as_directory (dir);
		  break;
		}
	    }

	  /* See if dir's parent contains those subdirs.  */
	  tem = Fexpand_file_name (build_string ("../lib-src"), dir);
	  lib_src_exists = Ffile_exists_p (tem);


#ifdef MSDOS
	  /* See the MSDOS commentary above.  */
	  tem = Fexpand_file_name (build_string ("../info"), dir);
	  info_exists = Ffile_exists_p (tem);
#else
	  info_exists = Qnil;
#endif

	  if (!NILP (lib_src_exists) || !NILP (info_exists))
	    {
	      tem = Fexpand_file_name (build_string ("../etc"), dir);
	      etc_exists = Ffile_exists_p (tem);
	      if (!NILP (etc_exists))
		{
		  tem = Fexpand_file_name (build_string (".."), dir);
		  Vinstallation_directory
		    = Ffile_name_as_directory (tem);
		  break;
		}
	    }

	  /* If the Emacs executable is actually a link,
	     next try the dir that the link points into.  */
	  tem = Ffile_symlink_p (name);
	  if (!NILP (tem))
	    {
	      name = Fexpand_file_name (tem, dir);
	      dir = Ffile_name_directory (name);
	    }
	  else
	    break;
	}
    }

  Vcommand_line_args = Qnil;

  for (i = argc - 1; i >= 0; i--)
    {
      if (i == 0 || i > skip_args)
	/* For the moment, we keep arguments as is in unibyte strings.
	   They are decoded in the function command-line after we know
	   locale-coding-system.  */
	Vcommand_line_args
	  = Fcons (make_unibyte_string (argv[i], strlen (argv[i])),
		   Vcommand_line_args);
    }

  unbind_to (count, Qnil);
}

DEFUN ("invocation-name", Finvocation_name, Sinvocation_name, 0, 0, 0,
       doc: /* Return the program name that was used to run Emacs.
Any directory names are omitted.  */)
     ()
{
  return Fcopy_sequence (Vinvocation_name);
}

DEFUN ("invocation-directory", Finvocation_directory, Sinvocation_directory,
       0, 0, 0,
       doc: /* Return the directory name in which the Emacs executable was located.  */)
     ()
{
  return Fcopy_sequence (Vinvocation_directory);
}


#ifdef VMS
#ifdef LINK_CRTL_SHARE
#ifdef SHARABLE_LIB_BUG
extern noshare char **environ;
#endif /* SHARABLE_LIB_BUG */
#endif /* LINK_CRTL_SHARE */
#endif /* VMS */

#ifdef HAVE_TZSET
/* A valid but unlikely value for the TZ environment value.
   It is OK (though a bit slower) if the user actually chooses this value.  */
static char dump_tz[] = "UtC0";
#endif

#ifndef ORDINARY_LINK
/* We don't include crtbegin.o and crtend.o in the link,
   so these functions and variables might be missed.
   Provide dummy definitions to avoid error.
   (We don't have any real constructors or destructors.)  */
#ifdef __GNUC__
#ifndef GCC_CTORS_IN_LIBC
void __do_global_ctors ()
{}
void __do_global_ctors_aux ()
{}
void __do_global_dtors ()
{}
/* GNU/Linux has a bug in its library; avoid an error.  */
#ifndef GNU_LINUX
char * __CTOR_LIST__[2] = { (char *) (-1), 0 };
#endif
char * __DTOR_LIST__[2] = { (char *) (-1), 0 };
#endif /* GCC_CTORS_IN_LIBC */
void __main ()
{}
#endif /* __GNUC__ */
#endif /* ORDINARY_LINK */

/* Test whether the next argument in ARGV matches SSTR or a prefix of
   LSTR (at least MINLEN characters).  If so, then if VALPTR is non-null
   (the argument is supposed to have a value) store in *VALPTR either
   the next argument or the portion of this one after the equal sign.
   ARGV is read starting at position *SKIPPTR; this index is advanced
   by the number of arguments used.

   Too bad we can't just use getopt for all of this, but we don't have
   enough information to do it right.  */

static int
argmatch (argv, argc, sstr, lstr, minlen, valptr, skipptr)
     char **argv;
     int argc;
     char *sstr;
     char *lstr;
     int minlen;
     char **valptr;
     int *skipptr;
{
  char *p = NULL;
  int arglen;
  char *arg;

  /* Don't access argv[argc]; give up in advance.  */
  if (argc <= *skipptr + 1)
    return 0;

  arg = argv[*skipptr+1];
  if (arg == NULL)
    return 0;
  if (strcmp (arg, sstr) == 0)
    {
      if (valptr != NULL)
	{
	  *valptr = argv[*skipptr+2];
	  *skipptr += 2;
	}
      else
	*skipptr += 1;
      return 1;
    }
  arglen = (valptr != NULL && (p = index (arg, '=')) != NULL
	    ? p - arg : strlen (arg));
  if (lstr == 0 || arglen < minlen || strncmp (arg, lstr, arglen) != 0)
    return 0;
  else if (valptr == NULL)
    {
      *skipptr += 1;
      return 1;
    }
  else if (p != NULL)
    {
      *valptr = p+1;
      *skipptr += 1;
      return 1;
    }
  else if (argv[*skipptr+2] != NULL)
    {
      *valptr = argv[*skipptr+2];
      *skipptr += 2;
      return 1;
    }
  else
    {
      return 0;
    }
}

#ifdef DOUG_LEA_MALLOC

/* malloc can be invoked even before main (e.g. by the dynamic
   linker), so the dumped malloc state must be restored as early as
   possible using this special hook.  */

static void
malloc_initialize_hook ()
{
#ifndef USE_CRT_DLL
  extern char **environ;
#endif

  if (initialized)
    {
      if (!malloc_using_checking)
	/* Work around a bug in glibc's malloc.  MALLOC_CHECK_ must be
	   ignored if the heap to be restored was constructed without
	   malloc checking.  Can't use unsetenv, since that calls malloc.  */
	{
	  char **p;

	  for (p = environ; p && *p; p++)
	    if (strncmp (*p, "MALLOC_CHECK_=", 14) == 0)
	      {
		do
		  *p = p[1];
		while (*++p);
		break;
	      }
	}

      malloc_set_state (malloc_state_ptr);
#ifndef XMALLOC_OVERRUN_CHECK
      free (malloc_state_ptr);
#endif
    }
  else
    {
      if (my_heap_start == 0)
        my_heap_start = sbrk (0);
      malloc_using_checking = getenv ("MALLOC_CHECK_") != NULL;
    }
}

void (*__malloc_initialize_hook) () = malloc_initialize_hook;

#endif /* DOUG_LEA_MALLOC */


#define REPORT_EMACS_BUG_ADDRESS "bug-gnu-emacs@gnu.org"
#define REPORT_EMACS_BUG_PRETEST_ADDRESS "emacs-pretest-bug@gnu.org"

/* This function is used to determine an address to which bug report should
   be sent.  */

char *
bug_reporting_address ()
{
  int count = 0;
  Lisp_Object temp;
  char *string;

  temp = Fsymbol_value (intern ("emacs-version"));

  /* When `emacs-version' is invalid, use normal address.  */
  if (!STRINGP(temp))
    return REPORT_EMACS_BUG_ADDRESS;

  string = SDATA (temp);

  /* Count dots in `emacs-version'.  */
  while (*string)
    {
      if (*string == '.')
	count++;
      string++;
    }

  /* When `emacs-version' has at least three dots, it is development or
     pretest version of Emacs.  */
  return count >= 3 ? REPORT_EMACS_BUG_PRETEST_ADDRESS : REPORT_EMACS_BUG_ADDRESS;
}


/* ARGSUSED */
int
main (argc, argv
#ifdef VMS
, envp
#endif
)
     int argc;
     char **argv;
#ifdef VMS
     char **envp;
#endif
{
#if GC_MARK_STACK
  Lisp_Object dummy;
#endif
  char stack_bottom_variable;
  int do_initial_setlocale;
  int skip_args = 0;
#ifndef USE_CRT_DLL
  extern int errno;
#endif
#ifdef HAVE_SETRLIMIT
  struct rlimit rlim;
#endif
  int no_loadup = 0;
  char *junk = 0;

#if GC_MARK_STACK
  extern Lisp_Object *stack_base;
  stack_base = &dummy;
#endif

  if (!initialized)
    {
      extern char my_endbss[];
      extern char *my_endbss_static;

      if (my_heap_start == 0)
        my_heap_start = sbrk (0);

      heap_bss_diff = (char *)my_heap_start - max (my_endbss, my_endbss_static);
    }

#ifdef LINUX_SBRK_BUG
  __sbrk (1);
#endif

#ifdef RUN_TIME_REMAP
  if (initialized)
    run_time_remap (argv[0]);
#endif

#ifdef MAC_OSX
  if (!initialized)
    unexec_init_emacs_zone ();
#endif

  sort_args (argc, argv);
  argc = 0;
  while (argv[argc]) argc++;

  if (argmatch (argv, argc, "-version", "--version", 3, NULL, &skip_args)
      /* We don't know the version number unless this is a dumped Emacs.
         So ignore --version otherwise.  */
      && initialized)
    {
      Lisp_Object tem, tem2;
      tem = Fsymbol_value (intern ("emacs-version"));
      tem2 = Fsymbol_value (intern ("emacs-copyright"));
      if (!STRINGP (tem))
	{
	  fprintf (stderr, "Invalid value of `emacs-version'\n");
	  exit (1);
	}
      if (!STRINGP (tem2))
	{
	  fprintf (stderr, "Invalid value of `emacs-copyright'\n");
	  exit (1);
	}
      else
	{
	  printf ("GNU Emacs %s\n", SDATA (tem));
	  printf ("%s\n", SDATA(tem2));
	  printf ("GNU Emacs comes with ABSOLUTELY NO WARRANTY.\n");
	  printf ("You may redistribute copies of Emacs\n");
	  printf ("under the terms of the GNU General Public License.\n");
	  printf ("For more information about these matters, ");
	  printf ("see the file named COPYING.\n");
	  exit (0);
	}
    }

#ifdef HAVE_PERSONALITY_LINUX32
  /* See if there is a gap between the end of BSS and the heap.
     In that case, set personality and exec ourself again.  */
  if (!initialized
      && (strcmp (argv[argc-1], "dump") == 0
          || strcmp (argv[argc-1], "bootstrap") == 0)
      && heap_bss_diff > MAX_HEAP_BSS_DIFF)
    {
      if (! getenv ("EMACS_HEAP_EXEC"))
        {
          /* Set this so we only do this once.  */
          putenv("EMACS_HEAP_EXEC=true");

	  /* A flag to turn off address randomization which is introduced
	   in linux kernel shipped with fedora core 4 */
#define ADD_NO_RANDOMIZE 0x0040000
	  personality (PER_LINUX32 | ADD_NO_RANDOMIZE);
#undef  ADD_NO_RANDOMIZE

          execvp (argv[0], argv);

          /* If the exec fails, try to dump anyway.  */
          perror ("execvp");
        }
    }
#endif /* HAVE_PERSONALITY_LINUX32 */


/* Map in shared memory, if we are using that.  */
#ifdef HAVE_SHM
  if (argmatch (argv, argc, "-nl", "--no-shared-memory", 6, NULL, &skip_args))
    {
      map_in_data (0);
      /* The shared memory was just restored, which clobbered this.  */
      skip_args = 1;
    }
  else
    {
      map_in_data (1);
      /* The shared memory was just restored, which clobbered this.  */
      skip_args = 0;
    }
#endif

#ifdef NeXT
  {
    extern int malloc_cookie;
    /* This helps out unexnext.c.  */
    if (initialized)
      if (malloc_jumpstart (malloc_cookie) != 0)
	printf ("malloc jumpstart failed!\n");
  }
#endif /* NeXT */

#ifdef MAC_OSX
  /* Skip process serial number passed in the form -psn_x_y as
     command-line argument.  The WindowServer adds this option when
     Emacs is invoked from the Finder or by the `open' command.  In
     these cases, the working directory becomes `/', so we change it
     to the user's home directory.  */
  if (argc > skip_args + 1 && strncmp (argv[skip_args+1], "-psn_", 5) == 0)
    {
      chdir (getenv ("HOME"));
      skip_args++;
    }
#endif /* MAC_OSX */

#ifdef VMS
  /* If -map specified, map the data file in.  */
  {
    char *file;
    if (argmatch (argv, argc, "-map", "--map-data", 3, &file, &skip_args))
      mapin_data (file);
  }

#ifdef LINK_CRTL_SHARE
#ifdef SHARABLE_LIB_BUG
  /* Bletcherous shared libraries!  */
  if (!stdin)
    stdin = fdopen (0, "r");
  if (!stdout)
    stdout = fdopen (1, "w");
  if (!stderr)
    stderr = fdopen (2, "w");
  if (!environ)
    environ = envp;
#endif /* SHARABLE_LIB_BUG */
#endif /* LINK_CRTL_SHARE */
#endif /* VMS */

#if defined (HAVE_SETRLIMIT) && defined (RLIMIT_STACK)
  /* Extend the stack space available.
     Don't do that if dumping, since some systems (e.g. DJGPP)
     might define a smaller stack limit at that time.  */
  if (1
#ifndef CANNOT_DUMP
      && (!noninteractive || initialized)
#endif
      && !getrlimit (RLIMIT_STACK, &rlim))
    {
      long newlim;
      extern size_t re_max_failures;
      /* Approximate the amount regex.c needs per unit of re_max_failures.  */
      int ratio = 20 * sizeof (char *);
      /* Then add 33% to cover the size of the smaller stacks that regex.c
	 successively allocates and discards, on its way to the maximum.  */
      ratio += ratio / 3;
      /* Add in some extra to cover
	 what we're likely to use for other reasons.  */
      newlim = re_max_failures * ratio + 200000;
#ifdef __NetBSD__
      /* NetBSD (at least NetBSD 1.2G and former) has a bug in its
       stack allocation routine for new process that the allocation
       fails if stack limit is not on page boundary.  So, round up the
       new limit to page boundary.  */
      newlim = (newlim + getpagesize () - 1) / getpagesize () * getpagesize();
#endif
      if (newlim > rlim.rlim_max)
	{
	  newlim = rlim.rlim_max;
	  /* Don't let regex.c overflow the stack we have.  */
	  re_max_failures = (newlim - 200000) / ratio;
	}
      if (rlim.rlim_cur < newlim)
	rlim.rlim_cur = newlim;

      setrlimit (RLIMIT_STACK, &rlim);
    }
#endif /* HAVE_SETRLIMIT and RLIMIT_STACK */

  /* Record (approximately) where the stack begins.  */
  stack_bottom = &stack_bottom_variable;

#ifdef USG_SHARED_LIBRARIES
  if (bss_end)
    brk ((void *)bss_end);
#endif

  clearerr (stdin);

#ifndef SYSTEM_MALLOC
  /* Arrange to get warning messages as memory fills up.  */
  memory_warnings (0, malloc_warning);

  /* Call malloc at least once, to run the initial __malloc_hook.
     Also call realloc and free for consistency.  */
  free (realloc (malloc (4), 4));

# ifndef SYNC_INPUT
  /* Arrange to disable interrupt input inside malloc etc.  */
  uninterrupt_malloc ();
# endif /* not SYNC_INPUT */
#endif	/* not SYSTEM_MALLOC */

#ifdef FORWARD_SIGNAL_TO_MAIN_THREAD
  main_thread = pthread_self ();
#endif /* FORWARD_SIGNAL_TO_MAIN_THREAD */

#if defined (MSDOS) || defined (WINDOWSNT)
  /* We do all file input/output as binary files.  When we need to translate
     newlines, we do that manually.  */
  _fmode = O_BINARY;
#endif /* MSDOS || WINDOWSNT */

#ifdef MSDOS
#if __DJGPP__ >= 2
  if (!isatty (fileno (stdin)))
    setmode (fileno (stdin), O_BINARY);
  if (!isatty (fileno (stdout)))
    {
      fflush (stdout);
      setmode (fileno (stdout), O_BINARY);
    }
#else  /* not __DJGPP__ >= 2 */
  (stdin)->_flag &= ~_IOTEXT;
  (stdout)->_flag &= ~_IOTEXT;
  (stderr)->_flag &= ~_IOTEXT;
#endif /* not __DJGPP__ >= 2 */
#endif /* MSDOS */

#ifdef SET_EMACS_PRIORITY
  if (emacs_priority)
    nice (emacs_priority);
  setuid (getuid ());
#endif /* SET_EMACS_PRIORITY */

  /* Skip initial setlocale if LC_ALL is "C", as it's not needed in that case.
     The build procedure uses this while dumping, to ensure that the
     dumped Emacs does not have its system locale tables initialized,
     as that might cause screwups when the dumped Emacs starts up.  */
  {
    char *lc_all = getenv ("LC_ALL");
    do_initial_setlocale = ! lc_all || strcmp (lc_all, "C");
  }

  /* Set locale now, so that initial error messages are localized properly.
     fixup_locale must wait until later, since it builds strings.  */
  if (do_initial_setlocale)
    setlocale (LC_ALL, "");

  inhibit_window_system = 0;

  /* Handle the -t switch, which specifies filename to use as terminal.  */
  while (1)
    {
      char *term;
      if (argmatch (argv, argc, "-t", "--terminal", 4, &term, &skip_args))
	{
	  int result;
	  emacs_close (0);
	  emacs_close (1);
	  result = emacs_open (term, O_RDWR, 0);
	  if (result < 0)
	    {
	      char *errstring = strerror (errno);
	      fprintf (stderr, "%s: %s: %s\n", argv[0], term, errstring);
	      exit (1);
	    }
	  dup (0);
	  if (! isatty (0))
	    {
	      fprintf (stderr, "%s: %s: not a tty\n", argv[0], term);
	      exit (1);
	    }
	  fprintf (stderr, "Using %s\n", term);
#ifdef HAVE_WINDOW_SYSTEM
	  inhibit_window_system = 1; /* -t => -nw */
#endif
	}
      else
	break;
    }

  /* Command line option --no-windows is deprecated and thus not mentioned
     in the manual and usage informations.  */
  if (argmatch (argv, argc, "-nw", "--no-window-system", 6, NULL, &skip_args)
      || argmatch (argv, argc, "-nw", "--no-windows", 6, NULL, &skip_args))
    inhibit_window_system = 1;

  /* Handle the -batch switch, which means don't do interactive display.  */
  noninteractive = 0;
  if (argmatch (argv, argc, "-batch", "--batch", 5, NULL, &skip_args))
    {
      noninteractive = 1;
      Vundo_outer_limit = Qnil;
    }
  if (argmatch (argv, argc, "-script", "--script", 3, &junk, &skip_args))
    {
      noninteractive = 1;	/* Set batch mode.  */
      /* Convert --script to -scriptload, un-skip it, and sort again
	 so that it will be handled in proper sequence.  */
      /* FIXME broken for --script=FILE - is that supposed to work?  */
      argv[skip_args - 1] = "-scriptload";
      skip_args -= 2;
      sort_args (argc, argv);
    }

  /* Handle the --help option, which gives a usage message.  */
  if (argmatch (argv, argc, "-help", "--help", 3, NULL, &skip_args))
    {
      printf (USAGE1, argv[0], USAGE2);
      printf (USAGE3);
      printf (USAGE4, bug_reporting_address ());
      exit (0);
    }

  if (! noninteractive)
    {
#ifdef BSD_PGRPS
      if (initialized)
	{
	  inherited_pgroup = EMACS_GETPGRP (0);
	  setpgrp (0, getpid ());
	}
#else
#if defined (USG5) && defined (INTERRUPT_INPUT)
      setpgrp ();
#endif
#endif
#if defined (HAVE_GTK_AND_PTHREAD) && !defined (SYSTEM_MALLOC) && !defined (DOUG_LEA_MALLOC)
      {
	extern void malloc_enable_thread P_ ((void));

	malloc_enable_thread ();
      }
#endif
    }

  init_signals ();

  /* Don't catch SIGHUP if dumping.  */
  if (1
#ifndef CANNOT_DUMP
      && initialized
#endif
      )
    {
      sigblock (sigmask (SIGHUP));
      /* In --batch mode, don't catch SIGHUP if already ignored.
	 That makes nohup work.  */
      if (! noninteractive
	  || signal (SIGHUP, SIG_IGN) != SIG_IGN)
	signal (SIGHUP, fatal_error_signal);
      sigunblock (sigmask (SIGHUP));
    }

  if (
#ifndef CANNOT_DUMP
      ! noninteractive || initialized
#else
      1
#endif
      )
    {
      /* Don't catch these signals in batch mode if dumping.
	 On some machines, this sets static data that would make
	 signal fail to work right when the dumped Emacs is run.  */
      signal (SIGQUIT, fatal_error_signal);
      signal (SIGILL, fatal_error_signal);
      signal (SIGTRAP, fatal_error_signal);
#ifdef SIGUSR1
      add_user_signal (SIGUSR1, "sigusr1");
#endif
#ifdef SIGUSR2
      add_user_signal (SIGUSR2, "sigusr2");
#endif
#ifdef SIGABRT
      signal (SIGABRT, fatal_error_signal);
#endif
#ifdef SIGHWE
      signal (SIGHWE, fatal_error_signal);
#endif
#ifdef SIGPRE
      signal (SIGPRE, fatal_error_signal);
#endif
#ifdef SIGORE
      signal (SIGORE, fatal_error_signal);
#endif
#ifdef SIGUME
      signal (SIGUME, fatal_error_signal);
#endif
#ifdef SIGDLK
      signal (SIGDLK, fatal_error_signal);
#endif
#ifdef SIGCPULIM
      signal (SIGCPULIM, fatal_error_signal);
#endif
#ifdef SIGIOT
      /* This is missing on some systems - OS/2, for example.  */
      signal (SIGIOT, fatal_error_signal);
#endif
#ifdef SIGEMT
      signal (SIGEMT, fatal_error_signal);
#endif
      signal (SIGFPE, fatal_error_signal);
#ifdef SIGBUS
      signal (SIGBUS, fatal_error_signal);
#endif
      signal (SIGSEGV, fatal_error_signal);
#ifdef SIGSYS
      signal (SIGSYS, fatal_error_signal);
#endif
      signal (SIGTERM, fatal_error_signal);
#ifdef SIGXCPU
      signal (SIGXCPU, fatal_error_signal);
#endif
#ifdef SIGXFSZ
      signal (SIGXFSZ, fatal_error_signal);
#endif /* SIGXFSZ */

#ifdef SIGDANGER
      /* This just means available memory is getting low.  */
      signal (SIGDANGER, memory_warning_signal);
#endif

#ifdef AIX
/* 20 is SIGCHLD, 21 is SIGTTIN, 22 is SIGTTOU.  */
      signal (SIGXCPU, fatal_error_signal);
#ifndef _I386
      signal (SIGIOINT, fatal_error_signal);
#endif
      signal (SIGGRANT, fatal_error_signal);
      signal (SIGRETRACT, fatal_error_signal);
      signal (SIGSOUND, fatal_error_signal);
      signal (SIGMSG, fatal_error_signal);
#endif /* AIX */
    }

  noninteractive1 = noninteractive;

/* Perform basic initializations (not merely interning symbols).  */

  if (!initialized)
    {
      init_alloc_once ();
      init_obarray ();
      init_eval_once ();
      init_character_once ();
      init_charset_once ();
      init_coding_once ();
      init_syntax_once ();	/* Create standard syntax table.  */
      init_category_once ();	/* Create standard category table.  */
		      /* Must be done before init_buffer.  */
      init_casetab_once ();
      init_buffer_once ();	/* Create buffer table and some buffers.  */
      init_minibuf_once ();	/* Create list of minibuffers.  */
				/* Must precede init_window_once.  */

      /* Call syms_of_xfaces before init_window_once because that
	 function creates Vterminal_frame.  Termcap frames now use
	 faces, and the face implementation uses some symbols as
	 face names.  */
      syms_of_xfaces ();
      /* XXX syms_of_keyboard uses some symbols in keymap.c.  It would
         be better to arrange things not to have this dependency.  */
      syms_of_keymap ();
      /* Call syms_of_keyboard before init_window_once because
	 keyboard sets up symbols that include some face names that
	 the X support will want to use.  This can happen when
	 CANNOT_DUMP is defined.  */
      syms_of_keyboard ();

#ifdef MAC_OS8
      /* init_window_once calls make_terminal_frame which on Mac OS
         creates a full-fledge output_mac type frame.  This does not
         work correctly before syms_of_textprop, syms_of_macfns,
         syms_of_ccl, syms_of_fontset, syms_of_xterm, syms_of_search,
         syms_of_frame, mac_term_init, and init_keyboard have already
         been called.  */
      syms_of_textprop ();
      syms_of_macfns ();
      syms_of_ccl ();
      syms_of_fontset ();
      syms_of_macterm ();
      syms_of_macmenu ();
      syms_of_macselect ();
      syms_of_search ();
      syms_of_frame ();

      init_atimer ();
      mac_term_init (build_string ("Mac"), NULL, NULL);
      init_keyboard ();
#endif
      /* Called before syms_of_fileio, because it sets up Qerror_condition.  */
      syms_of_data ();
      syms_of_fileio ();
      /* Before syms_of_coding to initialize Vgc_cons_threshold.  */
      syms_of_alloc ();
      /* Before syms_of_coding because it initializes Qcharsetp.  */
      syms_of_charset ();
      /* Before init_window_once, because it sets up the
	 Vcoding_system_hash_table.  */
      syms_of_coding ();	/* This should be after syms_of_fileio.  */

      init_window_once ();	/* Init the window system.  */
      init_fileio_once ();	/* Must precede any path manipulation.  */
#ifdef HAVE_WINDOW_SYSTEM
      init_fringe_once ();	/* Swap bitmaps if necessary. */
#endif /* HAVE_WINDOW_SYSTEM */
    }

  init_alloc ();

  if (do_initial_setlocale)
    {
      fixup_locale ();
      Vsystem_messages_locale = Vprevious_system_messages_locale;
      Vsystem_time_locale = Vprevious_system_time_locale;
    }

  init_eval ();
  init_data ();
#ifdef CLASH_DETECTION
  init_filelock ();
#endif
  init_atimer ();
  running_asynch_code = 0;

  /* Handle --unibyte and the EMACS_UNIBYTE envvar,
     but not while dumping.  */
  if (1)
    {
      int inhibit_unibyte = 0;

      /* --multibyte overrides EMACS_UNIBYTE.  */
      if (argmatch (argv, argc, "-no-unibyte", "--no-unibyte", 4, NULL, &skip_args)
	  || argmatch (argv, argc, "-multibyte", "--multibyte", 4, NULL, &skip_args)
	  /* Ignore EMACS_UNIBYTE before dumping.  */
	  || (!initialized && noninteractive))
	inhibit_unibyte = 1;

      /* --unibyte requests that we set up to do everything with single-byte
	 buffers and strings.  We need to handle this before calling
	 init_lread, init_editfns and other places that generate Lisp strings
	 from text in the environment.  */
      /* Actually this shouldn't be needed as of 20.4 in a generally
	 unibyte environment.  As handa says, environment values
	 aren't now decoded; also existing buffers are now made
	 unibyte during startup if .emacs sets unibyte.  Tested with
	 8-bit data in environment variables and /etc/passwd, setting
	 unibyte and Latin-1 in .emacs. -- Dave Love  */
      if (argmatch (argv, argc, "-unibyte", "--unibyte", 4, NULL, &skip_args)
	  || argmatch (argv, argc, "-no-multibyte", "--no-multibyte", 4, NULL, &skip_args)
	  || (getenv ("EMACS_UNIBYTE") && !inhibit_unibyte))
	{
	  Lisp_Object old_log_max;
	  Lisp_Object symbol, tail;

	  symbol = intern ("default-enable-multibyte-characters");
	  Fset (symbol, Qnil);

	  if (initialized)
	    {
	      /* Erase pre-dump messages in *Messages* now so no abort.  */
	      old_log_max = Vmessage_log_max;
	      XSETFASTINT (Vmessage_log_max, 0);
	      message_dolog ("", 0, 1, 0);
	      Vmessage_log_max = old_log_max;
	    }

	  for (tail = Vbuffer_alist; CONSP (tail);
	       tail = XCDR (tail))
	    {
	      Lisp_Object buffer;

	      buffer = Fcdr (XCAR (tail));
	      /* Make a multibyte buffer unibyte.  */
	      if (BUF_Z_BYTE (XBUFFER (buffer)) > BUF_Z (XBUFFER (buffer)))
		{
		  struct buffer *current = current_buffer;

		  set_buffer_temp (XBUFFER (buffer));
		  Fset_buffer_multibyte (Qnil);
		  set_buffer_temp (current);
		}
	    }
	}
    }

  no_loadup
    = argmatch (argv, argc, "-nl", "--no-loadup", 6, NULL, &skip_args);

#ifdef HAVE_X_WINDOWS
  /* Stupid kludge to catch command-line display spec.  We can't
     handle this argument entirely in window system dependent code
     because we don't even know which window system dependent code
     to run until we've recognized this argument.  */
  {
    char *displayname = 0;
    int count_before = skip_args;

    /* Skip any number of -d options, but only use the last one.  */
    while (1)
      {
	int count_before_this = skip_args;

	if (argmatch (argv, argc, "-d", "--display", 3, &displayname, &skip_args))
	  display_arg = 1;
	else if (argmatch (argv, argc, "-display", 0, 3, &displayname, &skip_args))
	  display_arg = 1;
	else
	  break;

	count_before = count_before_this;
      }

    /* If we have the form --display=NAME,
       convert it into  -d name.
       This requires inserting a new element into argv.  */
    if (displayname != 0 && skip_args - count_before == 1)
      {
	char **new = (char **) xmalloc (sizeof (char *) * (argc + 2));
	int j;

	for (j = 0; j < count_before + 1; j++)
	  new[j] = argv[j];
	new[count_before + 1] = "-d";
	new[count_before + 2] = displayname;
	for (j = count_before + 2; j <argc; j++)
	  new[j + 1] = argv[j];
	argv = new;
	argc++;
      }
    /* Change --display to -d, when its arg is separate.  */
    else if (displayname != 0 && skip_args > count_before
	     && argv[count_before + 1][1] == '-')
      argv[count_before + 1] = "-d";

    /* Don't actually discard this arg.  */
    skip_args = count_before;
  }
#endif

  /* argmatch must not be used after here,
     except when bulding temacs
     because the -d argument has not been skipped in skip_args.  */

#ifdef MSDOS
  /* Call early 'cause init_environment needs it.  */
  init_dosfns ();
  /* Set defaults for several environment variables.  */
  if (initialized)
    init_environment (argc, argv, skip_args);
  else
    tzset ();
#endif /* MSDOS */

#ifdef WINDOWSNT
  globals_of_w32 ();
  /* Initialize environment from registry settings.  */
  init_environment (argv);
  init_ntproc ();	/* must precede init_editfns.  */
#endif

#if defined (MAC_OSX) && defined (HAVE_CARBON)
  if (initialized)
    init_mac_osx_environment ();
#endif

  /* egetenv is a pretty low-level facility, which may get called in
     many circumstances; it seems flimsy to put off initializing it
     until calling init_callproc.  */
  set_initial_environment ();
  /* AIX crashes are reported in system versions 3.2.3 and 3.2.4
     if this is not done.  Do it after set_global_environment so that we
     don't pollute Vglobal_environment.  */
  /* Setting LANG here will defeat the startup locale processing...  */
#ifdef AIX3_2
  putenv ("LANG=C");
#endif

  init_buffer ();	/* Init default directory of main buffer.  */

  init_callproc_1 ();	/* Must precede init_cmdargs and init_sys_modes.  */
  init_cmdargs (argc, argv, skip_args);	/* Must precede init_lread.  */

  if (initialized)
    {
      /* Erase any pre-dump messages in the message log, to avoid confusion.  */
      Lisp_Object old_log_max;
      old_log_max = Vmessage_log_max;
      XSETFASTINT (Vmessage_log_max, 0);
      message_dolog ("", 0, 1, 0);
      Vmessage_log_max = old_log_max;
    }

  init_callproc ();	/* Must follow init_cmdargs but not init_sys_modes.  */
  init_lread ();

  /* Intern the names of all standard functions and variables;
     define standard keys.  */

  if (!initialized)
    {
      /* The basic levels of Lisp must come first.  */
      /* And data must come first of all
	 for the sake of symbols like error-message.  */
      /* Called before init_window_once for Mac OS Classic.  */
      syms_of_data ();
      syms_of_chartab ();
      syms_of_lread ();
      syms_of_print ();
      syms_of_eval ();
      syms_of_fns ();
      syms_of_floatfns ();

      syms_of_buffer ();
      syms_of_bytecode ();
      syms_of_callint ();
      syms_of_casefiddle ();
      syms_of_casetab ();
      syms_of_callproc ();
      syms_of_category ();
      syms_of_ccl ();
      syms_of_character ();
      syms_of_cmds ();
#ifndef NO_DIR_LIBRARY
      syms_of_dired ();
#endif /* not NO_DIR_LIBRARY */
      syms_of_display ();
      syms_of_doc ();
      syms_of_editfns ();
      syms_of_emacs ();
#ifdef CLASH_DETECTION
      syms_of_filelock ();
#endif /* CLASH_DETECTION */
      syms_of_indent ();
      syms_of_insdel ();
      /* syms_of_keymap (); */
      syms_of_macros ();
      syms_of_marker ();
      syms_of_minibuf ();
      syms_of_process ();
      syms_of_search ();
      syms_of_frame ();
      syms_of_syntax ();
      syms_of_terminal ();
      syms_of_term ();
      syms_of_undo ();
#ifdef HAVE_SOUND
      syms_of_sound ();
#endif
      syms_of_textprop ();
      syms_of_composite ();
#ifdef VMS
      syms_of_vmsproc ();
#endif /* VMS */
#ifdef WINDOWSNT
      syms_of_ntproc ();
#endif /* WINDOWSNT */
      syms_of_window ();
      syms_of_xdisp ();
#ifdef HAVE_WINDOW_SYSTEM
      syms_of_font ();
      syms_of_fringe ();
      syms_of_image ();
#endif /* HAVE_WINDOW_SYSTEM */
#ifdef HAVE_X_WINDOWS
      syms_of_xterm ();
      syms_of_xfns ();
      syms_of_fontset ();
#ifdef HAVE_X_SM
      syms_of_xsmfns ();
#endif
#ifdef HAVE_X11
      syms_of_xselect ();
#endif
#endif /* HAVE_X_WINDOWS */

#ifndef HAVE_NTGUI
#ifndef MAC_OS
      /* Called before init_window_once for Mac OS Classic.  */
      syms_of_xmenu ();
#endif
#endif

#ifdef HAVE_NTGUI
      syms_of_w32term ();
      syms_of_w32fns ();
      syms_of_w32select ();
      syms_of_w32menu ();
      syms_of_fontset ();
#endif /* HAVE_NTGUI */

#if defined (MAC_OSX) && defined (HAVE_CARBON)
      syms_of_macterm ();
      syms_of_macfns ();
      syms_of_macmenu ();
      syms_of_macselect ();
      syms_of_fontset ();
#endif /* MAC_OSX && HAVE_CARBON */

#ifdef HAVE_DBUS
      syms_of_dbusbind ();
#endif /* HAVE_DBUS */

#ifdef SYMS_SYSTEM
      SYMS_SYSTEM;
#endif

#ifdef SYMS_MACHINE
      SYMS_MACHINE;
#endif

      keys_of_casefiddle ();
      keys_of_cmds ();
      keys_of_buffer ();
      keys_of_keyboard ();
      keys_of_keymap ();
      keys_of_minibuf ();
      keys_of_window ();
    }
  else
    {
      /* Initialization that must be done even if the global variable
	 initialized is non zero.  */
#ifdef HAVE_NTGUI
      globals_of_w32fns ();
      globals_of_w32menu ();
      globals_of_w32select ();
#endif  /* HAVE_NTGUI */
    }

  init_charset ();

  init_editfns (); /* init_process uses Voperating_system_release. */
  init_process (); /* init_display uses add_keyboard_wait_descriptor. */
  init_keyboard ();	/* This too must precede init_sys_modes.  */
#ifdef VMS
  init_vmsproc ();	/* And this too.  */
#endif /* VMS */
  if (!noninteractive)
    {
#ifdef VMS
      init_vms_input ();/* init_display calls get_tty_size, that needs this.  */
#endif /* VMS */
      init_display ();	/* Determine terminal type.  Calls init_sys_modes.  */
    }
  init_fns ();
  init_xdisp ();
#ifdef HAVE_WINDOW_SYSTEM
  init_fringe ();
  init_image ();
#endif /* HAVE_WINDOW_SYSTEM */
  init_macros ();
  init_floatfns ();
#ifdef VMS
  init_vmsfns ();
#endif /* VMS */
#ifdef HAVE_SOUND
  init_sound ();
#endif
  init_window ();

  if (!initialized)
    {
      char *file;
      /* Handle -l loadup, args passed by Makefile.  */
      if (argmatch (argv, argc, "-l", "--load", 3, &file, &skip_args))
	Vtop_level = Fcons (intern ("load"),
			    Fcons (build_string (file), Qnil));
      /* Unless next switch is -nl, load "loadup.el" first thing.  */
      if (! no_loadup)
	Vtop_level = Fcons (intern ("load"),
			    Fcons (build_string ("loadup.el"), Qnil));
    }

  if (initialized)
    {
#ifdef HAVE_TZSET
      {
	/* If the execution TZ happens to be the same as the dump TZ,
	   change it to some other value and then change it back,
	   to force the underlying implementation to reload the TZ info.
	   This is needed on implementations that load TZ info from files,
	   since the TZ file contents may differ between dump and execution.  */
	char *tz = getenv ("TZ");
	if (tz && !strcmp (tz, dump_tz))
	  {
	    ++*tz;
	    tzset ();
	    --*tz;
	  }
      }
#endif
    }

  /* Set up for profiling.  This is known to work on FreeBSD,
     GNU/Linux and MinGW.  It might work on some other systems too.
     Give it a try and tell us if it works on your system.  To compile
     for profiling, add -pg to the switches your platform uses in
     CFLAGS and LDFLAGS.  For example:
       `make CFLAGS="-pg -g -O -DPROFILING=1" LDFLAGS="-pg -g"'.  */
#if defined (__FreeBSD__) || defined (GNU_LINUX) || defined(__MINGW32__)
#ifdef PROFILING
  if (initialized)
    {
      extern void _mcleanup ();
#ifdef __MINGW32__
      extern unsigned char etext asm ("etext");
#else
      extern char etext;
#endif
      extern void safe_bcopy ();
      extern void dump_opcode_frequencies ();

      atexit (_mcleanup);
      /* This uses safe_bcopy because that function comes first in the
	 Emacs executable.  It might be better to use something that
	 gives the start of the text segment, but start_of_text is not
	 defined on all systems now.  */
      monstartup (safe_bcopy, &etext);
    }
  else
    moncontrol (0);
#endif
#endif

  initialized = 1;

#ifdef LOCALTIME_CACHE
  /* Some versions of localtime have a bug.  They cache the value of the time
     zone rather than looking it up every time.  Since localtime() is
     called to bolt the undumping time into the undumped emacs, this
     results in localtime ignoring the TZ environment variable.
     This flushes the new TZ value into localtime.  */
  tzset ();
#endif /* defined (LOCALTIME_CACHE) */

  /* Enter editor command loop.  This never returns.  */
  Frecursive_edit ();
  /* NOTREACHED */
  return 0;
}

/* Sort the args so we can find the most important ones
   at the beginning of argv.  */

/* First, here's a table of all the standard options.  */

struct standard_args
{
  char *name;
  char *longname;
  int priority;
  int nargs;
};

struct standard_args standard_args[] =
{
  { "-version", "--version", 150, 0 },
#ifdef HAVE_SHM
  { "-nl", "--no-shared-memory", 140, 0 },
#endif
#ifdef VMS
  { "-map", "--map-data", 130, 0 },
#endif
  { "-t", "--terminal", 120, 1 },
  { "-nw", "--no-window-system", 110, 0 },
  { "-nw", "--no-windows", 110, 0 },
  { "-batch", "--batch", 100, 0 },
  { "-script", "--script", 100, 1 },
  { "-help", "--help", 90, 0 },
  { "-no-unibyte", "--no-unibyte", 83, 0 },
  { "-multibyte", "--multibyte", 82, 0 },
  { "-unibyte", "--unibyte", 81, 0 },
  { "-no-multibyte", "--no-multibyte", 80, 0 },
  { "-nl", "--no-loadup", 70, 0 },
  { "-disable-font-backend", "--disable-font-backend", 65, 0 },
  /* -d must come last before the options handled in startup.el.  */
  { "-d", "--display", 60, 1 },
  { "-display", 0, 60, 1 },
  /* Now for the options handled in startup.el.  */
  { "-Q", "--quick", 55, 0 },
  { "-quick", 0, 55, 0 },
  { "-q", "--no-init-file", 50, 0 },
  { "-no-init-file", 0, 50, 0 },
  { "-no-site-file", "--no-site-file", 40, 0 },
  { "-u", "--user", 30, 1 },
  { "-user", 0, 30, 1 },
  { "-debug-init", "--debug-init", 20, 0 },
  { "-nbi", "--no-bitmap-icon", 15, 0 },
  { "-iconic", "--iconic", 15, 0 },
  { "-D", "--basic-display", 12, 0},
  { "-basic-display", 0, 12, 0},
  { "-bg", "--background-color", 10, 1 },
  { "-background", 0, 10, 1 },
  { "-fg", "--foreground-color", 10, 1 },
  { "-foreground", 0, 10, 1 },
  { "-bd", "--border-color", 10, 1 },
  { "-bw", "--border-width", 10, 1 },
  { "-ib", "--internal-border", 10, 1 },
  { "-ms", "--mouse-color", 10, 1 },
  { "-cr", "--cursor-color", 10, 1 },
  { "-nbc", "--no-blinking-cursor", 10, 0 },
  { "-fn", "--font", 10, 1 },
  { "-font", 0, 10, 1 },
  { "-fs", "--fullscreen", 10, 0 },
  { "-fw", "--fullwidth", 10, 0 },
  { "-fh", "--fullheight", 10, 0 },
  { "-g", "--geometry", 10, 1 },
  { "-geometry", 0, 10, 1 },
  { "-T", "--title", 10, 1 },
  { "-title", 0, 10, 1 },
  { "-name", "--name", 10, 1 },
  { "-xrm", "--xrm", 10, 1 },
  { "-parent-id", "--parent-id", 10, 1 },
  { "-r", "--reverse-video", 5, 0 },
  { "-rv", 0, 5, 0 },
  { "-reverse", 0, 5, 0 },
  { "-hb", "--horizontal-scroll-bars", 5, 0 },
  { "-vb", "--vertical-scroll-bars", 5, 0 },
  { "-color", "--color", 5, 0},
  { "-no-splash", "--no-splash", 3, 0 },
  { "-no-desktop", "--no-desktop", 3, 0 },
  /* These have the same priority as ordinary file name args,
     so they are not reordered with respect to those.  */
  { "-L", "--directory", 0, 1 },
  { "-directory", 0, 0, 1 },
  { "-l", "--load", 0, 1 },
  { "-load", 0, 0, 1 },
  /* This has no longname, because using --scriptload confuses sort_args,
     because then the --script long option seems to match twice; ie
     you can't have a long option which is a prefix of another long
     option.  In any case, this is entirely an internal option.  */
  { "-scriptload", NULL, 0, 1 },
  { "-f", "--funcall", 0, 1 },
  { "-funcall", 0, 0, 1 },
  { "-eval", "--eval", 0, 1 },
  { "-execute", "--execute", 0, 1 },
  { "-find-file", "--find-file", 0, 1 },
  { "-visit", "--visit", 0, 1 },
  { "-file", "--file", 0, 1 },
  { "-insert", "--insert", 0, 1 },
  /* This should be processed after ordinary file name args and the like.  */
  { "-kill", "--kill", -10, 0 },
};

/* Reorder the elements of ARGV (assumed to have ARGC elements)
   so that the highest priority ones come first.
   Do not change the order of elements of equal priority.
   If an option takes an argument, keep it and its argument together.

   If an option that takes no argument appears more
   than once, eliminate all but one copy of it.  */

static void
sort_args (argc, argv)
     int argc;
     char **argv;
{
  char **new = (char **) xmalloc (sizeof (char *) * argc);
  /* For each element of argv,
     the corresponding element of options is:
     0 for an option that takes no arguments,
     1 for an option that takes one argument, etc.
     -1 for an ordinary non-option argument.  */
  int *options = (int *) xmalloc (sizeof (int) * argc);
  int *priority = (int *) xmalloc (sizeof (int) * argc);
  int to = 1;
  int incoming_used = 1;
  int from;
  int i;

  /* Categorize all the options,
     and figure out which argv elts are option arguments.  */
  for (from = 1; from < argc; from++)
    {
      options[from] = -1;
      priority[from] = 0;
      if (argv[from][0] == '-')
	{
	  int match, thislen;
	  char *equals;

	  /* If we have found "--", don't consider
	     any more arguments as options.  */
	  if (argv[from][1] == '-' && argv[from][2] == 0)
	    {
	      /* Leave the "--", and everything following it, at the end.  */
	      for (; from < argc; from++)
		{
		  priority[from] = -100;
		  options[from] = -1;
		}
	      break;
	    }

	  /* Look for a match with a known old-fashioned option.  */
	  for (i = 0; i < sizeof (standard_args) / sizeof (standard_args[0]); i++)
	    if (!strcmp (argv[from], standard_args[i].name))
	      {
		options[from] = standard_args[i].nargs;
		priority[from] = standard_args[i].priority;
		if (from + standard_args[i].nargs >= argc)
		  fatal ("Option `%s' requires an argument\n", argv[from]);
		from += standard_args[i].nargs;
		goto done;
	      }

	  /* Look for a match with a known long option.
	     MATCH is -1 if no match so far, -2 if two or more matches so far,
	     >= 0 (the table index of the match) if just one match so far.  */
	  if (argv[from][1] == '-')
	    {
	      match = -1;
	      thislen = strlen (argv[from]);
	      equals = index (argv[from], '=');
	      if (equals != 0)
		thislen = equals - argv[from];

	      for (i = 0;
		   i < sizeof (standard_args) / sizeof (standard_args[0]); i++)
		if (standard_args[i].longname
		    && !strncmp (argv[from], standard_args[i].longname,
				 thislen))
		  {
		    if (match == -1)
		      match = i;
		    else
		      match = -2;
		  }

	      /* If we found exactly one match, use that.  */
	      if (match >= 0)
		{
		  options[from] = standard_args[match].nargs;
		  priority[from] = standard_args[match].priority;
		  /* If --OPTION=VALUE syntax is used,
		     this option uses just one argv element.  */
		  if (equals != 0)
		    options[from] = 0;
		  if (from + options[from] >= argc)
		    fatal ("Option `%s' requires an argument\n", argv[from]);
		  from += options[from];
		}
	      /* FIXME When match < 0, shouldn't there be some error,
		 or at least indication to the user that there was a
		 problem?  */
	    }
	done: ;
	}
    }

  /* Copy the arguments, in order of decreasing priority, to NEW.  */
  new[0] = argv[0];
  while (incoming_used < argc)
    {
      int best = -1;
      int best_priority = -9999;

      /* Find the highest priority remaining option.
	 If several have equal priority, take the first of them.  */
      for (from = 1; from < argc; from++)
	{
	  if (argv[from] != 0 && priority[from] > best_priority)
	    {
	      best_priority = priority[from];
	      best = from;
	    }
	  /* Skip option arguments--they are tied to the options.  */
	  if (options[from] > 0)
	    from += options[from];
	}

      if (best < 0)
	abort ();

      /* Copy the highest priority remaining option, with its args, to NEW.
         Unless it is a duplicate of the previous one.  */
      if (! (options[best] == 0
	     && ! strcmp (new[to - 1], argv[best])))
	{
	  new[to++] = argv[best];
	  for (i = 0; i < options[best]; i++)
	    new[to++] = argv[best + i + 1];
	}

      incoming_used += 1 + (options[best] > 0 ? options[best] : 0);

      /* Clear out this option in ARGV.  */
      argv[best] = 0;
      for (i = 0; i < options[best]; i++)
	argv[best + i + 1] = 0;
    }

  /* If duplicate options were deleted, fill up extra space with null ptrs.  */
  while (to < argc)
    new[to++] = 0;

  bcopy (new, argv, sizeof (char *) * argc);

  xfree (options);
  xfree (new);
  xfree (priority);
}

DEFUN ("kill-emacs", Fkill_emacs, Skill_emacs, 0, 1, "P",
       doc: /* Exit the Emacs job and kill it.
If ARG is an integer, return ARG as the exit program code.
If ARG is a string, stuff it as keyboard input.

The value of `kill-emacs-hook', if not void,
is a list of functions (of no args),
all of which are called before Emacs is actually killed.  */)
     (arg)
     Lisp_Object arg;
{
  struct gcpro gcpro1;

  GCPRO1 (arg);

  if (feof (stdin))
    arg = Qt;

  if (!NILP (Vrun_hooks) && !noninteractive)
    call1 (Vrun_hooks, intern ("kill-emacs-hook"));

  UNGCPRO;

/* Is it really necessary to do this deassign
   when we are going to exit anyway?  */
/* #ifdef VMS
  stop_vms_input ();
 #endif  */

  shut_down_emacs (0, 0, STRINGP (arg) ? arg : Qnil);

  /* If we have an auto-save list file,
     kill it because we are exiting Emacs deliberately (not crashing).
     Do it after shut_down_emacs, which does an auto-save.  */
  if (STRINGP (Vauto_save_list_file_name))
    unlink (SDATA (Vauto_save_list_file_name));

  exit (INTEGERP (arg) ? XINT (arg) : EXIT_SUCCESS);
  /* NOTREACHED */
  return Qnil;
}


/* Perform an orderly shutdown of Emacs.  Autosave any modified
   buffers, kill any child processes, clean up the terminal modes (if
   we're in the foreground), and other stuff like that.  Don't perform
   any redisplay; this may be called when Emacs is shutting down in
   the background, or after its X connection has died.

   If SIG is a signal number, print a message for it.

   This is called by fatal signal handlers, X protocol error handlers,
   and Fkill_emacs.  */

void
shut_down_emacs (sig, no_x, stuff)
     int sig, no_x;
     Lisp_Object stuff;
{
  /* Prevent running of hooks from now on.  */
  Vrun_hooks = Qnil;

  /* Don't update display from now on.  */
  Vinhibit_redisplay = Qt;

  /* If we are controlling the terminal, reset terminal modes.  */
#ifdef EMACS_HAVE_TTY_PGRP
  {
    int pgrp = EMACS_GETPGRP (0);

    int tpgrp;
    if (EMACS_GET_TTY_PGRP (0, &tpgrp) != -1
	&& tpgrp == pgrp)
      {
	reset_all_sys_modes ();
	if (sig && sig != SIGTERM)
	  fprintf (stderr, "Fatal error (%d)", sig);
      }
  }
#else
  fflush (stdout);
  reset_all_sys_modes ();
#endif

  stuff_buffered_input (stuff);

#ifdef subprocesses
  inhibit_sentinels = 1;
#endif
  kill_buffer_processes (Qnil);
  Fdo_auto_save (Qt, Qnil);

#ifdef CLASH_DETECTION
  unlock_all_files ();
#endif

#ifdef VMS
  kill_vms_processes ();
#endif

#if 0 /* This triggers a bug in XCloseDisplay and is not needed.  */
#ifdef HAVE_X_WINDOWS
  /* It's not safe to call intern here.  Maybe we are crashing.  */
  if (!noninteractive && SYMBOLP (Vinitial_window_system)
      && SCHARS (SYMBOL_NAME (Vinitial_window_system)) == 1
      && SREF (SYMBOL_NAME (Vinitial_window_system), 0) == 'x'
      && ! no_x)
    Fx_close_current_connection ();
#endif /* HAVE_X_WINDOWS */
#endif

#ifdef SIGIO
  /* There is a tendency for a SIGIO signal to arrive within exit,
     and cause a SIGHUP because the input descriptor is already closed.  */
  unrequest_sigio ();
  signal (SIGIO, SIG_IGN);
#endif

#ifdef WINDOWSNT
  term_ntproc ();
#endif

  /* Do this only if terminating normally, we want glyph matrices
     etc. in a core dump.  */
  if (sig == 0 || sig == SIGTERM)
    {
      check_glyph_memory ();
      check_message_stack ();
    }

#ifdef MSDOS
  dos_cleanup ();
#endif
}



#ifndef CANNOT_DUMP

#ifdef HAVE_SHM

DEFUN ("dump-emacs-data", Fdump_emacs_data, Sdump_emacs_data, 1, 1, 0,
       doc: /* Dump current state of Emacs into data file FILENAME.
This function exists on systems that use HAVE_SHM.  */)
     (filename)
     Lisp_Object filename;
{
  extern char my_edata[];
  Lisp_Object tem;

  check_pure_size ();
  CHECK_STRING (filename);
  filename = Fexpand_file_name (filename, Qnil);

  tem = Vpurify_flag;
  Vpurify_flag = Qnil;

  fflush (stdout);
  /* Tell malloc where start of impure now is.  */
  /* Also arrange for warnings when nearly out of space.  */
#ifndef SYSTEM_MALLOC
  memory_warnings (my_edata, malloc_warning);
#endif
  map_out_data (SDATA (filename));

  Vpurify_flag = tem;

  return Qnil;
}

#else /* not HAVE_SHM */

DEFUN ("dump-emacs", Fdump_emacs, Sdump_emacs, 2, 2, 0,
       doc: /* Dump current state of Emacs into executable file FILENAME.
Take symbols from SYMFILE (presumably the file you executed to run Emacs).
This is used in the file `loadup.el' when building Emacs.

You must run Emacs in batch mode in order to dump it.  */)
     (filename, symfile)
     Lisp_Object filename, symfile;
{
  extern char my_edata[];
  Lisp_Object tem;
  Lisp_Object symbol;
  int count = SPECPDL_INDEX ();

  check_pure_size ();

  if (! noninteractive)
    error ("Dumping Emacs works only in batch mode");

#ifdef GNU_LINUX
  if (heap_bss_diff > MAX_HEAP_BSS_DIFF)
    {
      fprintf (stderr, "**************************************************\n");
      fprintf (stderr, "Warning: Your system has a gap between BSS and the\n");
      fprintf (stderr, "heap (%lu bytes).  This usually means that exec-shield\n",
               heap_bss_diff);
      fprintf (stderr, "or something similar is in effect.  The dump may\n");
      fprintf (stderr, "fail because of this.  See the section about\n");
      fprintf (stderr, "exec-shield in etc/PROBLEMS for more information.\n");
      fprintf (stderr, "**************************************************\n");
    }
#endif /* GNU_LINUX */

  /* Bind `command-line-processed' to nil before dumping,
     so that the dumped Emacs will process its command line
     and set up to work with X windows if appropriate.  */
  symbol = intern ("command-line-processed");
  specbind (symbol, Qnil);

  CHECK_STRING (filename);
  filename = Fexpand_file_name (filename, Qnil);
  if (!NILP (symfile))
    {
      CHECK_STRING (symfile);
      if (SCHARS (symfile))
	symfile = Fexpand_file_name (symfile, Qnil);
    }

  tem = Vpurify_flag;
  Vpurify_flag = Qnil;

#ifdef HAVE_TZSET
  set_time_zone_rule (dump_tz);
#ifndef LOCALTIME_CACHE
  /* Force a tz reload, since set_time_zone_rule doesn't.  */
  tzset ();
#endif
#endif

  fflush (stdout);
#ifdef VMS
  mapout_data (SDATA (filename));
#else
  /* Tell malloc where start of impure now is.  */
  /* Also arrange for warnings when nearly out of space.  */
#ifndef SYSTEM_MALLOC
#ifndef WINDOWSNT
  /* On Windows, this was done before dumping, and that once suffices.
     Meanwhile, my_edata is not valid on Windows.  */
  memory_warnings (my_edata, malloc_warning);
#endif /* not WINDOWSNT */
#endif
#if !defined (SYSTEM_MALLOC) && defined (HAVE_GTK_AND_PTHREAD) && !defined SYNC_INPUT
  /* Pthread may call malloc before main, and then we will get an endless
     loop, because pthread_self (see alloc.c) calls malloc the first time
     it is called on some systems.  */
  reset_malloc_hooks ();
#endif
#ifdef DOUG_LEA_MALLOC
  malloc_state_ptr = malloc_get_state ();
#endif

#ifdef USE_MMAP_FOR_BUFFERS
  mmap_set_vars (0);
#endif
  unexec (SDATA (filename),
	  !NILP (symfile) ? SDATA (symfile) : 0, my_edata, 0, 0);
#ifdef USE_MMAP_FOR_BUFFERS
  mmap_set_vars (1);
#endif
#ifdef DOUG_LEA_MALLOC
  free (malloc_state_ptr);
#endif
#endif /* not VMS */

  Vpurify_flag = tem;

  return unbind_to (count, Qnil);
}

#endif /* not HAVE_SHM */

#endif /* not CANNOT_DUMP */

#if HAVE_SETLOCALE
/* Recover from setlocale (LC_ALL, "").  */
void
fixup_locale ()
{
  /* The Emacs Lisp reader needs LC_NUMERIC to be "C",
     so that numbers are read and printed properly for Emacs Lisp.  */
  setlocale (LC_NUMERIC, "C");
}

/* Set system locale CATEGORY, with previous locale *PLOCALE, to
   DESIRED_LOCALE.  */
static void
synchronize_locale (category, plocale, desired_locale)
     int category;
     Lisp_Object *plocale;
     Lisp_Object desired_locale;
{
  if (! EQ (*plocale, desired_locale))
    {
      *plocale = desired_locale;
      setlocale (category, (STRINGP (desired_locale)
			    ? (char *) SDATA (desired_locale)
			    : ""));
    }
}

/* Set system time locale to match Vsystem_time_locale, if possible.  */
void
synchronize_system_time_locale ()
{
  synchronize_locale (LC_TIME, &Vprevious_system_time_locale,
		      Vsystem_time_locale);
}

/* Set system messages locale to match Vsystem_messages_locale, if
   possible.  */
void
synchronize_system_messages_locale ()
{
#ifdef LC_MESSAGES
  synchronize_locale (LC_MESSAGES, &Vprevious_system_messages_locale,
		      Vsystem_messages_locale);
#endif
}
#endif /* HAVE_SETLOCALE */

#ifndef SEPCHAR
#define SEPCHAR ':'
#endif

Lisp_Object
decode_env_path (evarname, defalt)
     char *evarname, *defalt;
{
  register char *path, *p;
  Lisp_Object lpath, element, tem;

  /* It's okay to use getenv here, because this function is only used
     to initialize variables when Emacs starts up, and isn't called
     after that.  */
  if (evarname != 0)
    path = (char *) getenv (evarname);
  else
    path = 0;
  if (!path)
    path = defalt;
#ifdef DOS_NT
  /* Ensure values from the environment use the proper directory separator.  */
  if (path)
    {
      p = alloca (strlen (path) + 1);
      strcpy (p, path);
      path = p;

      if ('/' == DIRECTORY_SEP)
	dostounix_filename (path);
      else
	unixtodos_filename (path);
    }
#endif
  lpath = Qnil;
  while (1)
    {
      p = index (path, SEPCHAR);
      if (!p) p = path + strlen (path);
      element = (p - path ? make_string (path, p - path)
		 : build_string ("."));

      /* Add /: to the front of the name
	 if it would otherwise be treated as magic.  */
      tem = Ffind_file_name_handler (element, Qt);

      /* However, if the handler says "I'm safe",
	 don't bother adding /:.  */
      if (SYMBOLP (tem))
	{
	  Lisp_Object prop;
	  prop = Fget (tem, intern ("safe-magic"));
	  if (! NILP (prop))
	    tem = Qnil;
	}

      if (! NILP (tem))
	element = concat2 (build_string ("/:"), element);

      lpath = Fcons (element, lpath);
      if (*p)
	path = p + 1;
      else
	break;
    }
  return Fnreverse (lpath);
}

void
syms_of_emacs ()
{
  Qfile_name_handler_alist = intern ("file-name-handler-alist");
  staticpro (&Qfile_name_handler_alist);

#ifndef CANNOT_DUMP
#ifdef HAVE_SHM
  defsubr (&Sdump_emacs_data);
#else
  defsubr (&Sdump_emacs);
#endif
#endif

  defsubr (&Skill_emacs);

  defsubr (&Sinvocation_name);
  defsubr (&Sinvocation_directory);

  DEFVAR_LISP ("command-line-args", &Vcommand_line_args,
	       doc: /* Args passed by shell to Emacs, as a list of strings.
Many arguments are deleted from the list as they are processed.  */);

  DEFVAR_LISP ("system-type", &Vsystem_type,
	       doc: /* Value is symbol indicating type of operating system you are using.
Special values:
  `gnu/linux'   compiled for a GNU/Linux system.
  `darwin'      compiled for Darwin (GNU-Darwin, Mac OS X, ...).
  `macos'       compiled for Mac OS 9.
  `ms-dos'      compiled as an MS-DOS application.
  `windows-nt'  compiled as a native W32 application.
  `cygwin'      compiled using the Cygwin library.
  `vax-vms' or
  `axp-vms'     compiled for a (Open)VMS system.
Anything else indicates some sort of Unix system.  */);
  Vsystem_type = intern (SYSTEM_TYPE);

  DEFVAR_LISP ("system-configuration", &Vsystem_configuration,
	       doc: /* Value is string indicating configuration Emacs was built for.
On MS-Windows, the value reflects the OS flavor and version on which
Emacs is running.  */);
  Vsystem_configuration = build_string (EMACS_CONFIGURATION);

  DEFVAR_LISP ("system-configuration-options", &Vsystem_configuration_options,
	       doc: /* String containing the configuration options Emacs was built with.  */);
  Vsystem_configuration_options = build_string (EMACS_CONFIG_OPTIONS);

  DEFVAR_BOOL ("noninteractive", &noninteractive1,
	       doc: /* Non-nil means Emacs is running without interactive terminal.  */);

  DEFVAR_LISP ("kill-emacs-hook", &Vkill_emacs_hook,
	       doc: /* Hook to be run when `kill-emacs' is called.
Since `kill-emacs' may be invoked when the terminal is disconnected (or
in other similar situations), functions placed on this hook should not
expect to be able to interact with the user.  To ask for confirmation,
see `kill-emacs-query-functions' instead.

The hook is not run in batch mode, i.e., if `noninteractive' is non-nil.  */);
  Vkill_emacs_hook = Qnil;

  DEFVAR_INT ("emacs-priority", &emacs_priority,
	      doc: /* Priority for Emacs to run at.
This value is effective only if set before Emacs is dumped,
and only if the Emacs executable is installed with setuid to permit
it to change priority.  (Emacs sets its uid back to the real uid.)
Currently, you need to define SET_EMACS_PRIORITY in `config.h'
before you compile Emacs, to enable the code for this feature.  */);
  emacs_priority = 0;

  DEFVAR_LISP ("path-separator", &Vpath_separator,
	       doc: /* String containing the character that separates directories in
search paths, such as PATH and other similar environment variables.  */);
  {
    char c = SEPCHAR;
    Vpath_separator = make_string (&c, 1);
  }

  DEFVAR_LISP ("invocation-name", &Vinvocation_name,
	       doc: /* The program name that was used to run Emacs.
Any directory names are omitted.  */);

  DEFVAR_LISP ("invocation-directory", &Vinvocation_directory,
	       doc: /* The directory in which the Emacs executable was found, to run it.
The value is nil if that directory's name is not known.  */);

  DEFVAR_LISP ("installation-directory", &Vinstallation_directory,
	       doc: /* A directory within which to look for the `lib-src' and `etc' directories.
This is non-nil when we can't find those directories in their standard
installed locations, but we can find them near where the Emacs executable
was found.  */);
  Vinstallation_directory = Qnil;

  DEFVAR_LISP ("system-messages-locale", &Vsystem_messages_locale,
	       doc: /* System locale for messages.  */);
  Vsystem_messages_locale = Qnil;

  DEFVAR_LISP ("previous-system-messages-locale",
	       &Vprevious_system_messages_locale,
	       doc: /* Most recently used system locale for messages.  */);
  Vprevious_system_messages_locale = Qnil;

  DEFVAR_LISP ("system-time-locale", &Vsystem_time_locale,
	       doc: /* System locale for time.  */);
  Vsystem_time_locale = Qnil;

  DEFVAR_LISP ("previous-system-time-locale", &Vprevious_system_time_locale,
	       doc: /* Most recently used system locale for time.  */);
  Vprevious_system_time_locale = Qnil;
}

/* arch-tag: 7bfd356a-c720-4612-8ab6-aa4222931c2e
   (do not change this comment) */<|MERGE_RESOLUTION|>--- conflicted
+++ resolved
@@ -356,17 +356,10 @@
 
 void (*fatal_error_signal_hook) P_ ((void));
 
-<<<<<<< HEAD
-#ifdef HAVE_GTK_AND_PTHREAD
-/* When compiled with GTK and running under Gnome, multiple threads may be
-   created.  Keep track of our main thread to make sure signals are delivered
-   to it (see syssignal.h).  */
-=======
 #ifdef FORWARD_SIGNAL_TO_MAIN_THREAD
 /* When compiled with GTK and running under Gnome, or Carbon under Mac
    OS X, multiple threads may be created.  Keep track of our main
    thread to make sure signals are delivered to it (see syssignal.h).  */
->>>>>>> bb165316
 
 pthread_t main_thread;
 #endif
