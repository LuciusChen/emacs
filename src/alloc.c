/* Storage allocation and gc for GNU Emacs Lisp interpreter.

Copyright (C) 1985-2025 Free Software Foundation, Inc.

This file is part of GNU Emacs.

GNU Emacs is free software: you can redistribute it and/or modify
it under the terms of the GNU General Public License as published by
the Free Software Foundation, either version 3 of the License, or (at
your option) any later version.

GNU Emacs is distributed in the hope that it will be useful,
but WITHOUT ANY WARRANTY; without even the implied warranty of
MERCHANTABILITY or FITNESS FOR A PARTICULAR PURPOSE.  See the
GNU General Public License for more details.

You should have received a copy of the GNU General Public License
along with GNU Emacs.  If not, see <https://www.gnu.org/licenses/>.  */

#include <config.h>

#include <errno.h>
#include <stdint.h>
#include <stdlib.h>
#include <limits.h>		/* For CHAR_BIT.  */
#include <signal.h>		/* For SIGABRT, SIGDANGER.  */

#ifdef HAVE_PTHREAD
#include <pthread.h>
#endif

#include "lisp.h"
#include "igc.h"
#include "bignum.h"
#include "dispextern.h"
#include "intervals.h"
#include "sysstdio.h"
#include "systime.h"
#include "character.h"
#include "buffer.h"
#include "window.h"
#include "keyboard.h"
#include "frame.h"
#include "blockinput.h"
#include "pdumper.h"
#include "process.h"
#include "termhooks.h"		/* For struct terminal.  */
#include "itree.h"
#ifdef HAVE_WINDOW_SYSTEM
#include TERM_HEADER
#endif /* HAVE_WINDOW_SYSTEM */

#if defined HAVE_ANDROID && !defined ANDROID_STUBIFY
#include "sfntfont.h"
#endif

#ifdef HAVE_TREE_SITTER
#include "treesit.h"
#endif

#include <flexmember.h>
#include <verify.h>
#include <execinfo.h>           /* For backtrace.  */

#ifdef HAVE_LINUX_SYSINFO
#include <sys/sysinfo.h>
#endif

#ifdef MSDOS
#include "dosfns.h"		/* For dos_memory_info.  */
#endif

#ifdef HAVE_MALLOC_H
# include <malloc.h>
#endif

#if (defined ENABLE_CHECKING \
     && defined HAVE_VALGRIND_VALGRIND_H && !defined USE_VALGRIND)
# define USE_VALGRIND 1
#endif

#if USE_VALGRIND
#include <valgrind/valgrind.h>
#include <valgrind/memcheck.h>
#endif

/* AddressSanitizer exposes additional functions for manually marking
   memory as poisoned/unpoisoned.  When ASan is enabled and the needed
   header is available, memory is poisoned when:

   * An ablock is freed (lisp_align_free), or ablocks are initially
   allocated (lisp_align_malloc).
   * An interval_block is initially allocated (make_interval).
   * A dead INTERVAL is put on the interval free list
   (sweep_intervals).
   * A sdata is marked as dead (sweep_strings, pin_string).
   * An sblock is initially allocated (allocate_string_data).
   * A string_block is initially allocated (allocate_string).
   * A dead string is put on string_free_list (sweep_strings).
   * A float_block is initially allocated (make_float).
   * A dead float is put on float_free_list.
   * A cons_block is initially allocated (Fcons).
   * A dead cons is put on cons_free_list (sweep_cons).
   * A dead vector is put on vector_free_list (setup_on_free_list),
   or a new vector block is allocated (allocate_vector_from_block).
   Accordingly, objects reused from the free list are unpoisoned.

   This feature can be disabled with the run-time flag
   `allow_user_poisoning' set to zero.  */
#if ADDRESS_SANITIZER && defined HAVE_SANITIZER_ASAN_INTERFACE_H \
  && !defined GC_ASAN_POISON_OBJECTS
# define GC_ASAN_POISON_OBJECTS 1
# include <sanitizer/asan_interface.h>
#else
# define GC_ASAN_POISON_OBJECTS 0
#endif

/* GC_CHECK_MARKED_OBJECTS means do sanity checks on allocated objects.
   We turn that on by default when ENABLE_CHECKING is defined;
   define GC_CHECK_MARKED_OBJECTS to zero to disable.  */

#if defined ENABLE_CHECKING && !defined GC_CHECK_MARKED_OBJECTS
# define GC_CHECK_MARKED_OBJECTS 1
#endif

/* GC_MALLOC_CHECK defined means perform validity checks of malloc'd
   memory.  Can do this only if using gmalloc.c and if not checking
   marked objects.  */

#if (defined SYSTEM_MALLOC || defined DOUG_LEA_MALLOC \
     || GC_CHECK_MARKED_OBJECTS)
#undef GC_MALLOC_CHECK
#endif

#include <unistd.h>
#include <fcntl.h>

#ifdef USE_GTK
# include "gtkutil.h"
#endif
#ifdef WINDOWSNT
#include "w32.h"
#include "w32heap.h"	/* for sbrk */
#endif

/* A type with alignment at least as large as any object that Emacs
   allocates.  This is not max_align_t because some platforms (e.g.,
   mingw) have buggy malloc implementations that do not align for
   max_align_t.  This union contains types of all GCALIGNED_STRUCT
   components visible here.  */
union emacs_align_type
{
  struct frame frame;
  struct Lisp_Bignum Lisp_Bignum;
  struct Lisp_CondVar Lisp_CondVar;
  struct Lisp_Finalizer Lisp_Finalizer;
  struct Lisp_Float Lisp_Float;
  struct Lisp_Hash_Table Lisp_Hash_Table;
  struct Lisp_Marker Lisp_Marker;
  struct Lisp_Misc_Ptr Lisp_Misc_Ptr;
  struct Lisp_Mutex Lisp_Mutex;
  struct Lisp_Overlay Lisp_Overlay;
  struct Lisp_Subr Lisp_Subr;
  struct Lisp_Sqlite Lisp_Sqlite;
  struct Lisp_User_Ptr Lisp_User_Ptr;
  struct terminal terminal;
  struct thread_state thread_state;
  struct window window;

  /* Omit the following since they would require including process.h
     etc, or because they are defined with flexible array members, which
     are rejected by some C99 compilers when this union subsequently
     appears in an `alignof' expression.  In practice their alignments
     never exceed that of the structs already listed.  */
#if 0
  struct Lisp_Bool_Vector Lisp_Bool_Vector;
  struct Lisp_Char_Table Lisp_Char_Table;
  struct Lisp_Sub_Char_Table Lisp_Sub_Char_Table;
  struct Lisp_Module_Function Lisp_Module_Function;
  struct Lisp_Process Lisp_Process;
  struct Lisp_Vector Lisp_Vector;
  struct save_window_data save_window_data;
  struct scroll_bar scroll_bar;
  struct xwidget_view xwidget_view;
  struct xwidget xwidget;
#endif
};

#ifdef HAVE_MPS
# pragma GCC diagnostic push
# pragma GCC diagnostic ignored "-Wunused-macros"
#endif	/* HAVE_MPS */

/* MALLOC_SIZE_NEAR (N) is a good number to pass to malloc when
   allocating a block of memory with size close to N bytes.
   For best results N should be a power of 2.

   When calculating how much memory to allocate, GNU malloc (SIZE)
   adds sizeof (size_t) to SIZE for internal overhead, and then rounds
   up to a multiple of MALLOC_ALIGNMENT.  Emacs can improve
   performance a bit on GNU platforms by arranging for the resulting
   size to be a power of two.  This heuristic is good for glibc 2.26
   (2017) and later, and does not affect correctness on other
   platforms.  */

#define MALLOC_SIZE_NEAR(n) \
  (ROUNDUP (max (n, sizeof (size_t)), MALLOC_ALIGNMENT) - sizeof (size_t))
#ifdef __i386
enum { MALLOC_ALIGNMENT = 16 };
#else
enum { MALLOC_ALIGNMENT = max (2 * sizeof (size_t), alignof (long double)) };
#endif

#ifdef DOUG_LEA_MALLOC

/* Specify maximum number of areas to mmap.  It would be nice to use a
   value that explicitly means "no limit".  */

# define MMAP_MAX_AREAS 100000000

/* Restore the dumped malloc state.  Because malloc can be invoked
   even before main (e.g. by the dynamic linker), the dumped malloc
   state must be restored as early as possible using this special hook.  */
static void
malloc_initialize_hook (void)
{
  static bool malloc_using_checking;

  if (! initialized)
    {
      malloc_using_checking = getenv ("MALLOC_CHECK_") != NULL;
    }
  else
    {
      if (!malloc_using_checking)
	{
	  /* Work around a bug in glibc's malloc.  MALLOC_CHECK_ must be
	     ignored if the heap to be restored was constructed without
	     malloc checking.  Can't use unsetenv, since that calls malloc.  */
	  char **p = environ;
	  if (p)
	    for (; *p; p++)
	      if (strncmp (*p, "MALLOC_CHECK_=", 14) == 0)
		{
		  do
		    *p = p[1];
		  while (*++p);

		  break;
		}
	}
    }
}

/* Declare the malloc initialization hook, which runs before 'main' starts.
   EXTERNALLY_VISIBLE works around Bug#22522.  */
typedef void (*voidfuncptr) (void);
# ifndef __MALLOC_HOOK_VOLATILE
#  define __MALLOC_HOOK_VOLATILE
# endif
voidfuncptr __MALLOC_HOOK_VOLATILE __malloc_initialize_hook EXTERNALLY_VISIBLE
  = malloc_initialize_hook;

#endif

/* Mark, unmark, query mark bit of a Lisp string.  S must be a pointer
   to a struct Lisp_String.  */

#define XMARK_STRING(S)		((S)->u.s.size |= ARRAY_MARK_FLAG)
#define XUNMARK_STRING(S)	((S)->u.s.size &= ~ARRAY_MARK_FLAG)
#define XSTRING_MARKED_P(S)	(((S)->u.s.size & ARRAY_MARK_FLAG) != 0)

#define XMARK_VECTOR(V)		((V)->header.size |= ARRAY_MARK_FLAG)
#define XUNMARK_VECTOR(V)	((V)->header.size &= ~ARRAY_MARK_FLAG)
#define XVECTOR_MARKED_P(V)	(((V)->header.size & ARRAY_MARK_FLAG) != 0)

/* Default value of gc_cons_threshold (see below).  */

#define GC_DEFAULT_THRESHOLD (100000 * word_size)

/* Global variables.  */
struct emacs_globals globals;

/* maybe_gc collects garbage if this goes negative.  */

EMACS_INT consing_until_gc;

#ifdef HAVE_PDUMPER
/* Number of finalizers run: used to loop over GC until we stop
   generating garbage.  */
int number_finalizers_run;
#endif

/* True during GC.  */

bool gc_in_progress;

/* System byte and object counts reported by GC.  */

/* Assume byte counts fit in uintptr_t and object counts fit into
   intptr_t.  */
typedef uintptr_t byte_ct;
typedef intptr_t object_ct;

/* Large-magnitude value for a threshold count, which fits in EMACS_INT.
   Using only half the EMACS_INT range avoids overflow hassles.
   There is no need to fit these counts into fixnums.  */
#define HI_THRESHOLD (EMACS_INT_MAX / 2)

/* Number of live and free conses etc. counted by the most-recent GC.  */

static struct gcstat
{
  object_ct total_conses, total_free_conses;
  object_ct total_symbols, total_free_symbols;
  object_ct total_strings, total_free_strings;
  byte_ct total_string_bytes;
  object_ct total_vectors, total_vector_slots, total_free_vector_slots;
  object_ct total_floats, total_free_floats;
  object_ct total_intervals, total_free_intervals;
  object_ct total_buffers;

  /* Size of the ancillary arrays of live hash-table and obarray objects.
     The objects themselves are not included (counted as vectors above).  */
  byte_ct total_hash_table_bytes;
} gcstat;

/* Total size of ancillary arrays of all allocated hash-table and obarray
   objects, both dead and alive.  This number is always kept up-to-date.  */
static ptrdiff_t hash_table_allocated_bytes = 0;

#ifndef HAVE_MPS
/* Points to memory space allocated as "spare", to be freed if we run
   out of memory.  We keep one large block, four cons-blocks, and
   two string blocks.  */

static char *spare_memory[7];

/* Amount of spare memory to keep in large reserve block, or to see
   whether this much is available when malloc fails on a larger request.  */

#define SPARE_MEMORY (1 << 14)
#endif

/* If positive, garbage collection is inhibited.  Otherwise, zero.  */

intptr_t garbage_collection_inhibited;

/* The GC threshold in bytes, the last time it was calculated
   from gc-cons-threshold and gc-cons-percentage.  */
static EMACS_INT gc_threshold;

/* If nonzero, this is a warning delivered by malloc and not yet
   displayed.  */

const char *pending_malloc_warning;

/* Maximum amount of C stack to save when a GC happens.  */

#ifndef MAX_SAVE_STACK
#define MAX_SAVE_STACK 16000
#endif

/* Buffer in which we save a copy of the C stack at each GC.  */

#if MAX_SAVE_STACK > 0
static char *stack_copy;
static ptrdiff_t stack_copy_size;

/* Copy to DEST a block of memory from SRC of size SIZE bytes,
   avoiding any address sanitization.  */

static void * ATTRIBUTE_NO_SANITIZE_ADDRESS
no_sanitize_memcpy (void *dest, void const *src, size_t size)
{
  if (! ADDRESS_SANITIZER)
    return memcpy (dest, src, size);
  else
    {
      size_t i;
      char *d = dest;
      char const *s = src;
      for (i = 0; i < size; i++)
	d[i] = s[i];
      return dest;
    }
}

#endif /* MAX_SAVE_STACK > 0 */

static struct Lisp_Vector *allocate_clear_vector (ptrdiff_t, bool);
#ifndef HAVE_MPS
static void mark_terminals (void);
static void gc_sweep (void);
static void mark_buffer (struct buffer *);

static void compact_small_strings (void);
static void free_large_strings (void);

static bool vector_marked_p (struct Lisp_Vector const *);
static bool vectorlike_marked_p (struct vectorlike_header const *);
static void set_vectorlike_marked (struct vectorlike_header *);
static bool interval_marked_p (INTERVAL);
static void set_interval_marked (INTERVAL);
#endif

#if !defined REL_ALLOC || defined SYSTEM_MALLOC || defined HYBRID_MALLOC
static void refill_memory_reserve (void);
#endif
extern Lisp_Object which_symbols (Lisp_Object, EMACS_INT) EXTERNALLY_VISIBLE;

#ifndef HAVE_MPS
/* When scanning the C stack for live Lisp objects, Emacs keeps track of
   what memory allocated via lisp_malloc and lisp_align_malloc is intended
   for what purpose.  This enumeration specifies the type of memory.  */

enum mem_type
{
  MEM_TYPE_NON_LISP,
  MEM_TYPE_CONS,
  MEM_TYPE_STRING,
  MEM_TYPE_SYMBOL,
  MEM_TYPE_FLOAT,
  /* Since all non-bool pseudovectors are small enough to be
     allocated from vector blocks, this memory type denotes
     large regular vectors and large bool pseudovectors.  */
  MEM_TYPE_VECTORLIKE,
  /* Special type to denote vector blocks.  */
  MEM_TYPE_VECTOR_BLOCK,
  /* Special type to denote reserved memory.  */
  MEM_TYPE_SPARE
};

static bool
deadp (Lisp_Object x)
{
  return BASE_EQ (x, dead_object ());
}

#ifdef GC_MALLOC_CHECK

enum mem_type allocated_mem_type;

#endif /* GC_MALLOC_CHECK */

/* A node in the red-black tree describing allocated memory containing
   Lisp data.  Each such block is recorded with its start and end
   address when it is allocated, and removed from the tree when it
   is freed.

   A red-black tree is a balanced binary tree with the following
   properties:

   1. Every node is either red or black.
   2. Every leaf is black.
   3. If a node is red, then both of its children are black.
   4. Every simple path from a node to a descendant leaf contains
   the same number of black nodes.
   5. The root is always black.

   When nodes are inserted into the tree, or deleted from the tree,
   the tree is "fixed" so that these properties are always true.

   A red-black tree with N internal nodes has height at most 2
   log(N+1).  Searches, insertions and deletions are done in O(log N).
   Please see a text book about data structures for a detailed
   description of red-black trees.  Any book worth its salt should
   describe them.  */

struct mem_node
{
  /* Children of this node.  These pointers are never NULL.  When there
     is no child, the value is MEM_NIL, which points to a dummy node.  */
  struct mem_node *left, *right;

  /* The parent of this node.  In the root node, this is NULL.  */
  struct mem_node *parent;

  /* Start and end of allocated region.  */
  void *start, *end;

  /* Node color.  */
  enum {MEM_BLACK, MEM_RED} color;

  /* Memory type.  */
  enum mem_type type;
};

/* Root of the tree describing allocated Lisp memory.  */

static struct mem_node *mem_root;

/* Lowest and highest known address in the heap.  */

static void *min_heap_address, *max_heap_address;

/* Sentinel node of the tree.  */

static struct mem_node mem_z;
#define MEM_NIL &mem_z

static struct mem_node *mem_insert (void *, void *, enum mem_type);
static void mem_insert_fixup (struct mem_node *);
static void mem_rotate_left (struct mem_node *);
static void mem_rotate_right (struct mem_node *);
static void mem_delete (struct mem_node *);
static void mem_delete_fixup (struct mem_node *);
static struct mem_node *mem_find (void *);

#endif // not HAVE_MPS

/* Addresses of staticpro'd variables.  */

Lisp_Object const *staticvec[NSTATICS];

/* Index of next unused slot in staticvec.  */

int staticidx;

/* Extract the pointer hidden within O.  */

static ATTRIBUTE_NO_SANITIZE_UNDEFINED void *
XPNTR (Lisp_Object a)
{
  return (BARE_SYMBOL_P (a)
	  ? (char *) lispsym + (XLI (a) - LISP_WORD_TAG (Lisp_Symbol))
	  : (char *) XLP (a) - (XLI (a) & ~VALMASK));
}

#ifndef HAVE_MPS
static void
XFLOAT_INIT (Lisp_Object f, double n)
{
  XFLOAT (f)->u.data = n;
}
#endif

/* Account for allocation of NBYTES in the heap.  This is a separate
   function to avoid hassles with implementation-defined conversion
   from unsigned to signed types.  */
static void
tally_consing (ptrdiff_t nbytes)
{
  consing_until_gc -= nbytes;
}

#ifdef DOUG_LEA_MALLOC
static bool
pointers_fit_in_lispobj_p (void)
{
  return (UINTPTR_MAX <= VAL_MAX) || USE_LSB_TAG;
}

static bool
mmap_lisp_allowed_p (void)
{
  /* If we can't store all memory addresses in our lisp objects, it's
     risky to let the heap use mmap and give us addresses from all
     over our address space.  */
  return pointers_fit_in_lispobj_p ();
}
#endif

/* Head of a circularly-linked list of extant finalizers. */
struct Lisp_Finalizer finalizers;

/* Head of a circularly-linked list of finalizers that must be invoked
   because we deemed them unreachable.  This list must be global, and
   not a local inside garbage_collect, in case we GC again while
   running finalizers.  */
struct Lisp_Finalizer doomed_finalizers;


/************************************************************************
				Malloc
 ************************************************************************/

#if defined SIGDANGER || (!defined SYSTEM_MALLOC)

/* Function malloc calls this if it finds we are near exhausting storage.  */

void
malloc_warning (const char *str)
{
  pending_malloc_warning = str;
}

#endif

/* Display an already-pending malloc warning.  */

void
display_malloc_warning (void)
{
  calln (Qdisplay_warning,
	 Qalloc,
	 build_string (pending_malloc_warning),
	 QCemergency);
  pending_malloc_warning = 0;
}

/* Called if we can't allocate relocatable space for a buffer.  */

void
buffer_memory_full (ptrdiff_t nbytes)
{
  /* If buffers use the relocating allocator, no need to free
     spare_memory, because we may have plenty of malloc space left
     that we could get, and if we don't, the malloc that fails will
     itself cause spare_memory to be freed.  If buffers don't use the
     relocating allocator, treat this like any other failing
     malloc.  */

#ifndef REL_ALLOC
  memory_full (nbytes);
#else
  /* This used to call error, but if we've run out of memory, we could
     get infinite recursion trying to build the string.  */
  xsignal (Qnil, Vmemory_signal_data);
#endif
}

/* A common multiple of the positive integers A and B.  Ideally this
   would be the least common multiple, but there's no way to do that
   as a constant expression in C, so do the best that we can easily do.  */
#define COMMON_MULTIPLE(a, b) \
  ((a) % (b) == 0 ? (a) : (b) % (a) == 0 ? (b) : (a) * (b))

/* Alignment needed for memory blocks managed by the garbage collector.  */
enum { LISP_ALIGNMENT = alignof (union { union emacs_align_type x;
					 GCALIGNED_UNION_MEMBER }) };
static_assert (LISP_ALIGNMENT % GCALIGNMENT == 0);

/* Emacs assumes that malloc (N) returns storage suitably aligned for
   any Lisp object whenever N is a multiple of LISP_ALIGNMENT.
   This Emacs assumption holds for current Emacs porting targets.

   On all current Emacs porting targets, it also happens that
   alignof (max_align_t) is a multiple of LISP_ALIGNMENT.
   Check this with a static_assert.  If the static_assert fails on an
   unusual platform, Emacs may well not work, so inspect this module's
   source code carefully with the unusual platform's quirks in mind.

   In practice the static_assert works even for buggy platforms where
   malloc can yield an unaligned address if given a large but unaligned
   size; Emacs avoids the bug because it aligns the size before calling
   malloc.  The static_assert also works for MinGW circa 2020, where
   alignof (max_align_t) is 16 even though the malloc alignment is only 8;
   Emacs avoids the bug because on this platform it never does anything
   that requires an alignment of 16.  */
enum { MALLOC_IS_LISP_ALIGNED = alignof (max_align_t) % LISP_ALIGNMENT == 0 };
static_assert (MALLOC_IS_LISP_ALIGNED);

#define MALLOC_PROBE(size)			\
  do {						\
    if (profiler_memory_running)		\
      malloc_probe (size);			\
  } while (0)

/* Like malloc but check for no memory and block interrupt input.  */

void *
xmalloc (size_t size)
{
  void *val = malloc (size);
  if (!val)
    memory_full (size);
  MALLOC_PROBE (size);
  return val;
}

/* Like the above, but zeroes out the memory just allocated.  */

void *
xzalloc (size_t size)
{
  void *val = calloc (1, size);
  if (!val)
    memory_full (size);
  MALLOC_PROBE (size);
  return val;
}

/* Like realloc but check for no memory and block interrupt input.  */

void *
xrealloc (void *block, size_t size)
{
  void *val = realloc (block, size);
  if (!val)
    memory_full (size);
  MALLOC_PROBE (size);
  return val;
}


/* Like free but block interrupt input.  */

void
xfree (void *block)
{
  if (!block)
    return;
  if (pdumper_object_p (block))
    return;
#if defined (ENABLE_CHECKING) && defined (HAVE_MPS)
  igc_check_freeable (block);
#endif
  free (block);
  /* We don't call refill_memory_reserve here
     because in practice the call in r_alloc_free seems to suffice.  */
}


/* Other parts of Emacs pass large int values to allocator functions
   expecting ptrdiff_t.  This is portable in practice, but check it to
   be safe.  */
static_assert (INT_MAX <= PTRDIFF_MAX);


/* Allocate an array of NITEMS items, each of size ITEM_SIZE.
   Signal an error on memory exhaustion, and block interrupt input.  */

void *
xnmalloc (ptrdiff_t nitems, ptrdiff_t item_size)
{
  eassert (0 <= nitems && 0 < item_size);
  ptrdiff_t nbytes;
  if (ckd_mul (&nbytes, nitems, item_size) || SIZE_MAX < nbytes)
    memory_full (SIZE_MAX);
  return xmalloc (nbytes);
}


/* Reallocate an array PA to make it of NITEMS items, each of size ITEM_SIZE.
   Signal an error on memory exhaustion, and block interrupt input.  */

void *
xnrealloc (void *pa, ptrdiff_t nitems, ptrdiff_t item_size)
{
  eassert (0 <= nitems && 0 < item_size);
  ptrdiff_t nbytes;
  if (ckd_mul (&nbytes, nitems, item_size) || SIZE_MAX < nbytes)
    memory_full (SIZE_MAX);
  return xrealloc (pa, nbytes);
}


/* Calculate the new allocation size for xpalloc, for growing PA, which
   points to an array of *NITEMS items, and return the size of the new
   allocation, updating *NITEMS to reflect this new size.  This new array
   would contain at least NITEMS_INCR_MIN more items, but will not
   contain more than NITEMS_MAX items total.  ITEM_SIZE is the size of
   each item, in bytes.

   ITEM_SIZE and NITEMS_INCR_MIN must be positive.  *NITEMS must be
   nonnegative.  If NITEMS_MAX is -1, it is treated as if it were
   infinity.

   If PA is null, then calculate the size of a new array.

   If memory exhaustion is certain to occur, set *NITEMS to zero if PA
   is null, and signal an error (i.e., do not return).  */

ptrdiff_t
xpalloc_nbytes (void *pa, ptrdiff_t *nitems, ptrdiff_t nitems_incr_min,
		ptrdiff_t nitems_max, ptrdiff_t item_size)
{
  ptrdiff_t n0 = *nitems;
  eassume (0 < item_size && 0 < nitems_incr_min && 0 <= n0 && -1 <= nitems_max);

  /* The approximate size to use for initial small allocation
     requests.  This is the largest "small" request for the GNU C
     library malloc.  */
  enum { DEFAULT_MXFAST = 64 * sizeof (size_t) / 4 };

  /* If the array is tiny, grow it to about (but no greater than)
     DEFAULT_MXFAST bytes.  Otherwise, grow it by about 50%.
     Adjust the growth according to three constraints: NITEMS_INCR_MIN,
     NITEMS_MAX, and what the C language can represent safely.  */

  ptrdiff_t n, nbytes;
  if (ckd_add (&n, n0, n0 >> 1))
    n = PTRDIFF_MAX;
  if (0 <= nitems_max && nitems_max < n)
    n = nitems_max;

  ptrdiff_t adjusted_nbytes
    = ((ckd_mul (&nbytes, n, item_size) || SIZE_MAX < nbytes)
       ? min (PTRDIFF_MAX, SIZE_MAX)
       : nbytes < DEFAULT_MXFAST ? DEFAULT_MXFAST : 0);
  if (adjusted_nbytes)
    {
      n = adjusted_nbytes / item_size;
      nbytes = adjusted_nbytes - adjusted_nbytes % item_size;
    }

  if (! pa)
    *nitems = 0;
  if (n - n0 < nitems_incr_min
      && (ckd_add (&n, n0, nitems_incr_min)
	  || (0 <= nitems_max && nitems_max < n)
	  || ckd_mul (&nbytes, n, item_size)))
    memory_full (SIZE_MAX);
  *nitems = n;
  return nbytes;
}

/* Grow PA, which points to an array of *NITEMS items, and return the
   location of the reallocated array, updating *NITEMS to reflect its
   new size.  The new array will contain at least NITEMS_INCR_MIN more
   items, but will not contain more than NITEMS_MAX items total.
   ITEM_SIZE is the size of each item, in bytes.

   ITEM_SIZE and NITEMS_INCR_MIN must be positive.  *NITEMS must be
   nonnegative.  If NITEMS_MAX is -1, it is treated as if it were
   infinity.

   If PA is null, then allocate a new array instead of reallocating
   the old one.

   Block interrupt input as needed.  If memory exhaustion occurs, set
   *NITEMS to zero if PA is null, and signal an error (i.e., do not
   return).

   Thus, to grow an array A without saving its old contents, do
   { xfree (A); A = NULL; A = xpalloc (NULL, &AITEMS, ...); }.
   The A = NULL avoids a dangling pointer if xpalloc exhausts memory
   and signals an error, and later this code is reexecuted and
   attempts to free A.  */

void *
xpalloc (void *pa, ptrdiff_t *nitems, ptrdiff_t nitems_incr_min,
	 ptrdiff_t nitems_max, ptrdiff_t item_size)
{
  ptrdiff_t nitems_new = *nitems;
  ptrdiff_t nbytes = xpalloc_nbytes (pa, &nitems_new, nitems_incr_min,
				     nitems_max, item_size);
  pa = xrealloc (pa, nbytes);
  *nitems = nitems_new;
  return pa;
}


/* Like strdup, but uses xmalloc.  */

char *
xstrdup (const char *s)
{
  ptrdiff_t size;
  eassert (s);
  size = strlen (s) + 1;
  return memcpy (xmalloc (size), s, size);
}

/* Like above, but duplicates Lisp string to C string.  */

char *
xlispstrdup (Lisp_Object string)
{
  ptrdiff_t size = SBYTES (string) + 1;
  return memcpy (xmalloc (size), SSDATA (string), size);
}

/* Assign to *PTR a copy of STRING, freeing any storage *PTR formerly
   pointed to.  If STRING is null, assign it without copying anything.
   Allocate before freeing, to avoid a dangling pointer if allocation
   fails.  */

void
dupstring (char **ptr, char const *string)
{
  char *old = *ptr;
  *ptr = string ? xstrdup (string) : 0;
  xfree (old);
}


/* Like putenv, but (1) use the equivalent of xmalloc and (2) the
   argument is a const pointer.  */

void
xputenv (char const *string)
{
  if (putenv ((char *) string) != 0)
    memory_full (0);
}

/* Return a newly allocated memory block of SIZE bytes, remembering
   to free it when unwinding.  */
void *
record_xmalloc (size_t size)
{
  void *p = xmalloc (size);
  record_unwind_protect_ptr (xfree, p);
  return p;
}


#if ! USE_LSB_TAG
extern void *lisp_malloc_loser;
void *lisp_malloc_loser EXTERNALLY_VISIBLE;
#endif

#ifndef HAVE_MPS
/* Allocate memory for Lisp data.
   NBYTES is the number of bytes to allocate;
   it must be a multiple of LISP_ALIGNMENT.
   If CLEARIT, arrange for the allocated memory to be cleared
   by using calloc, which can be faster than malloc+memset.
   TYPE describes the intended use of the allocated memory block
   (for strings, for conses, ...).
   Return a null pointer if and only if allocation failed.

   Code allocating heap memory for Lisp should use this function to get
   a pointer P; that way, if T is an enum Lisp_Type value and
   L == make_lisp_ptr (P, T), then XPNTR (L) == P and XTYPE (L) == T.  */

static void *
lisp_malloc (size_t nbytes, bool clearit, enum mem_type type)
{
  register void *val;

#ifdef GC_MALLOC_CHECK
  allocated_mem_type = type;
#endif

  val = clearit ? calloc (1, nbytes) : malloc (nbytes);

#if ! USE_LSB_TAG
  /* If the memory just allocated cannot be addressed thru a Lisp
     object's pointer, and it needs to be,
     that's equivalent to running out of memory.  */
  if (val && type != MEM_TYPE_NON_LISP)
    {
      Lisp_Object tem;
      XSETCONS (tem, (char *) val + nbytes - 1);
      if ((char *) XCONS (tem) != (char *) val + nbytes - 1)
	{
	  lisp_malloc_loser = val;
	  free (val);
	  val = 0;
	}
    }
#endif

#ifndef GC_MALLOC_CHECK
  if (val && type != MEM_TYPE_NON_LISP)
    mem_insert (val, (char *) val + nbytes, type);
#endif

  if (!val)
    memory_full (nbytes);
  MALLOC_PROBE (nbytes);
  return val;
}

/* Free BLOCK.  This must be called to free memory allocated with a
   call to lisp_malloc.  */

static void
lisp_free (void *block)
{
  if (pdumper_object_p (block))
    return;

#ifndef GC_MALLOC_CHECK
  struct mem_node *m = mem_find (block);
#endif
  free (block);
#ifndef GC_MALLOC_CHECK
  mem_delete (m);
#endif
}

#endif // not HAVE_MPS

/*****  Allocation of aligned blocks of memory to store Lisp data.  *****/

/* The entry point is lisp_align_malloc which returns blocks of at most
   BLOCK_BYTES and guarantees they are aligned on a BLOCK_ALIGN boundary.  */

/* Byte alignment of storage blocks.  */
# define BLOCK_ALIGN (1 << 15)
static_assert (POWER_OF_2 (BLOCK_ALIGN));

/* Use aligned_alloc if it or a simple substitute is available. */

#if (defined HAVE_ALIGNED_ALLOC					\
     || (!defined SYSTEM_MALLOC && !defined DOUG_LEA_MALLOC))
# define USE_ALIGNED_ALLOC 1
#elif defined HAVE_POSIX_MEMALIGN
# define USE_ALIGNED_ALLOC 1
# define aligned_alloc my_aligned_alloc /* Avoid collision with lisp.h.  */
static void *
aligned_alloc (size_t alignment, size_t size)
{
  /* POSIX says the alignment must be a power-of-2 multiple of sizeof (void *).
     Verify this for all arguments this function is given.  */
  static_assert (BLOCK_ALIGN % sizeof (void *) == 0
		 && POWER_OF_2 (BLOCK_ALIGN / sizeof (void *)));
  eassert (alignment == BLOCK_ALIGN);

  void *p;
  return posix_memalign (&p, alignment, size) == 0 ? p : 0;
}
#endif

/* Padding to leave at the end of a malloc'd block.  This is to give
   malloc a chance to minimize the amount of memory wasted to alignment.
   It should be tuned to the particular malloc library used.
   On glibc-2.3.2, malloc never tries to align, so a padding of 0 is best.
   aligned_alloc on the other hand would ideally prefer a value of 4
   because otherwise, there's 1020 bytes wasted between each ablocks.
   In Emacs, testing shows that those 1020 can most of the time be
   efficiently used by malloc to place other objects, so a value of 0 can
   still preferable unless you have a lot of aligned blocks and virtually
   nothing else.  */
#define BLOCK_PADDING 0
#define BLOCK_BYTES \
  (BLOCK_ALIGN - sizeof (struct ablocks *) - BLOCK_PADDING)

/* Internal data structures and constants.  */

#define ABLOCKS_SIZE 16

/* An aligned block of memory.  */
struct ablock
{
  union
  {
    char payload[BLOCK_BYTES];
    struct ablock *next_free;
  } x;

  /* ABASE is the aligned base of the ablocks.  It is overloaded to
     hold a virtual "busy" field that counts twice the number of used
     ablock values in the parent ablocks, plus one if the real base of
     the parent ablocks is ABASE (if the "busy" field is even, the
     word before the first ablock holds a pointer to the real base).
     The first ablock has a "busy" ABASE, and the others have an
     ordinary pointer ABASE.  To tell the difference, the code assumes
     that pointers, when cast to uintptr_t, are at least 2 *
     ABLOCKS_SIZE + 1.  */
  struct ablocks *abase;

  /* The padding of all but the last ablock is unused.  The padding of
     the last ablock in an ablocks is not allocated.  */
#if BLOCK_PADDING
  char padding[BLOCK_PADDING];
#endif
};

/* A bunch of consecutive aligned blocks.  */
struct ablocks
{
  struct ablock blocks[ABLOCKS_SIZE];
};

/* Size of the block requested from malloc or aligned_alloc.  */
#define ABLOCKS_BYTES (sizeof (struct ablocks) - BLOCK_PADDING)

#define ABLOCK_ABASE(block) \
  (((uintptr_t) (block)->abase) <= (1 + 2 * ABLOCKS_SIZE)	\
   ? (struct ablocks *) (block)					\
   : (block)->abase)

/* Virtual `busy' field.  */
#define ABLOCKS_BUSY(a_base) ((a_base)->blocks[0].abase)

/* Pointer to the (not necessarily aligned) malloc block.  */
#ifdef USE_ALIGNED_ALLOC
#define ABLOCKS_BASE(abase) (abase)
#else
#define ABLOCKS_BASE(abase) \
  (1 & (intptr_t) ABLOCKS_BUSY (abase) ? abase : ((void **) (abase))[-1])
#endif

#if GC_ASAN_POISON_OBJECTS
# define ASAN_POISON_ABLOCK(b) \
  __asan_poison_memory_region (&(b)->x, sizeof ((b)->x))
# define ASAN_UNPOISON_ABLOCK(b) \
  __asan_unpoison_memory_region (&(b)->x, sizeof ((b)->x))
#else
# define ASAN_POISON_ABLOCK(b) ((void) 0)
# define ASAN_UNPOISON_ABLOCK(b) ((void) 0)
#endif

#ifndef HAVE_MPS
/* The list of free ablock.   */
static struct ablock *free_ablock;

#if !USE_ALIGNED_ALLOC

static void *
pointer_align (void *ptr, int alignment)
{
  return (void *) ROUNDUP ((uintptr_t) ptr, alignment);
}

#endif /* !USE_ALIGNED_ALLOC */

/* Allocate an aligned block of nbytes.
   Alignment is on a multiple of BLOCK_ALIGN and `nbytes' has to be
   smaller or equal to BLOCK_BYTES.  */
static void *
lisp_align_malloc (size_t nbytes, enum mem_type type)
{
  void *base, *val;
  struct ablocks *abase;

  eassert (nbytes <= BLOCK_BYTES);

#ifdef GC_MALLOC_CHECK
  allocated_mem_type = type;
#endif

  if (!free_ablock)
    {
      int i;
      bool aligned;

#ifdef DOUG_LEA_MALLOC
      if (!mmap_lisp_allowed_p ())
        mallopt (M_MMAP_MAX, 0);
#endif

#ifdef USE_ALIGNED_ALLOC
      static_assert (ABLOCKS_BYTES % BLOCK_ALIGN == 0);
      abase = base = aligned_alloc (BLOCK_ALIGN, ABLOCKS_BYTES);
#else
      base = malloc (ABLOCKS_BYTES);
      abase = pointer_align (base, BLOCK_ALIGN);
#endif

      if (base == 0)
	memory_full (ABLOCKS_BYTES);

      aligned = (base == abase);
      if (!aligned)
	((void **) abase)[-1] = base;

#ifdef DOUG_LEA_MALLOC
      if (!mmap_lisp_allowed_p ())
          mallopt (M_MMAP_MAX, MMAP_MAX_AREAS);
#endif

#if ! USE_LSB_TAG
      /* If the memory just allocated cannot be addressed thru a Lisp
	 object's pointer, and it needs to be, that's equivalent to
	 running out of memory.  */
      if (type != MEM_TYPE_NON_LISP)
	{
	  Lisp_Object tem;
	  char *end = (char *) base + ABLOCKS_BYTES - 1;
	  XSETCONS (tem, end);
	  if ((char *) XCONS (tem) != end)
	    {
	      lisp_malloc_loser = base;
	      free (base);
	      memory_full (SIZE_MAX);
	    }
	}
#endif

      /* Initialize the blocks and put them on the free list.
	 If `base' was not properly aligned, we can't use the last block.  */
      for (i = 0; i < (aligned ? ABLOCKS_SIZE : ABLOCKS_SIZE - 1); i++)
	{
	  abase->blocks[i].abase = abase;
	  abase->blocks[i].x.next_free = free_ablock;
	  ASAN_POISON_ABLOCK (&abase->blocks[i]);
	  free_ablock = &abase->blocks[i];
	}
      intptr_t ialigned = aligned;
      ABLOCKS_BUSY (abase) = (struct ablocks *) ialigned;

      eassert ((uintptr_t) abase % BLOCK_ALIGN == 0);
      eassert (ABLOCK_ABASE (&abase->blocks[3]) == abase); /* 3 is arbitrary */
      eassert (ABLOCK_ABASE (&abase->blocks[0]) == abase);
      eassert (ABLOCKS_BASE (abase) == base);
      eassert ((intptr_t) ABLOCKS_BUSY (abase) == aligned);
    }

  ASAN_UNPOISON_ABLOCK (free_ablock);
  abase = ABLOCK_ABASE (free_ablock);
  ABLOCKS_BUSY (abase)
    = (struct ablocks *) (2 + (intptr_t) ABLOCKS_BUSY (abase));
  val = free_ablock;
  free_ablock = free_ablock->x.next_free;

#ifndef GC_MALLOC_CHECK
  if (type != MEM_TYPE_NON_LISP)
    mem_insert (val, (char *) val + nbytes, type);
#endif

  MALLOC_PROBE (nbytes);

  eassert (0 == ((uintptr_t) val) % BLOCK_ALIGN);
  return val;
}

static void
lisp_align_free (void *block)
{
  struct ablock *ablock = block;
  struct ablocks *abase = ABLOCK_ABASE (ablock);

#ifndef GC_MALLOC_CHECK
  mem_delete (mem_find (block));
#endif
  /* Put on free list.  */
  ablock->x.next_free = free_ablock;
  ASAN_POISON_ABLOCK (ablock);
  free_ablock = ablock;
  /* Update busy count.  */
  intptr_t busy = (intptr_t) ABLOCKS_BUSY (abase) - 2;
  eassume (0 <= busy && busy <= 2 * ABLOCKS_SIZE - 1);
  ABLOCKS_BUSY (abase) = (struct ablocks *) busy;

  if (busy < 2)
    { /* All the blocks are free.  */
      int i = 0;
      bool aligned = busy;
      struct ablock **tem = &free_ablock;
      struct ablock *atop = &abase->blocks[aligned ? ABLOCKS_SIZE : ABLOCKS_SIZE - 1];
      while (*tem)
	{
#if GC_ASAN_POISON_OBJECTS
	  __asan_unpoison_memory_region (&(*tem)->x,
					 sizeof ((*tem)->x));
#endif
	  if (*tem >= (struct ablock *) abase && *tem < atop)
	    {
	      i++;
	      *tem = (*tem)->x.next_free;
	    }
	  else
	    tem = &(*tem)->x.next_free;
	}
      eassert ((aligned & 1) == aligned);
      eassert (i == (aligned ? ABLOCKS_SIZE : ABLOCKS_SIZE - 1));
#ifdef USE_POSIX_MEMALIGN
      eassert ((uintptr_t) ABLOCKS_BASE (abase) % BLOCK_ALIGN == 0);
#endif
      free (ABLOCKS_BASE (abase));
    }
}

#endif // not HAVE_MPS


/***********************************************************************
			 Interval Allocation
 ***********************************************************************/

#ifndef HAVE_MPS

/* Number of intervals allocated in an interval_block structure.  */

enum { INTERVAL_BLOCK_SIZE
         = ((MALLOC_SIZE_NEAR (1024) - sizeof (struct interval_block *))
	    / sizeof (struct interval)) };

/* Intervals are allocated in chunks in the form of an interval_block
   structure.  */

struct interval_block
{
  /* Place `intervals' first, to preserve alignment.  */
  struct interval intervals[INTERVAL_BLOCK_SIZE];
  struct interval_block *next;
};

/* Current interval block.  Its `next' pointer points to older
   blocks.  */

static struct interval_block *interval_block;

/* Index in interval_block above of the next unused interval
   structure.  */

static int interval_block_index = INTERVAL_BLOCK_SIZE;

/* List of free intervals.  */

static INTERVAL interval_free_list;

#if GC_ASAN_POISON_OBJECTS
# define ASAN_POISON_INTERVAL_BLOCK(b)         \
  __asan_poison_memory_region ((b)->intervals, \
			       sizeof ((b)->intervals))
# define ASAN_UNPOISON_INTERVAL_BLOCK(b)         \
  __asan_unpoison_memory_region ((b)->intervals, \
				 sizeof ((b)->intervals))
# define ASAN_POISON_INTERVAL(i) \
  __asan_poison_memory_region (i, sizeof *(i))
# define ASAN_UNPOISON_INTERVAL(i) \
  __asan_unpoison_memory_region (i, sizeof *(i))
#else
# define ASAN_POISON_INTERVAL_BLOCK(b) ((void) 0)
# define ASAN_UNPOISON_INTERVAL_BLOCK(b) ((void) 0)
# define ASAN_POISON_INTERVAL(i) ((void) 0)
# define ASAN_UNPOISON_INTERVAL(i) ((void) 0)
#endif

#endif // not HAVE_MPS

/* Return a new interval.  */

INTERVAL
make_interval (void)
{
#ifdef HAVE_MPS
  return igc_make_interval ();
#else
  INTERVAL val;

  if (interval_free_list)
    {
      val = interval_free_list;
      ASAN_UNPOISON_INTERVAL (val);
      interval_free_list = INTERVAL_PARENT (interval_free_list);
    }
  else
    {
      if (interval_block_index == INTERVAL_BLOCK_SIZE)
	{
	  struct interval_block *newi
	    = lisp_malloc (sizeof *newi, false, MEM_TYPE_NON_LISP);

	  newi->next = interval_block;
	  ASAN_POISON_INTERVAL_BLOCK (newi);
	  interval_block = newi;
	  interval_block_index = 0;
	}
      val = &interval_block->intervals[interval_block_index++];
      ASAN_UNPOISON_INTERVAL (val);
    }

  tally_consing (sizeof (struct interval));
  intervals_consed++;
  RESET_INTERVAL (val);
  val->gcmarkbit = 0;
  return val;
#endif
}


/* Mark Lisp objects in interval I.  */
#ifndef HAVE_MPS
static void
mark_interval_tree_1 (INTERVAL i, void *dummy)
{
  /* Intervals should never be shared.  So, if extra internal checking is
     enabled, GC aborts if it seems to have visited an interval twice.  */
  eassert (!interval_marked_p (i));
  set_interval_marked (i);
  mark_object (i->plist);
}

/* Mark the interval tree rooted in I.  */

void
mark_interval_tree (INTERVAL i)
{
  if (i && !interval_marked_p (i))
    traverse_intervals_noorder (i, mark_interval_tree_1, NULL);
}
#endif

/***********************************************************************
			  String Allocation
 ***********************************************************************/

#ifndef HAVE_MPS
/* Lisp_Strings are allocated in string_block structures.  When a new
   string_block is allocated, all the Lisp_Strings it contains are
   added to a free-list string_free_list.  When a new Lisp_String is
   needed, it is taken from that list.  During the sweep phase of GC,
   string_blocks that are entirely free are freed, except two which
   we keep.

   String data is allocated from sblock structures.  Strings larger
   than LARGE_STRING_BYTES, get their own sblock, data for smaller
   strings is sub-allocated out of sblocks of size SBLOCK_SIZE.

   Sblocks consist internally of sdata structures, one for each
   Lisp_String.  The sdata structure points to the Lisp_String it
   belongs to.  The Lisp_String points back to the `u.data' member of
   its sdata structure.

   When a Lisp_String is freed during GC, it is put back on
   string_free_list, and its `data' member and its sdata's `string'
   pointer is set to null.  The size of the string is recorded in the
   `n.nbytes' member of the sdata.  So, sdata structures that are no
   longer used, can be easily recognized, and it's easy to compact the
   sblocks of small strings which we do in compact_small_strings.  */

/* Size in bytes of an sblock structure used for small strings.  */

enum { SBLOCK_SIZE = MALLOC_SIZE_NEAR (8192) };

/* Strings larger than this are considered large strings.  String data
   for large strings is allocated from individual sblocks.  */

#define LARGE_STRING_BYTES 1024

/* The layout of a nonnull string.  */

struct sdata
{
  /* Back-pointer to the string this sdata belongs to.  If null, this
     structure is free, and NBYTES (in this structure or in the union below)
     contains the string's byte size (the same value that STRING_BYTES
     would return if STRING were non-null).  If non-null, STRING_BYTES
     (STRING) is the size of the data, and DATA contains the string's
     contents.  */
  struct Lisp_String *string;

#ifdef GC_CHECK_STRING_BYTES
  ptrdiff_t nbytes;
#endif

  unsigned char data[FLEXIBLE_ARRAY_MEMBER];
};

/* A union describing string memory sub-allocated from an sblock.
   This is where the contents of Lisp strings are stored.  */

typedef union
{
  struct Lisp_String *string;

  /* When STRING is nonnull, this union is actually of type 'struct sdata',
     which has a flexible array member.  However, if implemented by
     giving this union a member of type 'struct sdata', the union
     could not be the last (flexible) member of 'struct sblock',
     because C99 prohibits a flexible array member from having a type
     that is itself a flexible array.  So, comment this member out here,
     but remember that the option's there when using this union.  */
#if 0
  struct sdata u;
#endif

  /* When STRING is null.  */
  struct
  {
    struct Lisp_String *string;
    ptrdiff_t nbytes;
  } n;
} sdata;

#define SDATA_NBYTES(S)	(S)->n.nbytes
#define SDATA_DATA(S)	((struct sdata *) (S))->data

enum { SDATA_DATA_OFFSET = offsetof (struct sdata, data) };

/* Structure describing a block of memory which is sub-allocated to
   obtain string data memory for strings.  Blocks for small strings
   are of fixed size SBLOCK_SIZE.  Blocks for large strings are made
   as large as needed.  */

struct sblock
{
  /* Next in list.  */
  struct sblock *next;

  /* Pointer to the next free sdata block.  This points past the end
     of the sblock if there isn't any space left in this block.  */
  sdata *next_free;

  /* String data.  */
  sdata data[FLEXIBLE_ARRAY_MEMBER];
};

/* Number of Lisp strings in a string_block structure.  */

enum { STRING_BLOCK_SIZE
         = ((MALLOC_SIZE_NEAR (1024) - sizeof (struct string_block *))
	    / sizeof (struct Lisp_String)) };

/* Structure describing a block from which Lisp_String structures
   are allocated.  */

struct string_block
{
  /* Place `strings' first, to preserve alignment.  */
  struct Lisp_String strings[STRING_BLOCK_SIZE];
  struct string_block *next;
};

/* Head and tail of the list of sblock structures holding Lisp string
   data.  We always allocate from current_sblock.  The NEXT pointers
   in the sblock structures go from oldest_sblock to current_sblock.  */

static struct sblock *oldest_sblock, *current_sblock;

/* List of sblocks for large strings.  */

static struct sblock *large_sblocks;

/* List of string_block structures.  */

static struct string_block *string_blocks;

/* Free-list of Lisp_Strings.  */

static struct Lisp_String *string_free_list;

/* Given a pointer to a Lisp_String S which is on the free-list
   string_free_list, return a pointer to its successor in the
   free-list.  */

#define NEXT_FREE_LISP_STRING(S) ((S)->u.next)

/* Return a pointer to the sdata structure belonging to Lisp string S.
   S must be live, i.e. S->data must not be null.  S->data is actually
   a pointer to the `u.data' member of its sdata structure; the
   structure starts at a constant offset in front of that.  */

#define SDATA_OF_STRING(S) ((sdata *) ((S)->u.s.data - SDATA_DATA_OFFSET))


#ifdef GC_CHECK_STRING_OVERRUN

/* Check for overrun in string data blocks by appending a small
   "cookie" after each allocated string data block, and check for the
   presence of this cookie during GC.  */
# define GC_STRING_OVERRUN_COOKIE_SIZE ROUNDUP (4, alignof (sdata))
static char const string_overrun_cookie[GC_STRING_OVERRUN_COOKIE_SIZE] =
  { '\xde', '\xad', '\xbe', '\xef', /* Perhaps some zeros here.  */ };

#else
# define GC_STRING_OVERRUN_COOKIE_SIZE 0
#endif

/* Return the size of an sdata structure large enough to hold N bytes
   of string data.  This counts the sdata structure, the N bytes, a
   terminating NUL byte, and alignment padding.  */

static ptrdiff_t
sdata_size (ptrdiff_t n)
{
  /* Reserve space for the nbytes union member even when N + 1 is less
     than the size of that member.  */
  ptrdiff_t unaligned_size = max (SDATA_DATA_OFFSET + n + 1,
				  sizeof (sdata));
  int sdata_align = max (FLEXALIGNOF (struct sdata), alignof (sdata));
  return (unaligned_size + sdata_align - 1) & ~(sdata_align - 1);
}

/* Extra bytes to allocate for each string.  */
#define GC_STRING_EXTRA GC_STRING_OVERRUN_COOKIE_SIZE

/* Exact bound on the number of bytes in a string, not counting the
   terminating null.  A string cannot contain more bytes than
   STRING_BYTES_BOUND, nor can it be so long that the size_t
   arithmetic in allocate_string_data would overflow while it is
   calculating a value to be passed to malloc.  */
static ptrdiff_t const STRING_BYTES_MAX =
  min (STRING_BYTES_BOUND,
       ((SIZE_MAX
	 - GC_STRING_EXTRA
	 - offsetof (struct sblock, data)
	 - SDATA_DATA_OFFSET)
	& ~(sizeof (EMACS_INT) - 1)));

#endif

/* Initialize string allocation.  Called from init_alloc_once.  */

#ifndef HAVE_MPS
static struct Lisp_String *allocate_string (void);
static void
allocate_string_data (struct Lisp_String *s,
		      EMACS_INT nchars, EMACS_INT nbytes, bool clearit,
		      bool immovable);
#endif

static void
init_strings (void)
{
#ifdef HAVE_MPS
  empty_multibyte_string = igc_make_multibyte_string (0, 0, false);
  empty_unibyte_string = igc_make_unibyte_string (0, 0, false);
#else
  /* String allocation code will return one of 'empty_*ibyte_string'
     when asked to construct a new 0-length string, so in order to build
     those special cases, we have to do it "by hand".  */
  struct Lisp_String *ems = allocate_string ();
  struct Lisp_String *eus = allocate_string ();
  ems->u.s.intervals = NULL;
  eus->u.s.intervals = NULL;
  allocate_string_data (ems, 0, 0, false, false);
  allocate_string_data (eus, 0, 0, false, false);
  /* We can't use 'STRING_SET_UNIBYTE' because this one includes a hack
   * to redirect its arg to 'empty_unibyte_string' when nbytes == 0. */
  eus->u.s.size_byte = -1;
  XSETSTRING (empty_multibyte_string, ems);
  XSETSTRING (empty_unibyte_string, eus);
#endif
  staticpro (&empty_unibyte_string);
  staticpro (&empty_multibyte_string);
}

#ifndef HAVE_MPS
#if GC_ASAN_POISON_OBJECTS
/* Prepare s for denoting a free sdata struct, i.e, poison all bytes
   in the flexible array member, except the first SDATA_OFFSET bytes.
   This is only effective for strings of size n where n > sdata_size(n).
 */
# define ASAN_PREPARE_DEAD_SDATA(s, size)                          \
  do {                                                             \
    __asan_poison_memory_region (s, sdata_size (size));		   \
    __asan_unpoison_memory_region (&(s)->string,		   \
				   sizeof (struct Lisp_String *)); \
    __asan_unpoison_memory_region (&SDATA_NBYTES (s),		   \
				   sizeof SDATA_NBYTES (s));	   \
   } while (false)
/* Prepare s for storing string data for NBYTES bytes.  */
# define ASAN_PREPARE_LIVE_SDATA(s, nbytes) \
  __asan_unpoison_memory_region (s, sdata_size (nbytes))
# define ASAN_POISON_SBLOCK_DATA(b, size) \
  __asan_poison_memory_region ((b)->data, size)
# define ASAN_POISON_STRING_BLOCK(b) \
  __asan_poison_memory_region ((b)->strings, STRING_BLOCK_SIZE)
# define ASAN_UNPOISON_STRING_BLOCK(b) \
  __asan_unpoison_memory_region ((b)->strings, STRING_BLOCK_SIZE)
# define ASAN_POISON_STRING(s) \
  __asan_poison_memory_region (s, sizeof *(s))
# define ASAN_UNPOISON_STRING(s) \
  __asan_unpoison_memory_region (s, sizeof *(s))
#else
# define ASAN_PREPARE_DEAD_SDATA(s, size) ((void) 0)
# define ASAN_PREPARE_LIVE_SDATA(s, nbytes) ((void) 0)
# define ASAN_POISON_SBLOCK_DATA(b, size) ((void) 0)
# define ASAN_POISON_STRING_BLOCK(b) ((void) 0)
# define ASAN_UNPOISON_STRING_BLOCK(b) ((void) 0)
# define ASAN_POISON_STRING(s) ((void) 0)
# define ASAN_UNPOISON_STRING(s) ((void) 0)
#endif

#ifdef GC_CHECK_STRING_BYTES

static int check_string_bytes_count;

/* Like STRING_BYTES, but with debugging check.  Can be
   called during GC, so pay attention to the mark bit.  */

ptrdiff_t
string_bytes (struct Lisp_String *s)
{
  ptrdiff_t nbytes =
    (s->u.s.size_byte < 0 ? s->u.s.size & ~ARRAY_MARK_FLAG : s->u.s.size_byte);

  if (!pdumper_object_p (s) && s->u.s.data
      && nbytes != SDATA_NBYTES (SDATA_OF_STRING (s)))
    emacs_abort ();
  return nbytes;
}

/* Check validity of Lisp strings' string_bytes member in B.  */

static void
check_sblock (struct sblock *b)
{
  sdata *end = b->next_free;

  for (sdata *from = b->data; from < end; )
    {
      ptrdiff_t nbytes = sdata_size (from->string
				     ? string_bytes (from->string)
				     : SDATA_NBYTES (from));
      from = (sdata *) ((char *) from + nbytes + GC_STRING_EXTRA);
    }
}


/* Check validity of Lisp strings' string_bytes member.  ALL_P
   means check all strings, otherwise check only most
   recently allocated strings.  Used for hunting a bug.  */

static void
check_string_bytes (bool all_p)
{
  if (all_p)
    {
      struct sblock *b;

      for (b = large_sblocks; b; b = b->next)
	{
	  struct Lisp_String *s = b->data[0].string;
	  if (s)
	    string_bytes (s);
	}

      for (b = oldest_sblock; b; b = b->next)
	check_sblock (b);
    }
  else if (current_sblock)
    check_sblock (current_sblock);
}

#else /* not GC_CHECK_STRING_BYTES */

#define check_string_bytes(all) ((void) 0)

#endif /* GC_CHECK_STRING_BYTES */

#ifdef GC_CHECK_STRING_FREE_LIST

/* Walk through the string free list looking for bogus next pointers.
   This may catch buffer overrun from a previous string.  */

static void
check_string_free_list (void)
{
  struct Lisp_String *s;

  /* Pop a Lisp_String off the free-list.  */
  s = string_free_list;
  while (s != NULL)
    {
      if ((uintptr_t) s < 1024)
	emacs_abort ();
      s = NEXT_FREE_LISP_STRING (s);
    }
}
#else
#define check_string_free_list()
#endif

/* Return a new Lisp_String.  */

static struct Lisp_String *
allocate_string (void)
{
  struct Lisp_String *s;

  /* If the free-list is empty, allocate a new string_block, and
     add all the Lisp_Strings in it to the free-list.  */
  if (string_free_list == NULL)
    {
      struct string_block *b = lisp_malloc (sizeof *b, false, MEM_TYPE_STRING);
      int i;

      b->next = string_blocks;
      string_blocks = b;

      for (i = STRING_BLOCK_SIZE - 1; i >= 0; --i)
	{
	  s = b->strings + i;
	  /* Every string on a free list should have NULL data pointer.  */
	  s->u.s.data = NULL;
	  NEXT_FREE_LISP_STRING (s) = string_free_list;
	  string_free_list = s;
	}
      ASAN_POISON_STRING_BLOCK (b);
    }

  check_string_free_list ();

  /* Pop a Lisp_String off the free-list.  */
  s = string_free_list;
  ASAN_UNPOISON_STRING (s);
  string_free_list = NEXT_FREE_LISP_STRING (s);

  ++strings_consed;
  tally_consing (sizeof *s);

#ifdef GC_CHECK_STRING_BYTES
  if (!noninteractive)
    {
      if (++check_string_bytes_count == 200)
	{
	  check_string_bytes_count = 0;
	  check_string_bytes (1);
	}
      else
	check_string_bytes (0);
    }
#endif /* GC_CHECK_STRING_BYTES */

  return s;
}

/* Set up Lisp_String S for holding NCHARS characters, NBYTES bytes,
   plus a NUL byte at the end.  Allocate an sdata structure DATA for
   S, and set S->u.s.data to SDATA->u.data.  Store a NUL byte at the
   end of S->u.s.data.  Set S->u.s.size to NCHARS and S->u.s.size_byte
   to NBYTES.  Free S->u.s.data if it was initially non-null.

   If CLEARIT, also clear the other bytes of S->u.s.data.  */

static void
allocate_string_data (struct Lisp_String *s,
		      EMACS_INT nchars, EMACS_INT nbytes, bool clearit,
		      bool immovable)
{
  eassert_not_mps ();
  sdata *data;
  struct sblock *b;

  if (STRING_BYTES_MAX < nbytes)
    string_overflow ();

  /* Determine the number of bytes needed to store NBYTES bytes
     of string data.  */
  ptrdiff_t needed = sdata_size (nbytes);

  if (nbytes > LARGE_STRING_BYTES || immovable)
    {
      size_t size = FLEXSIZEOF (struct sblock, data, needed);

#ifdef DOUG_LEA_MALLOC
      if (!mmap_lisp_allowed_p ())
        mallopt (M_MMAP_MAX, 0);
#endif

      b = lisp_malloc (size + GC_STRING_EXTRA, clearit, MEM_TYPE_NON_LISP);
      ASAN_POISON_SBLOCK_DATA (b, size);

#ifdef DOUG_LEA_MALLOC
      if (!mmap_lisp_allowed_p ())
        mallopt (M_MMAP_MAX, MMAP_MAX_AREAS);
#endif

      data = b->data;
      b->next = large_sblocks;
      b->next_free = data;
      large_sblocks = b;
    }
  else
    {
      b = current_sblock;

      if (b == NULL
	  || (SBLOCK_SIZE - GC_STRING_EXTRA
	      < (char *) b->next_free - (char *) b + needed))
	{
	  /* Not enough room in the current sblock.  */
	  b = lisp_malloc (SBLOCK_SIZE, false, MEM_TYPE_NON_LISP);
	  ASAN_POISON_SBLOCK_DATA (b, SBLOCK_SIZE);

	  data = b->data;
	  b->next = NULL;
	  b->next_free = data;

	  if (current_sblock)
	    current_sblock->next = b;
	  else
	    oldest_sblock = b;
	  current_sblock = b;
	}

      data = b->next_free;

      if (clearit)
	{
#if GC_ASAN_POISON_OBJECTS
	  /* We are accessing SDATA_DATA (data) before it gets
	   * normally unpoisoned, so do it manually.  */
	  __asan_unpoison_memory_region (SDATA_DATA (data), nbytes);
#endif
	  memset (SDATA_DATA (data), 0, nbytes);
	}
    }

  ASAN_PREPARE_LIVE_SDATA (data, nbytes);
  data->string = s;
  b->next_free = (sdata *) ((char *) data + needed + GC_STRING_EXTRA);
  eassert ((uintptr_t) b->next_free % alignof (sdata) == 0);

  s->u.s.data = SDATA_DATA (data);
#ifdef GC_CHECK_STRING_BYTES
  SDATA_NBYTES (data) = nbytes;
#endif
  s->u.s.size = nchars;
  s->u.s.size_byte = nbytes;
  s->u.s.data[nbytes] = '\0';
#ifdef GC_CHECK_STRING_OVERRUN
  memcpy ((char *) data + needed, string_overrun_cookie,
	  GC_STRING_OVERRUN_COOKIE_SIZE);
#endif

  tally_consing (needed);
}

<<<<<<< HEAD
#endif // not HAVE_MPS

/* Reallocate multibyte STRING data when a single character is replaced.
   The character is at byte offset CIDX_BYTE in the string.
   The character being replaced is CLEN bytes long,
   and the character that will replace it is NEW_CLEN bytes long.
   Return the address where the caller should store the new character.  */

unsigned char *
resize_string_data (Lisp_Object string, ptrdiff_t cidx_byte,
		    int clen, int new_clen)
{
#ifdef HAVE_MPS
  unsigned char *s = igc_replace_char (string, cidx_byte, clen, new_clen);
  clear_string_char_byte_cache ();
  return s;
#else
  eassume (STRING_MULTIBYTE (string));
  sdata *old_sdata = SDATA_OF_STRING (XSTRING (string));
  ptrdiff_t nchars = SCHARS (string);
  ptrdiff_t nbytes = SBYTES (string);
  ptrdiff_t new_nbytes = nbytes + (new_clen - clen);
  unsigned char *data = SDATA (string);
  unsigned char *new_charaddr;

  if (sdata_size (nbytes) == sdata_size (new_nbytes))
    {
      /* No need to reallocate, as the size change falls within the
	 alignment slop.  */
      XSTRING (string)->u.s.size_byte = new_nbytes;
#ifdef GC_CHECK_STRING_BYTES
      SDATA_NBYTES (old_sdata) = new_nbytes;
# endif
      new_charaddr = data + cidx_byte;
      memmove (new_charaddr + new_clen, new_charaddr + clen,
	       nbytes - (cidx_byte + (clen - 1)));
    }
  else
    {
      allocate_string_data (XSTRING (string), nchars, new_nbytes, false, false);
      unsigned char *new_data = SDATA (string);
      new_charaddr = new_data + cidx_byte;
      memcpy (new_charaddr + new_clen, data + cidx_byte + clen,
	      nbytes - (cidx_byte + clen));
      memcpy (new_data, data, cidx_byte);

      /* Mark old string data as free by setting its string back-pointer
	 to null, and record the size of the data in it.  */
      SDATA_NBYTES (old_sdata) = nbytes;
      old_sdata->string = NULL;
    }

  clear_string_char_byte_cache ();

  return new_charaddr;
#endif // not HAVE_MPS
}

#ifndef HAVE_MPS
=======
>>>>>>> 308e3ab1

/* Sweep and compact strings.  */

NO_INLINE /* For better stack traces */
static void
sweep_strings (void)
{
  struct string_block *b, *next;
  struct string_block *live_blocks = NULL;

  string_free_list = NULL;
  gcstat.total_strings = gcstat.total_free_strings = 0;
  gcstat.total_string_bytes = 0;

  /* Scan strings_blocks, free Lisp_Strings that aren't marked.  */
  for (b = string_blocks; b; b = next)
    {
      int i, nfree = 0;
      struct Lisp_String *free_list_before = string_free_list;

      ASAN_UNPOISON_STRING_BLOCK (b);

      next = b->next;

      for (i = 0; i < STRING_BLOCK_SIZE; ++i)
	{
	  struct Lisp_String *s = b->strings + i;

	  ASAN_UNPOISON_STRING (s);

	  if (s->u.s.data)
	    {
	      /* String was not on free-list before.  */
	      if (XSTRING_MARKED_P (s))
		{
		  /* String is live; unmark it and its intervals.  */
		  XUNMARK_STRING (s);

		  /* Do not use string_(set|get)_intervals here.  */
		  s->u.s.intervals = balance_intervals (s->u.s.intervals);

		  gcstat.total_strings++;
		  gcstat.total_string_bytes += STRING_BYTES (s);
		}
	      else
		{
		  /* String is dead.  Put it on the free-list.  */
		  sdata *data = SDATA_OF_STRING (s);

		  /* Save the size of S in its sdata so that we know
		     how large that is.  Reset the sdata's string
		     back-pointer so that we know it's free.  */
#ifdef GC_CHECK_STRING_BYTES
		  if (string_bytes (s) != SDATA_NBYTES (data))
		    emacs_abort ();
#else
		  data->n.nbytes = STRING_BYTES (s);
#endif
		  data->string = NULL;

		  /* Reset the strings's `data' member so that we
		     know it's free.  */
		  s->u.s.data = NULL;

		  /* Put the string on the free-list.  */
		  NEXT_FREE_LISP_STRING (s) = string_free_list;
		  ASAN_POISON_STRING (s);
		  ASAN_PREPARE_DEAD_SDATA (data, SDATA_NBYTES (data));
		  string_free_list = s;
		  ++nfree;
		}
	    }
	  else
	    {
	      /* S was on the free-list before.  Put it there again.  */
	      NEXT_FREE_LISP_STRING (s) = string_free_list;
	      ASAN_POISON_STRING (s);

	      string_free_list = s;
	      ++nfree;
	    }
	}

      /* Free blocks that contain free Lisp_Strings only, except
	 the first two of them.  */
      if (nfree == STRING_BLOCK_SIZE
	  && gcstat.total_free_strings > STRING_BLOCK_SIZE)
	{
	  lisp_free (b);
	  string_free_list = free_list_before;
	}
      else
	{
	  gcstat.total_free_strings += nfree;
	  b->next = live_blocks;
	  live_blocks = b;
	}
    }

  check_string_free_list ();

  string_blocks = live_blocks;
  free_large_strings ();
  compact_small_strings ();

  check_string_free_list ();
}


/* Free dead large strings.  */

static void
free_large_strings (void)
{
  struct sblock *b, *next;
  struct sblock *live_blocks = NULL;

  for (b = large_sblocks; b; b = next)
    {
      next = b->next;

      if (b->data[0].string == NULL)
	lisp_free (b);
      else
	{
	  b->next = live_blocks;
	  live_blocks = b;
	}
    }

  large_sblocks = live_blocks;
}


/* Compact data of small strings.  Free sblocks that don't contain
   data of live strings after compaction.  */

static void
compact_small_strings (void)
{
  /* TB is the sblock we copy to, TO is the sdata within TB we copy
     to, and TB_END is the end of TB.  */
  struct sblock *tb = oldest_sblock;
  if (tb)
    {
      sdata *tb_end = (sdata *) ((char *) tb + SBLOCK_SIZE);
      sdata *to = tb->data;

      /* Step through the blocks from the oldest to the youngest.  We
	 expect that old blocks will stabilize over time, so that less
	 copying will happen this way.  */
      struct sblock *b = tb;
      do
	{
	  sdata *end = b->next_free;
	  eassert ((char *) end <= (char *) b + SBLOCK_SIZE);

	  for (sdata *from = b->data; from < end; )
	    {
	      /* Compute the next FROM here because copying below may
		 overwrite data we need to compute it.  */
	      ptrdiff_t nbytes;
	      struct Lisp_String *s = from->string;

#ifdef GC_CHECK_STRING_BYTES
	      /* Check that the string size recorded in the string is the
		 same as the one recorded in the sdata structure.  */
	      if (s && string_bytes (s) != SDATA_NBYTES (from))
		emacs_abort ();
#endif /* GC_CHECK_STRING_BYTES */

	      nbytes = s ? STRING_BYTES (s) : SDATA_NBYTES (from);
	      eassert (nbytes <= LARGE_STRING_BYTES);

	      ptrdiff_t size = sdata_size (nbytes);
	      sdata *from_end = (sdata *) ((char *) from
					   + size + GC_STRING_EXTRA);

#ifdef GC_CHECK_STRING_OVERRUN
	      if (memcmp (string_overrun_cookie,
			  (char *) from_end - GC_STRING_OVERRUN_COOKIE_SIZE,
			  GC_STRING_OVERRUN_COOKIE_SIZE))
		emacs_abort ();
#endif

	      /* Non-NULL S means it's alive.  Copy its data.  */
	      if (s)
		{
		  /* If TB is full, proceed with the next sblock.  */
		  sdata *to_end = (sdata *) ((char *) to
					     + size + GC_STRING_EXTRA);
		  if (to_end > tb_end)
		    {
		      tb->next_free = to;
		      tb = tb->next;
		      tb_end = (sdata *) ((char *) tb + SBLOCK_SIZE);
		      to = tb->data;
		      to_end = (sdata *) ((char *) to + size + GC_STRING_EXTRA);
		    }

		  /* Copy, and update the string's `data' pointer.  */
		  if (from != to)
		    {
		      eassert (tb != b || to < from);
		      ASAN_PREPARE_LIVE_SDATA (to, nbytes);
		      memmove (to, from, size + GC_STRING_EXTRA);
		      to->string->u.s.data = SDATA_DATA (to);
		    }

		  /* Advance past the sdata we copied to.  */
		  to = to_end;
		}
	      from = from_end;
	    }
	  b = b->next;
	}
      while (b);

      /* The rest of the sblocks following TB don't contain live data, so
	 we can free them.  */
      for (b = tb->next; b; )
	{
	  struct sblock *next = b->next;
	  lisp_free (b);
	  b = next;
	}

      tb->next_free = to;
      tb->next = NULL;
    }

  current_sblock = tb;
}

#endif // not HAVE_MPS

void
string_overflow (void)
{
  error ("Maximum string size exceeded");
}

static Lisp_Object make_clear_string (EMACS_INT, bool);
static Lisp_Object make_clear_multibyte_string (EMACS_INT, EMACS_INT, bool);

DEFUN ("make-string", Fmake_string, Smake_string, 2, 3, 0,
       doc: /* Return a newly created string of length LENGTH, with INIT in each element.
LENGTH must be an integer.
INIT must be an integer that represents a character.
If optional argument MULTIBYTE is non-nil, the result will be
a multibyte string even if INIT is an ASCII character.  */)
  (Lisp_Object length, Lisp_Object init, Lisp_Object multibyte)
{
  Lisp_Object val;
  EMACS_INT nbytes;

  CHECK_FIXNAT (length);
  CHECK_CHARACTER (init);

  int c = XFIXNAT (init);
  bool clearit = !c;

  if (ASCII_CHAR_P (c) && NILP (multibyte))
    {
      nbytes = XFIXNUM (length);
      val = make_clear_string (nbytes, clearit);
      if (nbytes && !clearit)
	{
	  memset (SDATA (val), c, nbytes);
	  SDATA (val)[nbytes] = 0;
	}
    }
  else
    {
      unsigned char str[MAX_MULTIBYTE_LENGTH];
      ptrdiff_t len = CHAR_STRING (c, str);
      EMACS_INT string_len = XFIXNUM (length);

      if (ckd_mul (&nbytes, len, string_len))
	string_overflow ();
      val = make_clear_multibyte_string (string_len, nbytes, clearit);
      if (!clearit)
	{
	  unsigned char *beg = SDATA (val), *end = beg + nbytes;
	  for (unsigned char *p = beg; p < end; p += len)
	    {
	      /* First time we just copy STR to the data of VAL.  */
	      if (p == beg)
		memcpy (p, str, len);
	      else
		{
		  /* Next time we copy largest possible chunk from
		     initialized to uninitialized part of VAL.  */
		  len = min (p - beg, end - p);
		  memcpy (p, beg, len);
		}
	    }
	}
    }

  return val;
}

/* Fill A with 1 bits if INIT is non-nil, and with 0 bits otherwise.
   Return A.  */

Lisp_Object
bool_vector_fill (Lisp_Object a, Lisp_Object init)
{
  EMACS_INT nbits = bool_vector_size (a);
  if (0 < nbits)
    {
      unsigned char *data = bool_vector_uchar_data (a);
      int pattern = NILP (init) ? 0 : (1 << BOOL_VECTOR_BITS_PER_CHAR) - 1;
      ptrdiff_t nbytes = bool_vector_bytes (nbits);
      int last_mask = ~ (~0u << ((nbits - 1) % BOOL_VECTOR_BITS_PER_CHAR + 1));
      memset (data, pattern, nbytes - 1);
      data[nbytes - 1] = pattern & last_mask;
    }
  return a;
}

/* Return a newly allocated, bool vector of size NBITS.  If CLEARIT,
   clear its slots; otherwise the vector's slots are uninitialized.  */

Lisp_Object
make_clear_bool_vector (EMACS_INT nbits, bool clearit)
{
  eassert (0 <= nbits && nbits <= BOOL_VECTOR_LENGTH_MAX);
  Lisp_Object val;
  ptrdiff_t words = bool_vector_words (nbits);
  ptrdiff_t word_bytes = words * sizeof (bits_word);
  ptrdiff_t needed_elements = ((bool_header_size - header_size + word_bytes
				+ word_size - 1)
			       / word_size);
  struct Lisp_Bool_Vector *p
    = (struct Lisp_Bool_Vector *) allocate_clear_vector (needed_elements,
							 clearit);
  /* Clear padding at end; but only if necessary, to avoid polluting the
     data cache.  */
  if (!clearit && nbits % BITS_PER_BITS_WORD != 0)
    p->data[words - 1] = 0;

  XSETVECTOR (val, p);
  XSETPVECTYPESIZE (XVECTOR (val), PVEC_BOOL_VECTOR, 0, 0);
  p->size = nbits;
  return val;
}

/* Return a newly allocated, uninitialized bool vector of size NBITS.  */

Lisp_Object
make_uninit_bool_vector (EMACS_INT nbits)
{
  return make_clear_bool_vector (nbits, false);
}

DEFUN ("make-bool-vector", Fmake_bool_vector, Smake_bool_vector, 2, 2, 0,
       doc: /* Return a new bool-vector of length LENGTH, using INIT for each element.
LENGTH must be a number.  INIT matters only in whether it is t or nil.  */)
  (Lisp_Object length, Lisp_Object init)
{
  CHECK_FIXNAT (length);
  EMACS_INT len = XFIXNAT (length);
  if (BOOL_VECTOR_LENGTH_MAX < len)
    memory_full (SIZE_MAX);
  Lisp_Object val = make_clear_bool_vector (len, NILP (init));
  return NILP (init) ? val : bool_vector_fill (val, init);
}

DEFUN ("bool-vector", Fbool_vector, Sbool_vector, 0, MANY, 0,
       doc: /* Return a new bool-vector with specified arguments as elements.
Allows any number of arguments, including zero.
usage: (bool-vector &rest OBJECTS)  */)
  (ptrdiff_t nargs, Lisp_Object *args)
{
  if (BOOL_VECTOR_LENGTH_MAX < nargs)
    memory_full (SIZE_MAX);
  Lisp_Object vector = make_clear_bool_vector (nargs, true);
  for (ptrdiff_t i = 0; i < nargs; i++)
    if (!NILP (args[i]))
      bool_vector_set (vector, i, true);
  return vector;
}

/* Make a string from NBYTES bytes at CONTENTS, and compute the number
   of characters from the contents.  This string may be unibyte or
   multibyte, depending on the contents.  */

Lisp_Object
make_string (const char *contents, ptrdiff_t nbytes)
{
  register Lisp_Object val;
  ptrdiff_t nchars, multibyte_nbytes;

  parse_str_as_multibyte ((const unsigned char *) contents, nbytes,
			  &nchars, &multibyte_nbytes);
  if (nbytes == nchars || nbytes != multibyte_nbytes)
    /* CONTENTS contains no multibyte sequences or contains an invalid
       multibyte sequence.  We must make unibyte string.  */
    val = make_unibyte_string (contents, nbytes);
  else
    val = make_multibyte_string (contents, nchars, nbytes);
  return val;
}

/* Make a unibyte string from LENGTH bytes at CONTENTS.  */

Lisp_Object
make_unibyte_string (const char *contents, ptrdiff_t length)
{
  register Lisp_Object val;
  val = make_uninit_string (length);
  memcpy (SDATA (val), contents, length);
  return val;
}


/* Make a multibyte string from NCHARS characters occupying NBYTES
   bytes at CONTENTS.  */

Lisp_Object
make_multibyte_string (const char *contents,
		       ptrdiff_t nchars, ptrdiff_t nbytes)
{
  register Lisp_Object val;
  val = make_uninit_multibyte_string (nchars, nbytes);
  memcpy (SDATA (val), contents, nbytes);
  return val;
}


/* Make a string from NCHARS characters occupying NBYTES bytes at
   CONTENTS.  It is a multibyte string if NBYTES != NCHARS.  */

Lisp_Object
make_string_from_bytes (const char *contents,
			ptrdiff_t nchars, ptrdiff_t nbytes)
{
  register Lisp_Object val;
  val = make_uninit_multibyte_string (nchars, nbytes);
  memcpy (SDATA (val), contents, nbytes);
  if (SBYTES (val) == SCHARS (val))
    STRING_SET_UNIBYTE (val);
  return val;
}


/* Make a string from NCHARS characters occupying NBYTES bytes at
   CONTENTS.  The argument MULTIBYTE controls whether to label the
   string as multibyte.  If NCHARS is negative, it counts the number of
   characters by itself.  */

Lisp_Object
make_specified_string (const char *contents,
		       ptrdiff_t nchars, ptrdiff_t nbytes, bool multibyte)
{
  Lisp_Object val;

  if (nchars < 0)
    {
      if (multibyte)
	nchars = multibyte_chars_in_text ((const unsigned char *) contents,
					  nbytes);
      else
	nchars = nbytes;
    }
  val = make_uninit_multibyte_string (nchars, nbytes);
  memcpy (SDATA (val), contents, nbytes);
  if (!multibyte)
    STRING_SET_UNIBYTE (val);
  return val;
}


/* Return a unibyte Lisp_String set up to hold LENGTH characters
   occupying LENGTH bytes.  If CLEARIT, clear its contents to null
   bytes; otherwise, the contents are uninitialized.  */

static Lisp_Object
make_clear_string (EMACS_INT length, bool clearit)
{
  Lisp_Object val;

  if (!length)
    return empty_unibyte_string;
  val = make_clear_multibyte_string (length, length, clearit);
  STRING_SET_UNIBYTE (val);
  return val;
}

/* Return a unibyte Lisp_String set up to hold LENGTH characters
   occupying LENGTH bytes.  */

Lisp_Object
make_uninit_string (EMACS_INT length)
{
  return make_clear_string (length, false);
}


/* Return a multibyte Lisp_String set up to hold NCHARS characters
   which occupy NBYTES bytes.  If CLEARIT, clear its contents to null
   bytes; otherwise, the contents are uninitialized.  */

static Lisp_Object
make_clear_multibyte_string (EMACS_INT nchars, EMACS_INT nbytes, bool clearit)
{
  if (nchars < 0)
    emacs_abort ();
  if (!nbytes)
    return empty_multibyte_string;

#ifdef HAVE_MPS
  return igc_make_multibyte_string (nchars, nbytes, clearit);
#else
  Lisp_Object string;
  struct Lisp_String *s;

  s = allocate_string ();
  s->u.s.intervals = NULL;
  allocate_string_data (s, nchars, nbytes, clearit, false);
  XSETSTRING (string, s);
  string_chars_consed += nbytes;
  return string;
#endif
}

/* Return a multibyte Lisp_String set up to hold NCHARS characters
   which occupy NBYTES bytes.  */

Lisp_Object
make_uninit_multibyte_string (EMACS_INT nchars, EMACS_INT nbytes)
{
  return make_clear_multibyte_string (nchars, nbytes, false);
}

/* Return a Lisp_String according to a doprnt-style FORMAT and args.  */

Lisp_Object
make_formatted_string (const char *format, ...)
{
  char buf[MAX_ALLOCA];
  char *cstr = buf;
  ptrdiff_t bufsize = sizeof buf;
  va_list ap;

  va_start (ap, format);
  ptrdiff_t length = evxprintf (&cstr, &bufsize, buf, -1, format, ap);
  va_end (ap);
  Lisp_Object ret = make_string (cstr, length);
  if (cstr != buf)
    xfree (cstr);
  return ret;
}

#ifndef HAVE_MPS
/* Pin a unibyte string in place so that it won't move during GC.  */
void
pin_string (Lisp_Object string)
{
  eassert (STRINGP (string) && !STRING_MULTIBYTE (string));
  struct Lisp_String *s = XSTRING (string);
  ptrdiff_t size = STRING_BYTES (s);
  unsigned char *data = s->u.s.data;

  if (!(size > LARGE_STRING_BYTES
	|| pdumper_object_p (data)
	|| s->u.s.size_byte == -3))
    {
      eassert (s->u.s.size_byte == -1);
      sdata *old_sdata = SDATA_OF_STRING (s);
      allocate_string_data (s, size, size, false, true);
      memcpy (s->u.s.data, data, size);
      old_sdata->string = NULL;
      SDATA_NBYTES (old_sdata) = size;
      ASAN_PREPARE_DEAD_SDATA (old_sdata, size);
    }
  s->u.s.size_byte = -3;
}
#endif


/***********************************************************************
			   Float Allocation
 ***********************************************************************/

#ifndef HAVE_MPS

/* We store float cells inside of float_blocks, allocating a new
   float_block with malloc whenever necessary.  Float cells reclaimed
   by GC are put on a free list to be reallocated before allocating
   any new float cells from the latest float_block.  */

#define FLOAT_BLOCK_SIZE					\
  (((BLOCK_BYTES - sizeof (struct float_block *)		\
     /* The compiler might add padding at the end.  */		\
     - (sizeof (struct Lisp_Float) - sizeof (bits_word))) * CHAR_BIT) \
   / (sizeof (struct Lisp_Float) * CHAR_BIT + 1))

#define GETMARKBIT(block,n)				\
  (((block)->gcmarkbits[(n) / BITS_PER_BITS_WORD]	\
    >> ((n) % BITS_PER_BITS_WORD))			\
   & 1)

#define SETMARKBIT(block,n)				\
  ((block)->gcmarkbits[(n) / BITS_PER_BITS_WORD]	\
   |= (bits_word) 1 << ((n) % BITS_PER_BITS_WORD))

#define UNSETMARKBIT(block,n)				\
  ((block)->gcmarkbits[(n) / BITS_PER_BITS_WORD]	\
   &= ~((bits_word) 1 << ((n) % BITS_PER_BITS_WORD)))

#define FLOAT_BLOCK(fptr) \
  (eassert (!pdumper_object_p (fptr)),                                  \
   ((struct float_block *) (((uintptr_t) (fptr)) & ~(BLOCK_ALIGN - 1))))

#define FLOAT_INDEX(fptr) \
  ((((uintptr_t) (fptr)) & (BLOCK_ALIGN - 1)) / sizeof (struct Lisp_Float))

struct float_block
{
  /* Place `floats' at the beginning, to ease up FLOAT_INDEX's job.  */
  struct Lisp_Float floats[FLOAT_BLOCK_SIZE];
  bits_word gcmarkbits[1 + FLOAT_BLOCK_SIZE / BITS_PER_BITS_WORD];
  struct float_block *next;
};

#define XFLOAT_MARKED_P(fptr) \
  GETMARKBIT (FLOAT_BLOCK (fptr), FLOAT_INDEX (fptr))

#define XFLOAT_MARK(fptr) \
  SETMARKBIT (FLOAT_BLOCK (fptr), FLOAT_INDEX (fptr))

#define XFLOAT_UNMARK(fptr) \
  UNSETMARKBIT (FLOAT_BLOCK (fptr), FLOAT_INDEX (fptr))

#if GC_ASAN_POISON_OBJECTS
# define ASAN_POISON_FLOAT_BLOCK(fblk)         \
  __asan_poison_memory_region ((fblk)->floats, \
			       sizeof ((fblk)->floats))
# define ASAN_UNPOISON_FLOAT_BLOCK(fblk)         \
  __asan_unpoison_memory_region ((fblk)->floats, \
				 sizeof ((fblk)->floats))
# define ASAN_POISON_FLOAT(p) \
  __asan_poison_memory_region (p, sizeof (struct Lisp_Float))
# define ASAN_UNPOISON_FLOAT(p) \
  __asan_unpoison_memory_region (p, sizeof (struct Lisp_Float))
#else
# define ASAN_POISON_FLOAT_BLOCK(fblk) ((void) 0)
# define ASAN_UNPOISON_FLOAT_BLOCK(fblk) ((void) 0)
# define ASAN_POISON_FLOAT(p) ((void) 0)
# define ASAN_UNPOISON_FLOAT(p) ((void) 0)
#endif

/* Current float_block.  */

static struct float_block *float_block;

/* Index of first unused Lisp_Float in the current float_block.  */

static int float_block_index = FLOAT_BLOCK_SIZE;

/* Free-list of Lisp_Floats.  */

static struct Lisp_Float *float_free_list;

#endif // not HAVE_MPS

/* Return a new float object with value FLOAT_VALUE.  */

Lisp_Object
make_float (double float_value)
{
#ifdef HAVE_MPS
  return igc_make_float (float_value);
#else
  register Lisp_Object val;

  if (float_free_list)
    {
      XSETFLOAT (val, float_free_list);
      ASAN_UNPOISON_FLOAT (float_free_list);
      float_free_list = float_free_list->u.chain;
    }
  else
    {
      if (float_block_index == FLOAT_BLOCK_SIZE)
	{
	  struct float_block *new
	    = lisp_align_malloc (sizeof *new, MEM_TYPE_FLOAT);
	  new->next = float_block;
	  memset (new->gcmarkbits, 0, sizeof new->gcmarkbits);
	  ASAN_POISON_FLOAT_BLOCK (new);
	  float_block = new;
	  float_block_index = 0;
	}
      ASAN_UNPOISON_FLOAT (&float_block->floats[float_block_index]);
      XSETFLOAT (val, &float_block->floats[float_block_index]);
      float_block_index++;
    }

  XFLOAT_INIT (val, float_value);
  eassert (!XFLOAT_MARKED_P (XFLOAT (val)));
  tally_consing (sizeof (struct Lisp_Float));
  floats_consed++;
  return val;
#endif
}



/***********************************************************************
			   Cons Allocation
 ***********************************************************************/
#ifndef HAVE_MPS

/* We store cons cells inside of cons_blocks, allocating a new
   cons_block with malloc whenever necessary.  Cons cells reclaimed by
   GC are put on a free list to be reallocated before allocating
   any new cons cells from the latest cons_block.  */

#define CONS_BLOCK_SIZE						\
  (((BLOCK_BYTES - sizeof (struct cons_block *)			\
     /* The compiler might add padding at the end.  */		\
     - (sizeof (struct Lisp_Cons) - sizeof (bits_word))) * CHAR_BIT)	\
   / (sizeof (struct Lisp_Cons) * CHAR_BIT + 1))

#define CONS_BLOCK(fptr) \
  (eassert (!pdumper_object_p (fptr)),                                  \
   ((struct cons_block *) ((uintptr_t) (fptr) & ~(BLOCK_ALIGN - 1))))

#define CONS_INDEX(fptr) \
  (((uintptr_t) (fptr) & (BLOCK_ALIGN - 1)) / sizeof (struct Lisp_Cons))

struct cons_block
{
  /* Place `conses' at the beginning, to ease up CONS_INDEX's job.  */
  struct Lisp_Cons conses[CONS_BLOCK_SIZE];
  bits_word gcmarkbits[1 + CONS_BLOCK_SIZE / BITS_PER_BITS_WORD];
  struct cons_block *next;
};

#define XCONS_MARKED_P(fptr) \
  GETMARKBIT (CONS_BLOCK (fptr), CONS_INDEX (fptr))

#define XMARK_CONS(fptr) \
  SETMARKBIT (CONS_BLOCK (fptr), CONS_INDEX (fptr))

#define XUNMARK_CONS(fptr) \
  UNSETMARKBIT (CONS_BLOCK (fptr), CONS_INDEX (fptr))

/* Minimum number of bytes of consing since GC before next GC,
   when memory is full.  */

enum { memory_full_cons_threshold = sizeof (struct cons_block) };


/* Current cons_block.  */
static struct cons_block *cons_block;

/* Index of first unused Lisp_Cons in the current block.  */
static int cons_block_index = CONS_BLOCK_SIZE;

/* Free-list of Lisp_Cons structures.  */
static struct Lisp_Cons *cons_free_list;

#if GC_ASAN_POISON_OBJECTS
# define ASAN_POISON_CONS_BLOCK(b) \
  __asan_poison_memory_region ((b)->conses, sizeof ((b)->conses))
# define ASAN_POISON_CONS(p) \
  __asan_poison_memory_region (p, sizeof (struct Lisp_Cons))
# define ASAN_UNPOISON_CONS(p) \
  __asan_unpoison_memory_region (p, sizeof (struct Lisp_Cons))
#else
# define ASAN_POISON_CONS_BLOCK(b) ((void) 0)
# define ASAN_POISON_CONS(p) ((void) 0)
# define ASAN_UNPOISON_CONS(p) ((void) 0)
#endif

/* Explicitly free a cons cell by putting it on the free-list.  */

void
free_cons (struct Lisp_Cons *ptr)
{
  ptr->u.s.u.chain = cons_free_list;
  ptr->u.s.car = dead_object ();
  cons_free_list = ptr;
  ptrdiff_t nbytes = sizeof *ptr;
  tally_consing (-nbytes);
  ASAN_POISON_CONS (ptr);
}

#endif // not HAVE_MPS

DEFUN ("cons", Fcons, Scons, 2, 2, 0,
       doc: /* Create a new cons, give it CAR and CDR as components, and return it.  */)
  (Lisp_Object car, Lisp_Object cdr)
{
#ifdef HAVE_MPS
  return igc_make_cons (car, cdr);
#else
  register Lisp_Object val;

  if (cons_free_list)
    {
      ASAN_UNPOISON_CONS (cons_free_list);
      XSETCONS (val, cons_free_list);
      cons_free_list = cons_free_list->u.s.u.chain;
    }
  else
    {
      if (cons_block_index == CONS_BLOCK_SIZE)
	{
	  struct cons_block *new
	    = lisp_align_malloc (sizeof *new, MEM_TYPE_CONS);
	  memset (new->gcmarkbits, 0, sizeof new->gcmarkbits);
	  ASAN_POISON_CONS_BLOCK (new);
	  new->next = cons_block;
	  cons_block = new;
	  cons_block_index = 0;
	}
      ASAN_UNPOISON_CONS (&cons_block->conses[cons_block_index]);
      XSETCONS (val, &cons_block->conses[cons_block_index]);
      cons_block_index++;
    }

  XSETCAR (val, car);
  XSETCDR (val, cdr);
  eassert (!XCONS_MARKED_P (XCONS (val)));
  consing_until_gc -= sizeof (struct Lisp_Cons);
  cons_cells_consed++;

  return val;
#endif // not HAVE_MPS
}

/* Make a list of 1, 2, 3, 4 or 5 specified objects.  */

Lisp_Object
list1 (Lisp_Object arg1)
{
  return Fcons (arg1, Qnil);
}

Lisp_Object
list2 (Lisp_Object arg1, Lisp_Object arg2)
{
  return Fcons (arg1, Fcons (arg2, Qnil));
}


Lisp_Object
list3 (Lisp_Object arg1, Lisp_Object arg2, Lisp_Object arg3)
{
  return Fcons (arg1, Fcons (arg2, Fcons (arg3, Qnil)));
}

Lisp_Object
list4 (Lisp_Object arg1, Lisp_Object arg2, Lisp_Object arg3, Lisp_Object arg4)
{
  return Fcons (arg1, Fcons (arg2, Fcons (arg3, Fcons (arg4, Qnil))));
}

Lisp_Object
list5 (Lisp_Object arg1, Lisp_Object arg2, Lisp_Object arg3, Lisp_Object arg4,
       Lisp_Object arg5)
{
  return Fcons (arg1, Fcons (arg2, Fcons (arg3, Fcons (arg4,
						       Fcons (arg5, Qnil)))));
}

/* Make a list of COUNT Lisp_Objects, where ARG is the first one.
   AP has any remaining args.  */
static Lisp_Object
cons_listn (ptrdiff_t count, Lisp_Object arg, va_list ap)
{
  eassume (0 < count);
  Lisp_Object val = Fcons (arg, Qnil);
  Lisp_Object tail = val;
  for (ptrdiff_t i = 1; i < count; i++)
    {
      Lisp_Object elem = Fcons (va_arg (ap, Lisp_Object), Qnil);
      XSETCDR (tail, elem);
      tail = elem;
    }
  return val;
}

/* Make a list of COUNT Lisp_Objects, where ARG1 is the first one.  */
Lisp_Object
listn (ptrdiff_t count, Lisp_Object arg1, ...)
{
  va_list ap;
  va_start (ap, arg1);
  Lisp_Object val = cons_listn (count, arg1, ap);
  va_end (ap);
  return val;
}

DEFUN ("list", Flist, Slist, 0, MANY, 0,
       doc: /* Return a newly created list with specified arguments as elements.
Allows any number of arguments, including zero.
usage: (list &rest OBJECTS)  */)
  (ptrdiff_t nargs, Lisp_Object *args)
{
  register Lisp_Object val;
  val = Qnil;

  while (nargs > 0)
    {
      nargs--;
      val = Fcons (args[nargs], val);
    }
  return val;
}


DEFUN ("make-list", Fmake_list, Smake_list, 2, 2, 0,
       doc: /* Return a newly created list of length LENGTH, with each element being INIT.  */)
  (Lisp_Object length, Lisp_Object init)
{
  Lisp_Object val = Qnil;
  CHECK_FIXNAT (length);

  for (EMACS_INT size = XFIXNAT (length); 0 < size; size--)
    {
      val = Fcons (init, val);
      rarely_quit (size);
    }

  return val;
}



/***********************************************************************
			   Vector Allocation
 ***********************************************************************/
/* Vector size requests are a multiple of this.  */
enum { roundup_size = COMMON_MULTIPLE (LISP_ALIGNMENT, word_size) };

/* Round up X to nearest mult-of-ROUNDUP_SIZE --- use at compile time.  */
#define vroundup_ct(x) ROUNDUP (x, roundup_size)
/* Round up X to nearest mult-of-ROUNDUP_SIZE --- use at runtime.  */
#define vroundup(x) (eassume ((x) >= 0), vroundup_ct (x))

Lisp_Object zero_vector;

#ifndef HAVE_MPS

/* Sometimes a vector's contents are merely a pointer internally used
   in vector allocation code.  On the rare platforms where a null
   pointer cannot be tagged, represent it with a Lisp 0.
   Usually you don't want to touch this.  */

static struct Lisp_Vector *
next_vector (struct Lisp_Vector *v)
{
  return XUNTAG (v->contents[0], Lisp_Int0, struct Lisp_Vector);
}

static void
set_next_vector (struct Lisp_Vector *v, struct Lisp_Vector *p)
{
  v->contents[0] = make_lisp_ptr (p, Lisp_Int0);
}

/* This value is balanced well enough to avoid too much internal overhead
   for the most common cases; it's not required to be a power of two, but
   it's expected to be a mult-of-ROUNDUP_SIZE (see below).  */

enum { VECTOR_BLOCK_SIZE = 4096 };

/* Rounding helps to maintain alignment constraints if USE_LSB_TAG.  */

enum {VECTOR_BLOCK_BYTES = VECTOR_BLOCK_SIZE - vroundup_ct (sizeof (void *))};
/* Verify assumption described above.  */
verify (VECTOR_BLOCK_SIZE % roundup_size == 0);


/* The current code expects to be able to represent an unused block by
   a single PVEC_FREE object, whose size is limited by the header word.
   (Of course we could use multiple such objects.)  */
static_assert (VECTOR_BLOCK_BYTES <= (word_size << PSEUDOVECTOR_REST_BITS));

/* Size of the minimal vector allocated from block.  */

enum { VBLOCK_BYTES_MIN = vroundup_ct (header_size + sizeof (Lisp_Object)) };

/* Size of the largest vector allocated from block.  */

enum { VBLOCK_BYTES_MAX = vroundup_ct ((VECTOR_BLOCK_BYTES / 2) - word_size) };

/* We maintain one free list for each possible block-allocated
   vector size, one for blocks one word bigger,
   and one for all free vectors larger than that.  */
enum { VECTOR_FREE_LIST_ARRAY_SIZE =
       (VBLOCK_BYTES_MAX - VBLOCK_BYTES_MIN) / roundup_size + 1 + 2 };

/* Common shortcut to advance vector pointer over a block data.  */

static struct Lisp_Vector *
ADVANCE (struct Lisp_Vector *v, ptrdiff_t nbytes)
{
  void *vv = v;
  char *cv = vv;
  void *p = cv + nbytes;
  return p;
}

/* Common shortcut to calculate NBYTES-vector index in VECTOR_FREE_LISTS.  */

static ptrdiff_t
VINDEX (ptrdiff_t nbytes)
{
  eassume (VBLOCK_BYTES_MIN <= nbytes);
  return (nbytes - VBLOCK_BYTES_MIN) / roundup_size;
}

/* This internal type is used to maintain the list of large vectors
   which are allocated at their own, e.g. outside of vector blocks.

   struct large_vector itself cannot contain a struct Lisp_Vector, as
   the latter contains a flexible array member and C99 does not allow
   such structs to be nested.  Instead, each struct large_vector
   object LV is followed by a struct Lisp_Vector, which is at offset
   large_vector_offset from LV, and whose address is therefore
   large_vector_vec (&LV).  */

struct large_vector
{
  struct large_vector *next;
};

enum
{
  large_vector_offset = ROUNDUP (sizeof (struct large_vector), LISP_ALIGNMENT)
};

static struct Lisp_Vector *
large_vector_vec (struct large_vector *p)
{
  return (struct Lisp_Vector *) ((char *) p + large_vector_offset);
}

/* This internal type is used to maintain an underlying storage
   for small vectors.  */

struct vector_block
{
  char data[VECTOR_BLOCK_BYTES];
  struct vector_block *next;
};

/* Chain of vector blocks.  */

static struct vector_block *vector_blocks;

/* Vector free lists, where NTH item points to a chain of free
   vectors of the same NBYTES size, so NTH == VINDEX (NBYTES),
   except for the last element which may contain larger vectors.

   I.e., for each vector V in vector_free_lists[I] the following holds:
   - V has type PVEC_FREE
   - V's total size in bytes, BS(V) = PVSIZE(V) * word_size + header_size
   - For I < VECTOR_FREE_LIST_ARRAY_SIZE-1, VINDEX(BS(V)) = I
   - For I = VECTOR_FREE_LIST_ARRAY_SIZE-1, VINDEX(BS(V)) ≥ I */
static struct Lisp_Vector *vector_free_lists[VECTOR_FREE_LIST_ARRAY_SIZE];

/* Index to the bucket in vector_free_lists into which we last inserted
   or split a free vector.  We use this as a heuristic telling us where
   to start looking for free vectors when the exact-size bucket is empty.  */
static ptrdiff_t last_inserted_vector_free_idx = VECTOR_FREE_LIST_ARRAY_SIZE;

/* Singly-linked list of large vectors.  */

static struct large_vector *large_vectors;

/* The only vector with 0 slots.  */

#if GC_ASAN_POISON_OBJECTS
# define ASAN_POISON_VECTOR_CONTENTS(v, bytes) \
  __asan_poison_memory_region ((v)->contents, bytes)
# define ASAN_UNPOISON_VECTOR_CONTENTS(v, bytes) \
  __asan_unpoison_memory_region ((v)->contents, bytes)
# define ASAN_UNPOISON_VECTOR_BLOCK(b) \
  __asan_unpoison_memory_region ((b)->data, sizeof (b)->data)
#else
# define ASAN_POISON_VECTOR_CONTENTS(v, bytes) ((void) 0)
# define ASAN_UNPOISON_VECTOR_CONTENTS(v, bytes) ((void) 0)
# define ASAN_UNPOISON_VECTOR_BLOCK(b) ((void) 0)
#endif

/* Common shortcut to setup vector on a free list.  */

static void
setup_on_free_list (struct Lisp_Vector *v, ptrdiff_t nbytes)
{
  eassume (header_size <= nbytes);
  ptrdiff_t nwords = (nbytes - header_size) / word_size;
  XSETPVECTYPESIZE (v, PVEC_FREE, 0, nwords);
  eassert (nbytes % roundup_size == 0);
  ptrdiff_t vindex = VINDEX (nbytes);
  /* Anything too large goes into the last slot (overflow bin).  */
  vindex = min(vindex, VECTOR_FREE_LIST_ARRAY_SIZE - 1);
  set_next_vector (v, vector_free_lists[vindex]);
  ASAN_POISON_VECTOR_CONTENTS (v, nbytes - header_size);
  vector_free_lists[vindex] = v;
  last_inserted_vector_free_idx = vindex;
}

/* Get a new vector block.  */

static struct vector_block *
allocate_vector_block (void)
{
  struct vector_block *block = xmalloc (sizeof *block);

#ifndef GC_MALLOC_CHECK
  mem_insert (block->data, block->data + VECTOR_BLOCK_BYTES,
	      MEM_TYPE_VECTOR_BLOCK);
#endif

  block->next = vector_blocks;
  vector_blocks = block;
  return block;
}

# endif // not HAVE_MPS

/* Memory footprint in bytes of a pseudovector other than a bool-vector.  */
static ptrdiff_t
pseudovector_nbytes (const struct vectorlike_header *hdr)
{
  eassert (!PSEUDOVECTOR_TYPEP (hdr, PVEC_BOOL_VECTOR));
  ptrdiff_t nwords = ((hdr->size & PSEUDOVECTOR_SIZE_MASK)
		      + ((hdr->size & PSEUDOVECTOR_REST_MASK)
			 >> PSEUDOVECTOR_SIZE_BITS));
  return vroundup (header_size + word_size * nwords);
}

/* Called once to initialize vector allocation.  */

static void
init_vectors (void)
{
  /* The normal vector allocation code refuses to allocate a 0-length vector
     because we use the first field of vectors internally when they're on
     the free list, so we can't put a zero-length vector on the free list.
     This is not a problem for 'zero_vector' since it's always reachable.
     An alternative approach would be to allocate zero_vector outside of the
     normal heap, e.g. as a static object, and then to "hide" it from the GC,
     for example by marking it by hand at the beginning of the GC and unmarking
     it by hand at the end.  */
#ifndef HAVE_MPS
  struct vector_block *block = allocate_vector_block ();
  struct Lisp_Vector *zv = (struct Lisp_Vector *)block->data;
  zv->header.size = 0;
  ssize_t nbytes = pseudovector_nbytes (&zv->header);
  ssize_t restbytes = VECTOR_BLOCK_BYTES - nbytes;
  eassert (restbytes % roundup_size == 0);
  setup_on_free_list (ADVANCE (zv, nbytes), restbytes);

  zero_vector = make_lisp_ptr (zv, Lisp_Vectorlike);
#else
  XSETVECTOR (zero_vector, igc_alloc_vector (0));
#endif
  staticpro (&zero_vector);
}

#ifndef HAVE_MPS
/* Allocate vector from a vector block.  */

static struct Lisp_Vector *
allocate_vector_from_block (ptrdiff_t nbytes)
{
  struct Lisp_Vector *vector;
  struct vector_block *block;
  size_t index, restbytes;

  eassume (VBLOCK_BYTES_MIN <= nbytes && nbytes <= VBLOCK_BYTES_MAX);
  eassume (nbytes % roundup_size == 0);

  /* First, try to allocate from a free list
     containing vectors of the requested size.  */
  index = VINDEX (nbytes);
  if (vector_free_lists[index])
    {
      vector = vector_free_lists[index];
      ASAN_UNPOISON_VECTOR_CONTENTS (vector, nbytes - header_size);
      vector_free_lists[index] = next_vector (vector);
      return vector;
    }

  /* Next, check free lists containing larger vectors.  Since
     we will split the result, we should have remaining space
     large enough to use for one-slot vector at least.  */
  for (index = max (VINDEX (nbytes + VBLOCK_BYTES_MIN),
		    last_inserted_vector_free_idx);
       index < VECTOR_FREE_LIST_ARRAY_SIZE; index++)
    if (vector_free_lists[index])
      {
	/* This vector is larger than requested.  */
	vector = vector_free_lists[index];
	size_t vector_nbytes = pseudovector_nbytes (&vector->header);
	eassert (vector_nbytes > nbytes);
	ASAN_UNPOISON_VECTOR_CONTENTS (vector, nbytes - header_size);
	vector_free_lists[index] = next_vector (vector);

	/* Excess bytes are used for the smaller vector,
	   which should be set on an appropriate free list.  */
	restbytes = vector_nbytes - nbytes;
	eassert (restbytes % roundup_size == 0);
#if GC_ASAN_POISON_OBJECTS
	/* Ensure that accessing excess bytes does not trigger ASan.  */
	__asan_unpoison_memory_region (ADVANCE (vector, nbytes),
				       restbytes);
#endif
	setup_on_free_list (ADVANCE (vector, nbytes), restbytes);
	return vector;
      }

  /* Finally, need a new vector block.  */
  block = allocate_vector_block ();

  /* New vector will be at the beginning of this block.  */
  vector = (struct Lisp_Vector *) block->data;

  /* If the rest of space from this block is large enough
     for one-slot vector at least, set up it on a free list.  */
  restbytes = VECTOR_BLOCK_BYTES - nbytes;
  if (restbytes >= VBLOCK_BYTES_MIN)
    {
      eassert (restbytes % roundup_size == 0);
      setup_on_free_list (ADVANCE (vector, nbytes), restbytes);
    }
  return vector;
}

/* Nonzero if VECTOR pointer is valid pointer inside BLOCK.  */

#define VECTOR_IN_BLOCK(vector, block)		\
  ((char *) (vector) <= (block)->data		\
   + VECTOR_BLOCK_BYTES - VBLOCK_BYTES_MIN)

#endif // not HAVE_MPS

ptrdiff_t
vectorlike_nbytes (const struct vectorlike_header *hdr)
{
  ptrdiff_t size = hdr->size & ~ARRAY_MARK_FLAG;
  ptrdiff_t nwords;

  if (size & PSEUDOVECTOR_FLAG)
    {
      if (PSEUDOVECTOR_TYPEP (hdr, PVEC_BOOL_VECTOR))
        {
          struct Lisp_Bool_Vector *bv = (struct Lisp_Bool_Vector *) hdr;
	  ptrdiff_t word_bytes = (bool_vector_words (bv->size)
				  * sizeof (bits_word));
	  ptrdiff_t boolvec_bytes = bool_header_size + word_bytes;
	  static_assert (header_size <= bool_header_size);
	  nwords = (boolvec_bytes - header_size + word_size - 1) / word_size;
        }
      else
	return pseudovector_nbytes (hdr);
    }
  else
    nwords = size;
  return vroundup (header_size + word_size * nwords);
}

/* Convert a pseudovector pointer P to its underlying struct T pointer.
   Verify that the struct is small, since cleanup_vector is called
   only on small vector-like objects.  */

#define PSEUDOVEC_STRUCT(p, t) \
  verify_expr ((header_size + VECSIZE (struct t) * word_size \
		<= VBLOCK_BYTES_MAX), \
	       (struct t *) (p))

/* Release extra resources still in use by VECTOR, whicth may be any
   small vector-like object.  */
#ifndef HAVE_MPS
static void
cleanup_vector (struct Lisp_Vector *vector)
{
  if ((vector->header.size & PSEUDOVECTOR_FLAG) == 0)
    return;  /* nothing more to do for plain vectors */
  switch (PSEUDOVECTOR_TYPE (vector))
    {
    case PVEC_BIGNUM:
      mpz_clear (PSEUDOVEC_STRUCT (vector, Lisp_Bignum)->value);
      break;
    case PVEC_OVERLAY:
      {
	struct Lisp_Overlay *ol = PSEUDOVEC_STRUCT (vector, Lisp_Overlay);
	xfree (ol->interval);
      }
      break;
    case PVEC_FINALIZER:
      unchain_finalizer (PSEUDOVEC_STRUCT (vector, Lisp_Finalizer));
      break;
    case PVEC_FONT:
      {
	if ((vector->header.size & PSEUDOVECTOR_SIZE_MASK) == FONT_OBJECT_MAX)
	  {
	    struct font *font = PSEUDOVEC_STRUCT (vector, font);
	    struct font_driver const *drv = font->driver;

	    /* The font driver might sometimes be NULL, e.g. if Emacs was
	       interrupted before it had time to set it up.  */
	    if (drv)
	      {
		/* Attempt to catch subtle bugs like Bug#16140.  */
		eassert (valid_font_driver (drv));
		drv->close_font (font);
	      }
	  }

#if defined HAVE_ANDROID && !defined ANDROID_STUBIFY
	/* The Android font driver needs the ability to associate extra
	   information with font entities.  */
	if (((vector->header.size & PSEUDOVECTOR_SIZE_MASK)
	     == FONT_ENTITY_MAX)
	    && PSEUDOVEC_STRUCT (vector, font_entity)->is_android)
	  android_finalize_font_entity (PSEUDOVEC_STRUCT (vector, font_entity));
#endif
      }
      break;
    case PVEC_THREAD:
      finalize_one_thread (PSEUDOVEC_STRUCT (vector, thread_state));
      break;
    case PVEC_MUTEX:
      finalize_one_mutex (PSEUDOVEC_STRUCT (vector, Lisp_Mutex));
      break;
    case PVEC_CONDVAR:
      finalize_one_condvar (PSEUDOVEC_STRUCT (vector, Lisp_CondVar));
      break;
    case PVEC_MARKER:
      /* sweep_buffer should already have unchained this from its buffer.  */
      eassert (! PSEUDOVEC_STRUCT (vector, Lisp_Marker)->buffer);
      break;
    case PVEC_USER_PTR:
      {
	struct Lisp_User_Ptr *uptr = PSEUDOVEC_STRUCT (vector, Lisp_User_Ptr);
	if (uptr->finalizer)
	  uptr->finalizer (uptr->p);
      }
      break;
    case PVEC_TS_PARSER:
#ifdef HAVE_TREE_SITTER
      treesit_delete_parser (PSEUDOVEC_STRUCT (vector, Lisp_TS_Parser));
#endif
      break;
    case PVEC_TS_COMPILED_QUERY:
#ifdef HAVE_TREE_SITTER
      treesit_delete_query (PSEUDOVEC_STRUCT (vector, Lisp_TS_Query));
#endif
      break;
    case PVEC_MODULE_FUNCTION:
#ifdef HAVE_MODULES
      {
	ATTRIBUTE_MAY_ALIAS struct Lisp_Module_Function *function
	  = (struct Lisp_Module_Function *) vector;
	module_finalize_function (function);
      }
# endif
      break;
    case PVEC_MODULE_GLOBAL_REFERENCE:
      break;
    case PVEC_NATIVE_COMP_UNIT:
#ifdef HAVE_NATIVE_COMP
      {
	struct Lisp_Native_Comp_Unit *cu =
	  PSEUDOVEC_STRUCT (vector, Lisp_Native_Comp_Unit);
	unload_comp_unit (cu);
      }
#endif
      break;
    case PVEC_SUBR:
#ifdef HAVE_NATIVE_COMP
      {
	struct Lisp_Subr *subr = PSEUDOVEC_STRUCT (vector, Lisp_Subr);
	if (!NILP (subr->native_comp_u))
	  {
	    /* FIXME Alternative and non invasive solution to this cast?  */
	    xfree ((char *)subr->symbol_name);
	    xfree (subr->native_c_name);
	  }
      }
#endif
      break;
    case PVEC_HASH_TABLE:
      {
	struct Lisp_Hash_Table *h = PSEUDOVEC_STRUCT (vector, Lisp_Hash_Table);
	if (h->table_size > 0)
	  {
	    eassert (h->index_bits > 0);
	    xfree (h->index);
	    xfree (h->key);
	    xfree (h->value);
	    xfree (h->next);
	    xfree (h->hash);
	    ptrdiff_t bytes = (h->table_size * (2 * sizeof *h->key
						+ sizeof *h->hash
						+ sizeof *h->next)
			       + hash_table_index_size (h) * sizeof *h->index);
	    hash_table_allocated_bytes -= bytes;
	  }
      }
      break;
    case PVEC_OBARRAY:
      {
	struct Lisp_Obarray *o = PSEUDOVEC_STRUCT (vector, Lisp_Obarray);
	xfree (o->buckets);
	ptrdiff_t bytes = obarray_size (o) * sizeof *o->buckets;
	hash_table_allocated_bytes -= bytes;
      }
      break;
    /* Keep the switch exhaustive.  */
    case PVEC_NORMAL_VECTOR:
    case PVEC_FREE:
    case PVEC_SYMBOL_WITH_POS:
    case PVEC_MISC_PTR:
    case PVEC_FRAME:
    case PVEC_WINDOW:
    case PVEC_BOOL_VECTOR:
    case PVEC_BUFFER:
    case PVEC_PROCESS:
    case PVEC_TERMINAL:
    case PVEC_WINDOW_CONFIGURATION:
    case PVEC_OTHER:
    case PVEC_XWIDGET:
    case PVEC_XWIDGET_VIEW:
    case PVEC_TS_NODE:
    case PVEC_SQLITE:
    case PVEC_CLOSURE:
    case PVEC_CHAR_TABLE:
    case PVEC_SUB_CHAR_TABLE:
    case PVEC_RECORD:
      break;
    }
}

/* Reclaim space used by unmarked vectors.  */

NO_INLINE /* For better stack traces */
static void
sweep_vectors (void)
{
  eassert_not_mps ();
  struct vector_block *block, **bprev = &vector_blocks;
  struct large_vector *lv, **lvprev = &large_vectors;
  struct Lisp_Vector *vector, *next;

  gcstat.total_vectors = 0;
  gcstat.total_vector_slots = gcstat.total_free_vector_slots = 0;
  memset (vector_free_lists, 0, sizeof (vector_free_lists));
  last_inserted_vector_free_idx = VECTOR_FREE_LIST_ARRAY_SIZE;

  /* Looking through vector blocks.  */

  for (block = vector_blocks; block; block = *bprev)
    {
      bool free_this_block = false;

      for (vector = (struct Lisp_Vector *) block->data;
	   VECTOR_IN_BLOCK (vector, block); vector = next)
	{
	  ASAN_UNPOISON_VECTOR_BLOCK (block);
	  if (XVECTOR_MARKED_P (vector))
	    {
	      XUNMARK_VECTOR (vector);
	      gcstat.total_vectors++;
	      ptrdiff_t nbytes = vector_nbytes (vector);
	      gcstat.total_vector_slots += nbytes / word_size;
	      next = ADVANCE (vector, nbytes);
	    }
	  else
	    {
	      ptrdiff_t total_bytes = 0;

	      /* While NEXT is not marked, try to coalesce with VECTOR,
		 thus making VECTOR of the largest possible size.  */

	      next = vector;
	      do
		{
		  cleanup_vector (next);
		  ptrdiff_t nbytes = vector_nbytes (next);
		  total_bytes += nbytes;
		  next = ADVANCE (next, nbytes);
		}
	      while (VECTOR_IN_BLOCK (next, block) && !vector_marked_p (next));

	      eassert (total_bytes % roundup_size == 0);

	      if (vector == (struct Lisp_Vector *) block->data
		  && !VECTOR_IN_BLOCK (next, block))
		/* This block should be freed because all of its
		   space was coalesced into the only free vector.  */
		free_this_block = true;
	      else
		{
		  setup_on_free_list (vector, total_bytes);
		  gcstat.total_free_vector_slots += total_bytes / word_size;
		}
	    }
	}

      if (free_this_block)
	{
	  *bprev = block->next;
#ifndef GC_MALLOC_CHECK
	  mem_delete (mem_find (block->data));
#endif
	  xfree (block);
	}
      else
	bprev = &block->next;
    }

  /* Sweep large vectors.  */

  for (lv = large_vectors; lv; lv = *lvprev)
    {
      vector = large_vector_vec (lv);
      if (XVECTOR_MARKED_P (vector))
	{
	  XUNMARK_VECTOR (vector);
	  gcstat.total_vectors++;
	  gcstat.total_vector_slots
	    += (vector->header.size & PSEUDOVECTOR_FLAG
		? vector_nbytes (vector) / word_size
		: header_size / word_size + vector->header.size);
	  lvprev = &lv->next;
	}
      else
	{
	  *lvprev = lv->next;
	  lisp_free (lv);
	}
    }

  gcstat.total_hash_table_bytes = hash_table_allocated_bytes;
}

/* Maximum number of elements in a vector.  This is a macro so that it
   can be used in an integer constant expression.  */

#define VECTOR_ELTS_MAX \
  ((ptrdiff_t) \
   min (((min (PTRDIFF_MAX, SIZE_MAX) - header_size - large_vector_offset) \
	 / word_size), \
	MOST_POSITIVE_FIXNUM))

/* Value is a pointer to a newly allocated Lisp_Vector structure
   with room for LEN Lisp_Objects.  LEN must be positive and
   at most VECTOR_ELTS_MAX.  */

struct Lisp_Vector *
allocate_vectorlike (ptrdiff_t len, bool clearit)
{
#ifdef HAVE_MPS
  eassert (!"allocate_vectorlike not implemented");
  return NULL;
#else
  eassert (0 < len && len <= VECTOR_ELTS_MAX);
  ptrdiff_t nbytes = header_size + len * word_size;
  struct Lisp_Vector *p;

#ifdef DOUG_LEA_MALLOC
  if (!mmap_lisp_allowed_p ())
    mallopt (M_MMAP_MAX, 0);
#endif

  if (nbytes <= VBLOCK_BYTES_MAX)
    {
      p = allocate_vector_from_block (vroundup (nbytes));
      if (clearit)
	memclear (p, nbytes);
    }
  else
    {
      struct large_vector *lv
	= lisp_malloc (large_vector_offset + nbytes, clearit,
		       MEM_TYPE_VECTORLIKE);
      lv->next = large_vectors;
      large_vectors = lv;
      p = large_vector_vec (lv);
    }

#ifdef DOUG_LEA_MALLOC
  if (!mmap_lisp_allowed_p ())
    mallopt (M_MMAP_MAX, MMAP_MAX_AREAS);
# endif

  tally_consing (nbytes);
  vector_cells_consed += len;

  return p;
#endif
}

#endif // not HAVE_MPS

/* Allocate a vector with LEN slots.  If CLEARIT, clear its slots;
   otherwise the vector's slots are uninitialized.  */

static struct Lisp_Vector *
allocate_clear_vector (ptrdiff_t len, bool clearit)
{
  if (len == 0)
    return XVECTOR (zero_vector);
#ifdef HAVE_MPS
  struct Lisp_Vector *v = igc_alloc_vector (len);
#else
  if (VECTOR_ELTS_MAX < len)
    memory_full (SIZE_MAX);
  struct Lisp_Vector *v = allocate_vectorlike (len, clearit);
  v->header.size = len;
#endif
  return v;
}

/* Allocate a vector with LEN uninitialized slots.  */

struct Lisp_Vector *
allocate_vector (ptrdiff_t len)
{
  return allocate_clear_vector (len, false);
}

/* Allocate a vector with LEN nil slots.  */

struct Lisp_Vector *
allocate_nil_vector (ptrdiff_t len)
{
  return allocate_clear_vector (len, true);
}


/* Allocate other vector-like structures.  */

struct Lisp_Vector *
allocate_pseudovector (int memlen, int lisplen,
		       int zerolen, enum pvec_type tag)
{
  /* Catch bogus values.  */
  enum { size_max = (1 << PSEUDOVECTOR_SIZE_BITS) - 1 };
  enum { rest_max = (1 << PSEUDOVECTOR_REST_BITS) - 1 };
#ifndef HAVE_MPS
  static_assert (size_max + rest_max <= VECTOR_ELTS_MAX);
#endif
  eassert (0 <= tag && tag <= PVEC_TAG_MAX);
  eassert (0 <= lisplen && lisplen <= zerolen && zerolen <= memlen);
  eassert (lisplen <= size_max);
  eassert (memlen <= size_max + rest_max);

#ifdef HAVE_MPS
  return igc_alloc_pseudovector (memlen, lisplen, zerolen, tag);
#else
  verify (size_max + rest_max <= VECTOR_ELTS_MAX);
  struct Lisp_Vector *v = allocate_vectorlike (memlen, false);
  /* Only the first LISPLEN slots will be traced normally by the GC.  */
  memclear (v->contents, zerolen * word_size);
  XSETPVECTYPESIZE (v, tag, lisplen, memlen - lisplen);
  return v;
#endif
}

struct buffer *
allocate_buffer (void)
{
  struct buffer *b
    = ALLOCATE_PSEUDOVECTOR (struct buffer, cursor_in_non_selected_windows_,
			     PVEC_BUFFER);
  BUFFER_PVEC_INIT (b);
  /* Note that the rest fields of B are not initialized.  */
  return b;
}


/* Allocate a record with COUNT slots.  COUNT must be positive, and
   includes the type slot.  */

static struct Lisp_Vector *
allocate_record (EMACS_INT count)
{
  if (count > PSEUDOVECTOR_SIZE_MASK)
    error ("Attempt to allocate a record of %" pI "d slots; max is %d", count,
	   PSEUDOVECTOR_SIZE_MASK);
#ifdef HAVE_MPS
  return igc_alloc_record (count);
#else
  struct Lisp_Vector *p = allocate_vectorlike (count, false);
  p->header.size = count;
  XSETPVECTYPE (p, PVEC_RECORD);
  return p;
#endif
}


DEFUN ("make-record", Fmake_record, Smake_record, 3, 3, 0,
       doc: /* Create a new record.
TYPE is its type as returned by `type-of'; it should be either a
symbol or a type descriptor.  SLOTS is the number of non-type slots,
each initialized to INIT.  */)
  (Lisp_Object type, Lisp_Object slots, Lisp_Object init)
{
  CHECK_FIXNAT (slots);
  EMACS_INT size = XFIXNAT (slots) + 1;
  struct Lisp_Vector *p = allocate_record (size);
  p->contents[0] = type;
  for (ptrdiff_t i = 1; i < size; i++)
    p->contents[i] = init;
  return make_lisp_ptr (p, Lisp_Vectorlike);
}


DEFUN ("record", Frecord, Srecord, 1, MANY, 0,
       doc: /* Create a new record.
TYPE is its type as returned by `type-of'; it should be either a
symbol or a type descriptor.  SLOTS is used to initialize the record
slots with shallow copies of the arguments.
usage: (record TYPE &rest SLOTS) */)
  (ptrdiff_t nargs, Lisp_Object *args)
{
  struct Lisp_Vector *p = allocate_record (nargs);
  memcpy (p->contents, args, nargs * sizeof *args);
  return make_lisp_ptr (p, Lisp_Vectorlike);
}


DEFUN ("make-vector", Fmake_vector, Smake_vector, 2, 2, 0,
       doc: /* Return a newly created vector of length LENGTH, with each element being INIT.
See also the function `vector'.  */)
  (Lisp_Object length, Lisp_Object init)
{
  CHECK_TYPE (FIXNATP (length) && XFIXNAT (length) <= PTRDIFF_MAX,
	      Qwholenump, length);
  return make_vector (XFIXNAT (length), init);
}

/* Return a new vector of length LENGTH with each element being INIT.  */

Lisp_Object
make_vector (ptrdiff_t length, Lisp_Object init)
{
  bool clearit = NIL_IS_ZERO && NILP (init);
  struct Lisp_Vector *p = allocate_clear_vector (length, clearit);
  if (!clearit)
    for (ptrdiff_t i = 0; i < length; i++)
      p->contents[i] = init;
  return make_lisp_ptr (p, Lisp_Vectorlike);
}

DEFUN ("vector", Fvector, Svector, 0, MANY, 0,
       doc: /* Return a newly created vector with specified arguments as elements.
Allows any number of arguments, including zero.
usage: (vector &rest OBJECTS)  */)
  (ptrdiff_t nargs, Lisp_Object *args)
{
  Lisp_Object val = make_uninit_vector (nargs);
  struct Lisp_Vector *p = XVECTOR (val);
  memcpy (p->contents, args, nargs * sizeof *args);
  return val;
}

DEFUN ("make-byte-code", Fmake_byte_code, Smake_byte_code, 4, MANY, 0,
       doc: /* Create a byte-code object with specified arguments as elements.
The arguments should be the ARGLIST, bytecode-string BYTE-CODE, constant
vector CONSTANTS, maximum stack size DEPTH, (optional) DOCSTRING,
and (optional) INTERACTIVE-SPEC.
The first four arguments are required; at most six have any
significance.
The ARGLIST can be either like the one of `lambda', in which case the arguments
will be dynamically bound before executing the byte code, or it can be an
integer of the form NNNNNNNRMMMMMMM where the 7bit MMMMMMM specifies the
minimum number of arguments, the 7-bit NNNNNNN specifies the maximum number
of arguments (ignoring &rest) and the R bit specifies whether there is a &rest
argument to catch the left-over arguments.  If such an integer is used, the
arguments will not be dynamically bound but will be instead pushed on the
stack before executing the byte-code.
usage: (make-byte-code ARGLIST BYTE-CODE CONSTANTS DEPTH &optional DOCSTRING INTERACTIVE-SPEC &rest ELEMENTS)  */)
  (ptrdiff_t nargs, Lisp_Object *args)
{
  if (! ((FIXNUMP (args[CLOSURE_ARGLIST])
	  || CONSP (args[CLOSURE_ARGLIST])
	  || NILP (args[CLOSURE_ARGLIST]))
	 && STRINGP (args[CLOSURE_CODE])
	 && !STRING_MULTIBYTE (args[CLOSURE_CODE])
	 && VECTORP (args[CLOSURE_CONSTANTS])
	 && FIXNATP (args[CLOSURE_STACK_DEPTH])))
    error ("Invalid byte-code object");

#ifndef HAVE_MPS
  /* Bytecode must be immovable.  */
  pin_string (args[CLOSURE_CODE]);
#endif

  Lisp_Object val = Fvector (nargs, args);
  XSETPVECTYPE (XVECTOR (val), PVEC_CLOSURE);
  return val;
}

DEFUN ("make-closure", Fmake_closure, Smake_closure, 1, MANY, 0,
       doc: /* Create a byte-code closure from PROTOTYPE and CLOSURE-VARS.
Return a copy of PROTOTYPE, a byte-code object, with CLOSURE-VARS
replacing the elements in the beginning of the constant-vector.
usage: (make-closure PROTOTYPE &rest CLOSURE-VARS) */)
  (ptrdiff_t nargs, Lisp_Object *args)
{
  Lisp_Object protofun = args[0];
  CHECK_TYPE (CLOSUREP (protofun), Qbyte_code_function_p, protofun);

  /* Create a copy of the constant vector, filling it with the closure
     variables in the beginning.  (The overwritten part should just
     contain placeholder values.) */
  Lisp_Object proto_constvec = AREF (protofun, CLOSURE_CONSTANTS);
  ptrdiff_t constsize = ASIZE (proto_constvec);
  ptrdiff_t nvars = nargs - 1;
  if (nvars > constsize)
    error ("Closure vars do not fit in constvec");
  Lisp_Object constvec = make_uninit_vector (constsize);
  memcpy (XVECTOR (constvec)->contents, args + 1, nvars * word_size);
  memcpy (XVECTOR (constvec)->contents + nvars,
	  XVECTOR (proto_constvec)->contents + nvars,
	  (constsize - nvars) * word_size);

  /* Return a copy of the prototype function with the new constant vector. */
  ptrdiff_t protosize = PVSIZE (protofun);
#ifdef HAVE_MPS
  struct Lisp_Vector *v = igc_alloc_vector (protosize);
#else
  struct Lisp_Vector *v = allocate_vectorlike (protosize, false);
#endif
  v->header = XVECTOR (protofun)->header;
  memcpy (v->contents, XVECTOR (protofun)->contents, protosize * word_size);
  v->contents[CLOSURE_CONSTANTS] = constvec;
  return make_lisp_ptr (v, Lisp_Vectorlike);
}


/***********************************************************************
			   Symbol Allocation
 ***********************************************************************/

/* Each symbol_block is just under 1020 bytes long, since malloc
   really allocates in units of powers of two and uses 4 bytes for its
   own overhead.  */

#define SYMBOL_BLOCK_SIZE \
  ((1020 - sizeof (struct symbol_block *)) / sizeof (struct Lisp_Symbol))

struct symbol_block
{
  /* Place `symbols' first, to preserve alignment.  */
  struct Lisp_Symbol symbols[SYMBOL_BLOCK_SIZE];
  struct symbol_block *next;
};

#if GC_ASAN_POISON_OBJECTS
# define ASAN_POISON_SYMBOL_BLOCK(s) \
  __asan_poison_memory_region ((s)->symbols, sizeof ((s)->symbols))
# define ASAN_UNPOISON_SYMBOL_BLOCK(s) \
  __asan_unpoison_memory_region ((s)->symbols, sizeof ((s)->symbols))
# define ASAN_POISON_SYMBOL(sym) \
  __asan_poison_memory_region (sym, sizeof *(sym))
# define ASAN_UNPOISON_SYMBOL(sym) \
  __asan_unpoison_memory_region (sym, sizeof *(sym))

#else
# define ASAN_POISON_SYMBOL_BLOCK(s) ((void) 0)
# define ASAN_UNPOISON_SYMBOL_BLOCK(s) ((void) 0)
# define ASAN_POISON_SYMBOL(sym) ((void) 0)
# define ASAN_UNPOISON_SYMBOL(sym) ((void) 0)
#endif

/* Current symbol block and index of first unused Lisp_Symbol
   structure in it.  */

#ifndef HAVE_MPS
static struct symbol_block *symbol_block;
static int symbol_block_index = SYMBOL_BLOCK_SIZE;

/* List of free symbols.  */

static struct Lisp_Symbol *symbol_free_list;
#endif

static void
set_symbol_name (Lisp_Object sym, Lisp_Object name)
{
  XBARE_SYMBOL (sym)->u.s.name = name;
}

void
init_symbol (Lisp_Object val, Lisp_Object name)
{
  struct Lisp_Symbol *p = XBARE_SYMBOL (val);
  set_symbol_name (val, name);
  set_symbol_plist (val, Qnil);
  p->u.s.redirect = SYMBOL_PLAINVAL;
  SET_SYMBOL_VAL (p, Qunbound);
  set_symbol_function (val, Qnil);
  set_symbol_next (val, NULL);
  p->u.s.gcmarkbit = false;
  p->u.s.interned = SYMBOL_UNINTERNED;
  p->u.s.trapped_write = SYMBOL_UNTRAPPED_WRITE;
  p->u.s.declared_special = false;
}

DEFUN ("make-symbol", Fmake_symbol, Smake_symbol, 1, 1, 0,
       doc: /* Return a newly allocated uninterned symbol whose name is NAME.
Its value is void, and its function definition and property list are nil.  */)
  (Lisp_Object name)
{
  CHECK_STRING (name);

#ifdef HAVE_MPS
  Lisp_Object val = igc_alloc_symbol ();
  init_symbol (val, name);
  return val;
#else

  Lisp_Object val;

  if (symbol_free_list)
    {
      ASAN_UNPOISON_SYMBOL (symbol_free_list);
      XSETSYMBOL (val, symbol_free_list);
      symbol_free_list = symbol_free_list->u.s.next;
    }
  else
    {
      if (symbol_block_index == SYMBOL_BLOCK_SIZE)
	{
	  struct symbol_block *new
	    = lisp_malloc (sizeof *new, false, MEM_TYPE_SYMBOL);
	  ASAN_POISON_SYMBOL_BLOCK (new);
	  new->next = symbol_block;
	  symbol_block = new;
	  symbol_block_index = 0;
	}

      ASAN_UNPOISON_SYMBOL (&symbol_block->symbols[symbol_block_index]);
      XSETSYMBOL (val, &symbol_block->symbols[symbol_block_index]);
      symbol_block_index++;
    }

  init_symbol (val, name);
  tally_consing (sizeof (struct Lisp_Symbol));
  symbols_consed++;
  return val;
#endif
}



Lisp_Object
make_misc_ptr (void *a)
{
  struct Lisp_Misc_Ptr *p = ALLOCATE_PLAIN_PSEUDOVECTOR (struct Lisp_Misc_Ptr,
							 PVEC_MISC_PTR);
  p->pointer = a;
  return make_lisp_ptr (p, Lisp_Vectorlike);
}

/* Return a new symbol with position with the specified SYMBOL and POSITION. */
Lisp_Object
build_symbol_with_pos (Lisp_Object symbol, Lisp_Object position)
{
  Lisp_Object val;
  struct Lisp_Symbol_With_Pos *p
    = (struct Lisp_Symbol_With_Pos *) allocate_vector (2);
  XSETVECTOR (val, p);
  XSETPVECTYPESIZE (XVECTOR (val), PVEC_SYMBOL_WITH_POS, 2, 0);
  p->sym = symbol;
  p->pos = position;

  return val;
}

/* Return a new (deleted) overlay with PLIST.  */

Lisp_Object
build_overlay (bool front_advance, bool rear_advance,
               Lisp_Object plist)
{
  struct Lisp_Overlay *p = ALLOCATE_PSEUDOVECTOR (struct Lisp_Overlay, plist,
						  PVEC_OVERLAY);
  Lisp_Object overlay = make_lisp_ptr (p, Lisp_Vectorlike);
#ifdef HAVE_MPS
  struct itree_node *node = igc_make_itree_node ();
#else
  struct itree_node *node = xmalloc (sizeof (*node));
#endif
  itree_node_init (node, front_advance, rear_advance, overlay);
  p->interval = node;
  p->buffer = NULL;
  set_overlay_plist (overlay, plist);
  return overlay;
}

DEFUN ("make-marker", Fmake_marker, Smake_marker, 0, 0, 0,
       doc: /* Return a newly allocated marker which does not point at any place.  */)
  (void)
{
  struct Lisp_Marker *p = ALLOCATE_PLAIN_PSEUDOVECTOR (struct Lisp_Marker,
						       PVEC_MARKER);
  p->buffer = 0;
  p->bytepos = 0;
  p->charpos = 0;
#ifndef HAVE_MPS
  p->next = NULL;
#endif
  p->insertion_type = 0;
  p->need_adjustment = 0;
  return make_lisp_ptr (p, Lisp_Vectorlike);
}

/* Return a newly allocated marker which points into BUF
   at character position CHARPOS and byte position BYTEPOS.  */

Lisp_Object
build_marker (struct buffer *buf, ptrdiff_t charpos, ptrdiff_t bytepos)
{
  /* No dead buffers here.  */
  eassert (BUFFER_LIVE_P (buf));

  /* Every character is at least one byte.  */
  eassert (charpos <= bytepos);

  struct Lisp_Marker *m = ALLOCATE_PLAIN_PSEUDOVECTOR (struct Lisp_Marker,
						       PVEC_MARKER);
  m->buffer = buf;
  m->charpos = charpos;
  m->bytepos = bytepos;
  m->insertion_type = 0;
  m->need_adjustment = 0;
#ifdef HAVE_MPS
  igc_add_marker (buf, m);
#else
  m->next = BUF_MARKERS (buf);
  BUF_MARKERS (buf) = m;
#endif
  return make_lisp_ptr (m, Lisp_Vectorlike);
}


/* Return a newly created vector or string with specified arguments as
   elements.  If all the arguments are characters that can fit
   in a string of events, make a string; otherwise, make a vector.

   Allows any number of arguments, including zero.  */

Lisp_Object
make_event_array (ptrdiff_t nargs, Lisp_Object *args)
{
  ptrdiff_t i;

  for (i = 0; i < nargs; i++)
    /* The things that fit in a string
       are characters that are in 0...127,
       after discarding the meta bit and all the bits above it.  */
    if (!FIXNUMP (args[i])
	|| (XFIXNUM (args[i]) & ~(-CHAR_META)) >= 0200)
      return Fvector (nargs, args);

  /* Since the loop exited, we know that all the things in it are
     characters, so we can make a string.  */
  {
    Lisp_Object result;

    result = Fmake_string (make_fixnum (nargs), make_fixnum (0), Qnil);
    for (i = 0; i < nargs; i++)
      {
	SSET (result, i, XFIXNUM (args[i]));
	/* Move the meta bit to the right place for a string char.  */
	if (XFIXNUM (args[i]) & CHAR_META)
	  SSET (result, i, SREF (result, i) | 0x80);
      }

    return result;
  }
}

#ifdef HAVE_MODULES
/* Create a new module user ptr object.  */
Lisp_Object
make_user_ptr (void (*finalizer) (void *), void *p)
{
  struct Lisp_User_Ptr *uptr
    = ALLOCATE_PLAIN_PSEUDOVECTOR (struct Lisp_User_Ptr, PVEC_USER_PTR);
  uptr->finalizer = finalizer;
  uptr->p = p;
  return make_lisp_ptr (uptr, Lisp_Vectorlike);
}
#endif

static void
init_finalizer_list (struct Lisp_Finalizer *head)
{
  head->prev = head->next = head;
}

/* Insert FINALIZER before ELEMENT.  */

static void
finalizer_insert (struct Lisp_Finalizer *element,
                  struct Lisp_Finalizer *finalizer)
{
  eassert (finalizer->prev == NULL);
  eassert (finalizer->next == NULL);
  finalizer->next = element;
  finalizer->prev = element->prev;
  finalizer->prev->next = finalizer;
  element->prev = finalizer;
}

void
unchain_finalizer (struct Lisp_Finalizer *finalizer)
{
  if (finalizer->prev != NULL)
    {
      eassert (finalizer->next != NULL);
      finalizer->prev->next = finalizer->next;
      finalizer->next->prev = finalizer->prev;
      finalizer->prev = finalizer->next = NULL;
    }
}

#ifndef HAVE_MPS

static void
mark_finalizer_list (struct Lisp_Finalizer *head)
{
  for (struct Lisp_Finalizer *finalizer = head->next;
       finalizer != head;
       finalizer = finalizer->next)
    {
      set_vectorlike_marked (&finalizer->header);
      mark_object (finalizer->function);
    }
}

/* Move doomed finalizers to list DEST from list SRC.  A doomed
   finalizer is one that is not GC-reachable and whose
   finalizer->function is non-nil.  */

static void
queue_doomed_finalizers (struct Lisp_Finalizer *dest,
                         struct Lisp_Finalizer *src)
{
  struct Lisp_Finalizer *finalizer = src->next;
  while (finalizer != src)
    {
      struct Lisp_Finalizer *next = finalizer->next;
      if (!vectorlike_marked_p (&finalizer->header)
          && !NILP (finalizer->function))
        {
          unchain_finalizer (finalizer);
          finalizer_insert (dest, finalizer);
        }

      finalizer = next;
    }
}

static Lisp_Object
run_finalizer_handler (Lisp_Object args)
{
  add_to_log ("finalizer failed: %S", args);
  return Qnil;
}

void
run_finalizer_function (Lisp_Object function)
{
  specpdl_ref count = SPECPDL_INDEX ();
#ifdef HAVE_PDUMPER
  ++number_finalizers_run;
#endif

  specbind (Qinhibit_quit, Qt);
  internal_condition_case_1 (call0, function, Qt, run_finalizer_handler);
  unbind_to (count, Qnil);
}

static void
run_finalizers (struct Lisp_Finalizer *finalizers)
{
  struct Lisp_Finalizer *finalizer;
  Lisp_Object function;

  while (finalizers->next != finalizers)
    {
      finalizer = finalizers->next;
      unchain_finalizer (finalizer);
      function = finalizer->function;
      if (!NILP (function))
	{
	  finalizer->function = Qnil;
	  run_finalizer_function (function);
	}
    }
}

#endif // not HAVE_MPS

DEFUN ("make-finalizer", Fmake_finalizer, Smake_finalizer, 1, 1, 0,
       doc: /* Make a finalizer that will run FUNCTION.
FUNCTION will be called after garbage collection when the returned
finalizer object becomes unreachable.  If the finalizer object is
reachable only through references from finalizer objects, it does not
count as reachable for the purpose of deciding whether to run
FUNCTION.  FUNCTION will be run once per finalizer object.  */)
  (Lisp_Object function)
{
  CHECK_TYPE (FUNCTIONP (function), Qfunctionp, function);
  struct Lisp_Finalizer *finalizer
    = ALLOCATE_PSEUDOVECTOR (struct Lisp_Finalizer, function, PVEC_FINALIZER);
  finalizer->function = function;
  finalizer->prev = finalizer->next = NULL;
  finalizer_insert (&finalizers, finalizer);
  return make_lisp_ptr (finalizer, Lisp_Vectorlike);
}


/************************************************************************
                         Mark bit access functions
 ************************************************************************/
#ifndef HAVE_MPS

/* With the rare exception of functions implementing block-based
   allocation of various types, you should not directly test or set GC
   mark bits on objects.  Some objects might live in special memory
   regions (e.g., a dump image) and might store their mark bits
   elsewhere.  */

static bool
vector_marked_p (const struct Lisp_Vector *v)
{
  if (pdumper_object_p (v))
    {
      /* Look at cold_start first so that we don't have to fault in
         the vector header just to tell that it's a bool vector.  */
      if (pdumper_cold_object_p (v))
        {
          eassert (PSEUDOVECTOR_TYPE (v) == PVEC_BOOL_VECTOR);
          return true;
        }

      return pdumper_marked_p (v);
    }
  return XVECTOR_MARKED_P (v);
}

static void
set_vector_marked (struct Lisp_Vector *v)
{
  if (pdumper_object_p (v))
    {
      eassert (PSEUDOVECTOR_TYPE (v) != PVEC_BOOL_VECTOR);
      pdumper_set_marked (v);
    }
  else
    XMARK_VECTOR (v);
}

static bool
vectorlike_marked_p (const struct vectorlike_header *header)
{
  return vector_marked_p ((const struct Lisp_Vector *) header);
}

static void
set_vectorlike_marked (struct vectorlike_header *header)
{
  set_vector_marked ((struct Lisp_Vector *) header);
}

static bool
cons_marked_p (const struct Lisp_Cons *c)
{
  eassert_not_mps ();
  return pdumper_object_p (c)
    ? pdumper_marked_p (c)
    : XCONS_MARKED_P (c);
}

static void
set_cons_marked (struct Lisp_Cons *c)
{
  if (pdumper_object_p (c))
    pdumper_set_marked (c);
  else
    XMARK_CONS (c);
}

static bool
string_marked_p (const struct Lisp_String *s)
{
  return pdumper_object_p (s)
    ? pdumper_marked_p (s)
    : XSTRING_MARKED_P (s);
}

void
set_string_marked (struct Lisp_String *s)
{
  if (pdumper_object_p (s))
    pdumper_set_marked (s);
  else
    XMARK_STRING (s);
}

static bool
symbol_marked_p (const struct Lisp_Symbol *s)
{
  eassert_not_mps ();
  return pdumper_object_p (s)
    ? pdumper_marked_p (s)
    : s->u.s.gcmarkbit;
}

static void
set_symbol_marked (struct Lisp_Symbol *s)
{
  if (pdumper_object_p (s))
    pdumper_set_marked (s);
  else
    s->u.s.gcmarkbit = true;
}

static bool
interval_marked_p (INTERVAL i)
{
  return pdumper_object_p (i)
    ? pdumper_marked_p (i)
    : i->gcmarkbit;
}

static void
set_interval_marked (INTERVAL i)
{
  if (pdumper_object_p (i))
    pdumper_set_marked (i);
  else
    i->gcmarkbit = true;
}

#endif // not HAVE_MPS


/************************************************************************
			   Memory Full Handling
 ************************************************************************/


/* Called if malloc (NBYTES) returns zero.  If NBYTES == SIZE_MAX,
   there may have been size_t overflow so that malloc was never
   called, or perhaps malloc was invoked successfully but the
   resulting pointer had problems fitting into a tagged EMACS_INT.  In
   either case this counts as memory being full even though malloc did
   not fail.  */

void
memory_full (size_t nbytes)
{
  if (!initialized)
    fatal ("memory exhausted");
#ifndef HAVE_MPS
  /* Do not go into hysterics merely because a large request failed.  */
  bool enough_free_memory = false;
  if (SPARE_MEMORY < nbytes)
    {
      void *p = malloc (SPARE_MEMORY);
      if (p)
	{
	  free (p);
	  enough_free_memory = true;
	}
    }

  if (! enough_free_memory)
    {
      Vmemory_full = Qt;
      consing_until_gc = min (consing_until_gc, memory_full_cons_threshold);

      /* The first time we get here, free the spare memory.  */
      for (int i = 0; i < ARRAYELTS (spare_memory); i++)
	if (spare_memory[i])
	  {
	    if (i == 0)
	      free (spare_memory[i]);
	    else if (i >= 1 && i <= 4)
	      lisp_align_free (spare_memory[i]);
	    else
	      lisp_free (spare_memory[i]);
	    spare_memory[i] = 0;
	  }
    }

  /* This used to call error, but if we've run out of memory, we could
     get infinite recursion trying to build the string.  */
#endif
  xsignal (Qnil, Vmemory_signal_data);
}

/* If we released our reserve (due to running out of memory),
   and we have a fair amount free once again,
   try to set aside another reserve in case we run out once more.

   This is called when a relocatable block is freed in ralloc.c,
   and also directly from this file, in case we're not using ralloc.c.  */

void
refill_memory_reserve (void)
{
#if !defined SYSTEM_MALLOC
  if (spare_memory[0] == 0)
    spare_memory[0] = malloc (SPARE_MEMORY);
  if (spare_memory[1] == 0)
    spare_memory[1] = lisp_align_malloc (sizeof (struct cons_block),
						  MEM_TYPE_SPARE);
  if (spare_memory[2] == 0)
    spare_memory[2] = lisp_align_malloc (sizeof (struct cons_block),
					 MEM_TYPE_SPARE);
  if (spare_memory[3] == 0)
    spare_memory[3] = lisp_align_malloc (sizeof (struct cons_block),
					 MEM_TYPE_SPARE);
  if (spare_memory[4] == 0)
    spare_memory[4] = lisp_align_malloc (sizeof (struct cons_block),
					 MEM_TYPE_SPARE);
  if (spare_memory[5] == 0)
    spare_memory[5] = lisp_malloc (sizeof (struct string_block),
				   false, MEM_TYPE_SPARE);
  if (spare_memory[6] == 0)
    spare_memory[6] = lisp_malloc (sizeof (struct string_block),
				   false, MEM_TYPE_SPARE);
  if (spare_memory[0] && spare_memory[1] && spare_memory[5])
    Vmemory_full = Qnil;
#endif
}

/************************************************************************
			   C Stack Marking
 ************************************************************************/

#ifndef HAVE_MPS

/* Conservative C stack marking requires a method to identify possibly
   live Lisp objects given a pointer value.  We do this by keeping
   track of blocks of Lisp data that are allocated in a red-black tree
   (see also the comment of mem_node which is the type of nodes in
   that tree).  Function lisp_malloc adds information for an allocated
   block to the red-black tree with calls to mem_insert, and function
   lisp_free removes it with mem_delete.  Functions live_string_p etc
   call mem_find to lookup information about a given pointer in the
   tree, and use that to determine if the pointer points into a Lisp
   object or not.  */

/* Initialize this part of alloc.c.  */

static void
mem_init (void)
{
  mem_z.left = mem_z.right = MEM_NIL;
  mem_z.parent = NULL;
  mem_z.color = MEM_BLACK;
  mem_z.start = mem_z.end = NULL;
  mem_root = MEM_NIL;
}


/* Value is a pointer to the mem_node containing START.  Value is
   MEM_NIL if there is no node in the tree containing START.  */

static struct mem_node *
mem_find (void *start)
{
  eassert_not_mps ();
  struct mem_node *p;

  if (start < min_heap_address || start > max_heap_address)
    return MEM_NIL;

  /* Make the search always successful to speed up the loop below.  */
  mem_z.start = start;
  mem_z.end = (char *) start + 1;

  p = mem_root;
  while (start < p->start || start >= p->end)
    p = start < p->start ? p->left : p->right;
  return p;
}


/* Insert a new node into the tree for a block of memory with start
   address START, end address END, and type TYPE.  Value is a
   pointer to the node that was inserted.  */

static struct mem_node *
mem_insert (void *start, void *end, enum mem_type type)
{
  eassert_not_mps ();
  struct mem_node *c, *parent, *x;

  if (min_heap_address == NULL || start < min_heap_address)
    min_heap_address = start;
  if (max_heap_address == NULL || end > max_heap_address)
    max_heap_address = end;

  /* See where in the tree a node for START belongs.  In this
     particular application, it shouldn't happen that a node is already
     present.  For debugging purposes, let's check that.  */
  c = mem_root;
  parent = NULL;

  while (c != MEM_NIL)
    {
      parent = c;
      c = start < c->start ? c->left : c->right;
    }

  /* Create a new node.  */
#ifdef GC_MALLOC_CHECK
  x = malloc (sizeof *x);
  if (x == NULL)
    emacs_abort ();
#else
  x = xmalloc (sizeof *x);
#endif
  x->start = start;
  x->end = end;
  x->type = type;
  x->parent = parent;
  x->left = x->right = MEM_NIL;
  x->color = MEM_RED;

  /* Insert it as child of PARENT or install it as root.  */
  if (parent)
    {
      if (start < parent->start)
	parent->left = x;
      else
	parent->right = x;
    }
  else
    mem_root = x;

  /* Re-establish red-black tree properties.  */
  mem_insert_fixup (x);

  return x;
}


/* Re-establish the red-black properties of the tree, and thereby
   balance the tree, after node X has been inserted; X is always red.  */

static void
mem_insert_fixup (struct mem_node *x)
{
  while (x != mem_root && x->parent->color == MEM_RED)
    {
      /* X is red and its parent is red.  This is a violation of
	 red-black tree property #3.  */

      if (x->parent == x->parent->parent->left)
	{
	  /* We're on the left side of our grandparent, and Y is our
	     "uncle".  */
	  struct mem_node *y = x->parent->parent->right;

	  if (y->color == MEM_RED)
	    {
	      /* Uncle and parent are red but should be black because
		 X is red.  Change the colors accordingly and proceed
		 with the grandparent.  */
	      x->parent->color = MEM_BLACK;
	      y->color = MEM_BLACK;
	      x->parent->parent->color = MEM_RED;
	      x = x->parent->parent;
            }
	  else
	    {
	      /* Parent and uncle have different colors; parent is
		 red, uncle is black.  */
	      if (x == x->parent->right)
		{
		  x = x->parent;
		  mem_rotate_left (x);
                }

	      x->parent->color = MEM_BLACK;
	      x->parent->parent->color = MEM_RED;
	      mem_rotate_right (x->parent->parent);
            }
        }
      else
	{
	  /* This is the symmetrical case of above.  */
	  struct mem_node *y = x->parent->parent->left;

	  if (y->color == MEM_RED)
	    {
	      x->parent->color = MEM_BLACK;
	      y->color = MEM_BLACK;
	      x->parent->parent->color = MEM_RED;
	      x = x->parent->parent;
            }
	  else
	    {
	      if (x == x->parent->left)
		{
		  x = x->parent;
		  mem_rotate_right (x);
		}

	      x->parent->color = MEM_BLACK;
	      x->parent->parent->color = MEM_RED;
	      mem_rotate_left (x->parent->parent);
            }
        }
    }

  /* The root may have been changed to red due to the algorithm.  Set
     it to black so that property #5 is satisfied.  */
  mem_root->color = MEM_BLACK;
}


/*   (x)                   (y)
     / \                   / \
    a   (y)      ===>    (x)  c
        / \              / \
       b   c            a   b  */

static void
mem_rotate_left (struct mem_node *x)
{
  struct mem_node *y;

  /* Turn y's left sub-tree into x's right sub-tree.  */
  y = x->right;
  x->right = y->left;
  if (y->left != MEM_NIL)
    y->left->parent = x;

  /* Y's parent was x's parent.  */
  if (y != MEM_NIL)
    y->parent = x->parent;

  /* Get the parent to point to y instead of x.  */
  if (x->parent)
    {
      if (x == x->parent->left)
	x->parent->left = y;
      else
	x->parent->right = y;
    }
  else
    mem_root = y;

  /* Put x on y's left.  */
  y->left = x;
  if (x != MEM_NIL)
    x->parent = y;
}


/*     (x)                (Y)
       / \                / \
     (y)  c      ===>    a  (x)
     / \                    / \
    a   b                  b   c  */

static void
mem_rotate_right (struct mem_node *x)
{
  struct mem_node *y = x->left;

  x->left = y->right;
  if (y->right != MEM_NIL)
    y->right->parent = x;

  if (y != MEM_NIL)
    y->parent = x->parent;
  if (x->parent)
    {
      if (x == x->parent->right)
	x->parent->right = y;
      else
	x->parent->left = y;
    }
  else
    mem_root = y;

  y->right = x;
  if (x != MEM_NIL)
    x->parent = y;
}


/* Delete node Z from the tree.  If Z is null or MEM_NIL, do nothing.  */

static void
mem_delete (struct mem_node *z)
{
  eassert_not_mps ();
  struct mem_node *x, *y;

  if (!z || z == MEM_NIL)
    return;

  if (z->left == MEM_NIL || z->right == MEM_NIL)
    y = z;
  else
    {
      y = z->right;
      while (y->left != MEM_NIL)
	y = y->left;
    }

  if (y->left != MEM_NIL)
    x = y->left;
  else
    x = y->right;

  x->parent = y->parent;
  if (y->parent)
    {
      if (y == y->parent->left)
	y->parent->left = x;
      else
	y->parent->right = x;
    }
  else
    mem_root = x;

  if (y != z)
    {
      z->start = y->start;
      z->end = y->end;
      z->type = y->type;
    }

  if (y->color == MEM_BLACK)
    mem_delete_fixup (x);

#ifdef GC_MALLOC_CHECK
  free (y);
#else
  xfree (y);
#endif
}


/* Re-establish the red-black properties of the tree, after a
   deletion.  */

static void
mem_delete_fixup (struct mem_node *x)
{
  while (x != mem_root && x->color == MEM_BLACK)
    {
      if (x == x->parent->left)
	{
	  struct mem_node *w = x->parent->right;

	  if (w->color == MEM_RED)
	    {
	      w->color = MEM_BLACK;
	      x->parent->color = MEM_RED;
	      mem_rotate_left (x->parent);
	      w = x->parent->right;
            }

	  if (w->left->color == MEM_BLACK && w->right->color == MEM_BLACK)
	    {
	      w->color = MEM_RED;
	      x = x->parent;
            }
	  else
	    {
	      if (w->right->color == MEM_BLACK)
		{
		  w->left->color = MEM_BLACK;
		  w->color = MEM_RED;
		  mem_rotate_right (w);
		  w = x->parent->right;
                }
	      w->color = x->parent->color;
	      x->parent->color = MEM_BLACK;
	      w->right->color = MEM_BLACK;
	      mem_rotate_left (x->parent);
	      x = mem_root;
            }
        }
      else
	{
	  struct mem_node *w = x->parent->left;

	  if (w->color == MEM_RED)
	    {
	      w->color = MEM_BLACK;
	      x->parent->color = MEM_RED;
	      mem_rotate_right (x->parent);
	      w = x->parent->left;
            }

	  if (w->right->color == MEM_BLACK && w->left->color == MEM_BLACK)
	    {
	      w->color = MEM_RED;
	      x = x->parent;
            }
	  else
	    {
	      if (w->left->color == MEM_BLACK)
		{
		  w->right->color = MEM_BLACK;
		  w->color = MEM_RED;
		  mem_rotate_left (w);
		  w = x->parent->left;
                }

	      w->color = x->parent->color;
	      x->parent->color = MEM_BLACK;
	      w->left->color = MEM_BLACK;
	      mem_rotate_right (x->parent);
	      x = mem_root;
            }
        }
    }

  x->color = MEM_BLACK;
}


/* If P is a pointer into a live Lisp string object on the heap,
   return the object's address.  Otherwise, return NULL.  M points to the
   mem_block for P.

   This and other *_holding functions look for a pointer anywhere into
   the object, not merely for a pointer to the start of the object,
   because some compilers sometimes optimize away the latter.  See
   Bug#28213.  */

static struct Lisp_String *
live_string_holding (struct mem_node *m, void *p)
{
  eassert (m->type == MEM_TYPE_STRING);
#if GC_ASAN_POISON_OBJECTS
  if (__asan_address_is_poisoned (p))
    return NULL;
#endif

  struct string_block *b = m->start;
  char *cp = p;
  ptrdiff_t offset = cp - (char *) &b->strings[0];

  /* P must point into a Lisp_String structure, and it
     must not be on the free-list.  */
  if (0 <= offset && offset < sizeof b->strings)
    {
      ptrdiff_t off = offset % sizeof b->strings[0];
      if (off == Lisp_String
	  || off == 0
	  || off == offsetof (struct Lisp_String, u.s.size_byte)
	  || off == offsetof (struct Lisp_String, u.s.intervals)
	  || off == offsetof (struct Lisp_String, u.s.data))
	{
	  struct Lisp_String *s = p = cp -= off;
#if GC_ASAN_POISON_OBJECTS
	  if (__asan_region_is_poisoned (s, sizeof (*s)))
	    return NULL;
#endif
	  if (s->u.s.data)
	    return s;
	}
    }
  return NULL;
}

static bool
live_string_p (struct mem_node *m, void *p)
{
  return live_string_holding (m, p) == p;
}

/* If P is a pointer into a live Lisp cons object on the heap, return
   the object's address.  Otherwise, return NULL.  M points to the
   mem_block for P.  */

static struct Lisp_Cons *
live_cons_holding (struct mem_node *m, void *p)
{
  eassert (m->type == MEM_TYPE_CONS);
#if GC_ASAN_POISON_OBJECTS
  if (__asan_address_is_poisoned (p))
    return NULL;
#endif

  struct cons_block *b = m->start;
  char *cp = p;
  ptrdiff_t offset = cp - (char *) &b->conses[0];

  /* P must point into a Lisp_Cons, not be
     one of the unused cells in the current cons block,
     and not be on the free-list.  */
  if (0 <= offset && offset < sizeof b->conses
      && (b != cons_block
	  || offset / sizeof b->conses[0] < cons_block_index))
    {
      ptrdiff_t off = offset % sizeof b->conses[0];
      if (off == Lisp_Cons
	  || off == 0
	  || off == offsetof (struct Lisp_Cons, u.s.u.cdr))
	{
	  struct Lisp_Cons *s = p = cp -= off;
#if GC_ASAN_POISON_OBJECTS
	  if (__asan_region_is_poisoned (s, sizeof (*s)))
	    return NULL;
#endif
	  if (!deadp (s->u.s.car))
	    return s;
	}
    }
  return NULL;
}

static bool
live_cons_p (struct mem_node *m, void *p)
{
  return live_cons_holding (m, p) == p;
}

/* If P is a pointer into a live Lisp symbol object on the heap,
   return the object's address.  Otherwise, return NULL.  M points to the
   mem_block for P.  */

static struct Lisp_Symbol *
live_symbol_holding (struct mem_node *m, void *p)
{
  eassert (m->type == MEM_TYPE_SYMBOL);
#if GC_ASAN_POISON_OBJECTS
  if (__asan_address_is_poisoned (p))
    return NULL;
#endif
  struct symbol_block *b = m->start;
  char *cp = p;
  ptrdiff_t offset = cp - (char *) &b->symbols[0];

  /* P must point into the Lisp_Symbol, not be
     one of the unused cells in the current symbol block,
     and not be on the free-list.  */
  if (0 <= offset && offset < sizeof b->symbols
      && (b != symbol_block
	  || offset / sizeof b->symbols[0] < symbol_block_index))
    {
      ptrdiff_t off = offset % sizeof b->symbols[0];
      if (off == Lisp_Symbol

	  /* Plain '|| off == 0' would run afoul of GCC 10.2
	     -Wlogical-op, as Lisp_Symbol happens to be zero.  */
	  || (Lisp_Symbol != 0 && off == 0)

	  || off == offsetof (struct Lisp_Symbol, u.s.name)
	  || off == offsetof (struct Lisp_Symbol, u.s.val)
	  || off == offsetof (struct Lisp_Symbol, u.s.function)
	  || off == offsetof (struct Lisp_Symbol, u.s.plist)
	  || off == offsetof (struct Lisp_Symbol, u.s.next))
	{
	  struct Lisp_Symbol *s = p = cp -= off;
#if GC_ASAN_POISON_OBJECTS
	  if (__asan_region_is_poisoned (s, sizeof (*s)))
	    return NULL;
#endif
	  if (!deadp (s->u.s.function))
	    return s;
	}
    }
  return NULL;
}

static bool
live_symbol_p (struct mem_node *m, void *p)
{
  return live_symbol_holding (m, p) == p;
}

/* If P is a (possibly-tagged) pointer to a live Lisp_Float on the
   heap, return the address of the Lisp_Float.  Otherwise, return NULL.
   M is a pointer to the mem_block for P.  */

static struct Lisp_Float *
live_float_holding (struct mem_node *m, void *p)
{
  eassert (m->type == MEM_TYPE_FLOAT);
#if GC_ASAN_POISON_OBJECTS
  if (__asan_address_is_poisoned (p))
    return NULL;
#endif

  struct float_block *b = m->start;
  char *cp = p;
  ptrdiff_t offset = cp - (char *) &b->floats[0];

  /* P must point to (or be a tagged pointer to) the start of a
     Lisp_Float and not be one of the unused cells in the current
     float block.  */
  if (0 <= offset && offset < sizeof b->floats)
    {
      int off = offset % sizeof b->floats[0];
      if ((off == Lisp_Float || off == 0)
	  && (b != float_block
	      || offset / sizeof b->floats[0] < float_block_index))
	{
	  struct Lisp_Float *f = (struct Lisp_Float *) (cp - off);
#if GC_ASAN_POISON_OBJECTS
	  if (__asan_region_is_poisoned (f, sizeof (*f)))
	    return NULL;
#endif
	  return f;
	}
    }
  return NULL;
}

static bool
live_float_p (struct mem_node *m, void *p)
{
  return live_float_holding (m, p) == p;
}

/* Return VECTOR if P points within it, NULL otherwise.  */

static struct Lisp_Vector *
live_vector_pointer (struct Lisp_Vector *vector, void *p)
{
  void *vvector = vector;
  char *cvector = vvector;
  char *cp = p;
  ptrdiff_t offset = cp - cvector;
  return ((offset == Lisp_Vectorlike
	   || offset == 0
	   || (sizeof vector->header <= offset
	       && offset < vector_nbytes (vector)
	       && (! (vector->header.size & PSEUDOVECTOR_FLAG)
		   ? (offsetof (struct Lisp_Vector, contents) <= offset
		      && (((offset - offsetof (struct Lisp_Vector, contents))
			   % word_size)
			  == 0))
		   /* For non-bool-vector pseudovectors, treat any pointer
		      past the header as valid since it's too much of a pain
		      to write special-case code for every pseudovector.  */
		   : (! PSEUDOVECTOR_TYPEP (&vector->header, PVEC_BOOL_VECTOR)
		      || offset == offsetof (struct Lisp_Bool_Vector, size)
		      || (offsetof (struct Lisp_Bool_Vector, data) <= offset
			  && (((offset
				- offsetof (struct Lisp_Bool_Vector, data))
			       % sizeof (bits_word))
			      == 0))))))
	  ? vector : NULL);
}

/* If P is a pointer to a live, large vector-like object, return the object.
   Otherwise, return nil.
   M is a pointer to the mem_block for P.  */

static struct Lisp_Vector *
live_large_vector_holding (struct mem_node *m, void *p)
{
  eassert (m->type == MEM_TYPE_VECTORLIKE);
  return live_vector_pointer (large_vector_vec (m->start), p);
}

static bool
live_large_vector_p (struct mem_node *m, void *p)
{
  return live_large_vector_holding (m, p) == p;
}

/* If P is a pointer to a live, small vector-like object, return the object.
   Otherwise, return NULL.
   M is a pointer to the mem_block for P.  */

static struct Lisp_Vector *
live_small_vector_holding (struct mem_node *m, void *p)
{
  eassert (m->type == MEM_TYPE_VECTOR_BLOCK);
  struct Lisp_Vector *vp = p;
  struct vector_block *block = m->start;
  struct Lisp_Vector *vector = (struct Lisp_Vector *) block->data;

  /* P is in the block's allocation range.  Scan the block
     up to P and see whether P points to the start of some
     vector which is not on a free list.  FIXME: check whether
     some allocation patterns (probably a lot of short vectors)
     may cause a substantial overhead of this loop.  */
  while (VECTOR_IN_BLOCK (vector, block) && vector <= vp)
    {
      struct Lisp_Vector *next = ADVANCE (vector, vector_nbytes (vector));
      if (vp < next && !PSEUDOVECTOR_TYPEP (&vector->header, PVEC_FREE))
	return live_vector_pointer (vector, vp);
      vector = next;
    }
  return NULL;
}

static bool
live_small_vector_p (struct mem_node *m, void *p)
{
  return live_small_vector_holding (m, p) == p;
}

/* If P points to Lisp data, mark that as live if it isn't already
   marked.  */

static void
mark_maybe_pointer (void *p, bool symbol_only)
{
  struct mem_node *m;

#if USE_VALGRIND
  VALGRIND_MAKE_MEM_DEFINED (&p, sizeof (p));
#endif

  /* If the pointer is in the dump image and the dump has a record
     of the object starting at the place where the pointer points, we
     definitely have an object.  If the pointer is in the dump image
     and the dump has no idea what the pointer is pointing at, we
     definitely _don't_ have an object.  */
  if (pdumper_object_p (p))
    {
      /* FIXME: This code assumes that every reachable pdumper object
	 is addressed either by a pointer to the object start, or by
	 the same pointer with an LSB-style tag.  This assumption
	 fails if a pdumper object is reachable only via machine
	 addresses of non-initial object components.  Although such
	 addressing is rare in machine code generated by C compilers
	 from Emacs source code, it can occur in some cases.  To fix
	 this problem, the pdumper code should grok non-initial
	 addresses, as the non-pdumper code does.  */
      uintptr_t mask = VALMASK & UINTPTR_MAX;
      uintptr_t masked_p = (uintptr_t) p & mask;
      void *po = (void *) masked_p;
      char *cp = p;
      char *cpo = po;
      /* Don't use pdumper_object_p_precise here! It doesn't check the
         tag bits. OBJ here might be complete garbage, so we need to
         verify both the pointer and the tag.  */
      int type = pdumper_find_object_type (po);
      if (pdumper_valid_object_type_p (type)
	  && (!USE_LSB_TAG || p == po || cp - cpo == type))
	{
	  if (type == Lisp_Symbol)
	    mark_object (make_lisp_symbol (po));
	  else if (!symbol_only)
	    mark_object (make_lisp_ptr (po, type));
	}
      return;
    }

  m = mem_find (p);
  if (m != MEM_NIL)
    {
      Lisp_Object obj;

      switch (m->type)
	{
	case MEM_TYPE_NON_LISP:
	case MEM_TYPE_SPARE:
	  /* Nothing to do; not a pointer to Lisp memory.  */
	  return;

	case MEM_TYPE_CONS:
	  {
	    if (symbol_only)
	      return;
	    struct Lisp_Cons *h = live_cons_holding (m, p);
	    if (!h)
	      return;
	    obj = make_lisp_ptr (h, Lisp_Cons);
	  }
	  break;

	case MEM_TYPE_STRING:
	  {
	    if (symbol_only)
	      return;
	    struct Lisp_String *h = live_string_holding (m, p);
	    if (!h)
	      return;
	    obj = make_lisp_ptr (h, Lisp_String);
	  }
	  break;

	case MEM_TYPE_SYMBOL:
	  {
	    struct Lisp_Symbol *h = live_symbol_holding (m, p);
	    if (!h)
	      return;
	    obj = make_lisp_symbol (h);
	  }
	  break;

	case MEM_TYPE_FLOAT:
	  {
	    if (symbol_only)
	      return;
	    struct Lisp_Float *h = live_float_holding (m, p);
	    if (!h)
	      return;
	    obj = make_lisp_ptr (h, Lisp_Float);
	  }
	  break;

	case MEM_TYPE_VECTORLIKE:
	  {
	    if (symbol_only)
	      return;
	    struct Lisp_Vector *h = live_large_vector_holding (m, p);
	    if (!h)
	      return;
	    obj = make_lisp_ptr (h, Lisp_Vectorlike);
	  }
	  break;

	case MEM_TYPE_VECTOR_BLOCK:
	  {
	    if (symbol_only)
	      return;
	    struct Lisp_Vector *h = live_small_vector_holding (m, p);
	    if (!h)
	      return;
	    obj = make_lisp_ptr (h, Lisp_Vectorlike);
	  }
	  break;

	default:
	  emacs_abort ();
	}

      mark_object (obj);
    }
}

/* Alignment of pointer values.  Use alignof, as it sometimes returns
   a smaller alignment than GCC's __alignof__ and mark_memory might
   miss objects if __alignof__ were used.  */
#define GC_POINTER_ALIGNMENT alignof (void *)

/* Mark Lisp objects referenced from the address range START..END
   or END..START.  */

void ATTRIBUTE_NO_SANITIZE_ADDRESS
mark_memory (void const *start, void const *end)
{
  char const *pp;

  /* Make START the pointer to the start of the memory region,
     if it isn't already.  */
  if (end < start)
    {
      void const *tem = start;
      start = end;
      end = tem;
    }

  eassert (((uintptr_t) start) % GC_POINTER_ALIGNMENT == 0);

  /* Mark Lisp data pointed to.  This is necessary because, in some
     situations, the C compiler optimizes Lisp objects away, so that
     only a pointer to them remains.  Example:

     DEFUN ("testme", Ftestme, Stestme, 0, 0, 0, "")
     ()
     {
       Lisp_Object obj = build_string ("test");
       struct Lisp_String *s = XSTRING (obj);
       garbage_collect ();
       fprintf (stderr, "test '%s'\n", s->u.s.data);
       return Qnil;
     }

     Here, `obj' isn't really used, and the compiler optimizes it
     away.  The only reference to the life string is through the
     pointer `s'.  */

  for (pp = start; (void const *) pp < end; pp += GC_POINTER_ALIGNMENT)
    {
      void *p = *(void *const *) pp;
      intptr_t ip;

#if !USE_LSB_TAG && !defined WIDE_EMACS_INT
      ip = (intptr_t) p;
      mark_maybe_pointer ((void *) (ip & VALMASK), false);
#else /* USE_LSB_TAG || WIDE_EMACS_INT */
      mark_maybe_pointer (p, false);
#endif /* USE_LSB_TAG || WIDE_EMACS_INT */

      /* Unmask any struct Lisp_Symbol pointer that make_lisp_symbol
	 previously disguised by adding the address of 'lispsym'.
	 On a host with 32-bit pointers and 64-bit Lisp_Objects,
	 a Lisp_Object might be split into registers saved into
	 non-adjacent words and P might be the low-order word's value.  */
      ckd_add (&ip, (intptr_t) p, (intptr_t) lispsym);
      mark_maybe_pointer ((void *) ip, true);
    }
}

#endif // not HAVE_MPS

#ifndef HAVE___BUILTIN_UNWIND_INIT

# ifdef GC_SETJMP_WORKS
static void
test_setjmp (void)
{
}
# else

static bool setjmp_tested_p;
static int longjmps_done;

#  define SETJMP_WILL_LIKELY_WORK "\
\n\
Emacs garbage collector has been changed to use conservative stack\n\
marking.  Emacs has determined that the method it uses to do the\n\
marking will likely work on your system, but this isn't sure.\n\
\n\
If you are a system-programmer, or can get the help of a local wizard\n\
who is, please take a look at the function mark_c_stack in alloc.c, and\n\
verify that the methods used are appropriate for your system.\n\
\n\
Please mail the result to <emacs-devel@gnu.org>.\n\
"

#  define SETJMP_WILL_NOT_WORK "\
\n\
Emacs garbage collector has been changed to use conservative stack\n\
marking.  Emacs has determined that the default method it uses to do the\n\
marking will not work on your system.  We will need a system-dependent\n\
solution for your system.\n\
\n\
Please take a look at the function mark_c_stack in alloc.c, and\n\
try to find a way to make it work on your system.\n\
\n\
Note that you may get false negatives, depending on the compiler.\n\
In particular, you need to use -O with GCC for this test.\n\
\n\
Please mail the result to <emacs-devel@gnu.org>.\n\
"


/* Perform a quick check if it looks like setjmp saves registers in a
   jmp_buf.  Print a message to stderr saying so.  When this test
   succeeds, this is _not_ a proof that setjmp is sufficient for
   conservative stack marking.  Only the sources or a disassembly
   can prove that.  */

static void
test_setjmp (void)
{
  if (setjmp_tested_p)
    return;
  setjmp_tested_p = true;
  char buf[10];
  register int x;
  sys_jmp_buf jbuf;

  /* Arrange for X to be put in a register.  */
  sprintf (buf, "1");
  x = strlen (buf);
  x = 2 * x - 1;

  sys_setjmp (jbuf);
  if (longjmps_done == 1)
    {
      /* Came here after the longjmp at the end of the function.

         If x == 1, the longjmp has restored the register to its
         value before the setjmp, and we can hope that setjmp
         saves all such registers in the jmp_buf, although that
	 isn't sure.

         For other values of X, either something really strange is
         taking place, or the setjmp just didn't save the register.  */

      if (x == 1)
	fputs (SETJMP_WILL_LIKELY_WORK, stderr);
      else
	{
	  fputs (SETJMP_WILL_NOT_WORK, stderr);
	  exit (1);
	}
    }

  ++longjmps_done;
  x = 2;
  if (longjmps_done == 1)
    sys_longjmp (jbuf, 1);
}
# endif /* ! GC_SETJMP_WORKS */
#endif /* ! HAVE___BUILTIN_UNWIND_INIT */

/* The type of an object near the stack top, whose address can be used
   as a stack scan limit.  */
typedef union
{
  /* Make sure stack_top and m_stack_bottom are properly aligned as GC
     expects.  */
  Lisp_Object o;
  void *p;
#ifndef HAVE___BUILTIN_UNWIND_INIT
  sys_jmp_buf j;
  char c;
#endif
} stacktop_sentry;

/* Set *P to the address of the top of the stack.  This must be a
   macro, not a function, so that it is executed in the caller's
   environment.  It is not inside a do-while so that its storage
   survives the macro.  Callers should be declared NO_INLINE.  */
#ifdef HAVE___BUILTIN_UNWIND_INIT
# define SET_STACK_TOP_ADDRESS(p)	\
   stacktop_sentry sentry;		\
   *(p) = NEAR_STACK_TOP (&sentry)
#else
# define SET_STACK_TOP_ADDRESS(p)		\
   stacktop_sentry sentry;			\
   test_setjmp ();				\
   sys_setjmp (sentry.j);			\
   *(p) = NEAR_STACK_TOP (&sentry + (stack_bottom < &sentry.c))
#endif

#ifndef HAVE_MPS

/* Mark live Lisp objects on the C stack.

   There are several system-dependent problems to consider when
   porting this to new architectures:

   Processor Registers

   We have to mark Lisp objects in CPU registers that can hold local
   variables or are used to pass parameters.

   If __builtin_unwind_init is available, it should suffice to save
   registers.

   Otherwise, assume that calling setjmp saves registers we need
   to see in a jmp_buf which itself lies on the stack.  This doesn't
   have to be true!  It must be verified for each system, possibly
   by taking a look at the source code of setjmp.

   Stack Layout

   Architectures differ in the way their processor stack is organized.
   For example, the stack might look like this

     +----------------+
     |  Lisp_Object   |  size = 4
     +----------------+
     | something else |  size = 2
     +----------------+
     |  Lisp_Object   |  size = 4
     +----------------+
     |	...	      |

   In such a case, not every Lisp_Object will be aligned equally.  To
   find all Lisp_Object on the stack it won't be sufficient to walk
   the stack in steps of 4 bytes.  Instead, two passes will be
   necessary, one starting at the start of the stack, and a second
   pass starting at the start of the stack + 2.  Likewise, if the
   minimal alignment of Lisp_Objects on the stack is 1, four passes
   would be necessary, each one starting with one byte more offset
   from the stack start.  */

void
mark_c_stack (char const *bottom, char const *end)
{
  /* This assumes that the stack is a contiguous region in memory.  If
     that's not the case, something has to be done here to iterate
     over the stack segments.  */
  mark_memory (bottom, end);

  /* Allow for marking a secondary stack, like the register stack on the
     ia64.  */
#ifdef GC_MARK_SECONDARY_STACK
  GC_MARK_SECONDARY_STACK ();
#endif
}

#endif // not HAVE_MPS


/* flush_stack_call_func is the trampoline function that flushes
   registers to the stack, and then calls FUNC.  ARG is passed through
   to FUNC verbatim.

   This function must be called whenever Emacs is about to release the
   global interpreter lock.  This lets the garbage collector easily
   find roots in registers on threads that are not actively running
   Lisp.

   It is invalid to run any Lisp code or to allocate any GC memory
   from FUNC.

   Note: all register spilling is done in flush_stack_call_func before
   flush_stack_call_func1 is activated.

   flush_stack_call_func1 is responsible for identifying the stack
   address range to be scanned.  It *must* be carefully kept as
   noinline to make sure that registers has been spilled before it is
   called, otherwise given __builtin_frame_address (0) typically
   returns the frame pointer (base pointer) and not the stack pointer
   [1] GC will miss to scan callee-saved registers content
   (Bug#41357).

   [1] <https://gcc.gnu.org/onlinedocs/gcc/Return-Address.html>.  */

NO_INLINE void
flush_stack_call_func1 (void (*func) (void *arg), void *arg)
{
  void *end;
  struct thread_state *self = current_thread;
  SET_STACK_TOP_ADDRESS (&end);
  self->stack_top = end;
  func (arg);
  eassert (current_thread == self);
}

#ifndef HAVE_MPS

/* Determine whether it is safe to access memory at address P.  */

static int
valid_pointer_p (void *p)
{
#ifdef WINDOWSNT
  return w32_valid_pointer_p (p, 16);
#else

  if (ADDRESS_SANITIZER)
    return p ? -1 : 0;

  int fd[2];
  static int under_rr_state;

  if (!under_rr_state)
    under_rr_state = getenv ("RUNNING_UNDER_RR") ? -1 : 1;
  if (under_rr_state < 0)
    return under_rr_state;

  /* Obviously, we cannot just access it (we would SEGV trying), so we
     trick the o/s to tell us whether p is a valid pointer.
     Unfortunately, we cannot use NULL_DEVICE here, as emacs_write may
     not validate p in that case.  */

  if (emacs_pipe (fd) == 0)
    {
      bool valid = emacs_write (fd[1], p, 16) == 16;
      emacs_close (fd[1]);
      emacs_close (fd[0]);
      return valid;
    }

  return -1;
#endif
}
#endif

/* Return 2 if OBJ is a killed or special buffer object, 1 if OBJ is a
   valid lisp object, 0 if OBJ is NOT a valid lisp object, or -1 if we
   cannot validate OBJ.  This function can be quite slow, and is used
   only in debugging.  */

int
valid_lisp_object_p (Lisp_Object obj)
{
  if (FIXNUMP (obj))
    return 1;

  void *p = XPNTR (obj);

  if (BARE_SYMBOL_P (obj) && c_symbol_p (p))
    return ((char *) p - (char *) lispsym) % sizeof lispsym[0] == 0;

  if (p == &buffer_defaults || p == &buffer_local_symbols)
    return 2;

  if (pdumper_object_p (p))
    return pdumper_object_p_precise (p) ? 1 : 0;

#ifdef HAVE_MPS
  return igc_valid_lisp_object_p (obj);
#else
  struct mem_node *m = mem_find (p);

  if (m == MEM_NIL)
    {
      int valid = valid_pointer_p (p);
      if (valid <= 0)
	return valid;

      /* Strings and conses produced by AUTO_STRING etc. all get here.  */
      if (SUBRP (obj) || STRINGP (obj) || CONSP (obj))
	return 1;

      return 0;
    }

  switch (m->type)
    {
    case MEM_TYPE_NON_LISP:
    case MEM_TYPE_SPARE:
      return 0;

    case MEM_TYPE_CONS:
      return live_cons_p (m, p);

    case MEM_TYPE_STRING:
      return live_string_p (m, p);

    case MEM_TYPE_SYMBOL:
      return live_symbol_p (m, p);

    case MEM_TYPE_FLOAT:
      return live_float_p (m, p);

    case MEM_TYPE_VECTORLIKE:
      return live_large_vector_p (m, p);

    case MEM_TYPE_VECTOR_BLOCK:
      return live_small_vector_p (m, p);

    default:
      break;
    }

  return 0;
#endif
}

/* Like xmalloc, but makes allocation count toward the total consing
   and hash table or obarray usage.
   Return NULL for a zero-sized allocation.  */
void *
hash_table_alloc_bytes (ptrdiff_t nbytes)
{
  if (nbytes == 0)
    return NULL;
  tally_consing (nbytes);
  hash_table_allocated_bytes += nbytes;
#ifdef HAVE_MPS
  void *p = igc_alloc_bytes (nbytes);
#else
  void *p = xmalloc (nbytes);
#endif
  return p;
}

/* Like xfree, but makes allocation count toward the total consing.  */
void
hash_table_free_bytes (void *p, ptrdiff_t nbytes)
{
  tally_consing (-nbytes);
  hash_table_allocated_bytes -= nbytes;
#ifdef HAVE_MPS
  /* let igc handle this */
#else
  xfree (p);
#endif
}

Lisp_Object *
hash_table_alloc_kv (void *h, ptrdiff_t nobjs)
{
  if (nobjs == 0)
    return NULL;
#ifdef HAVE_MPS
  return igc_make_hash_table_vec (nobjs);
#else
  return hash_table_alloc_bytes (nobjs * sizeof (Lisp_Object));
#endif
}

void
hash_table_free_kv (void *h, Lisp_Object *p, ptrdiff_t nobjs)
{
#ifndef HAVE_MPS
  hash_table_free_bytes (p, nobjs * sizeof *p);
#endif
}

/***********************************************************************
			  Protection from GC
 ***********************************************************************/

/* Put an entry in staticvec, pointing at the variable with address
   VARADDRESS.  */

void
staticpro (Lisp_Object const *varaddress)
{
  for (int i = 0; i < staticidx; i++)
    eassert (staticvec[i] != varaddress);
  if (staticidx >= NSTATICS)
    fatal ("NSTATICS too small; try increasing and recompiling Emacs.");
  staticvec[staticidx++] = varaddress;
}


/***********************************************************************
			  Protection from GC
 ***********************************************************************/

#ifndef HAVE_MPS
/* Temporarily prevent garbage collection.  Temporarily bump
   consing_until_gc to speed up maybe_gc when GC is inhibited.  */

static void
allow_garbage_collection (intmax_t consing)
{
  consing_until_gc = consing - (HI_THRESHOLD - consing_until_gc);
  garbage_collection_inhibited--;
}

specpdl_ref
inhibit_garbage_collection (void)
{
  specpdl_ref count = SPECPDL_INDEX ();
  record_unwind_protect_intmax (allow_garbage_collection, consing_until_gc);
  garbage_collection_inhibited++;
  consing_until_gc = HI_THRESHOLD;
  return count;
}
#endif

/* Return the number of bytes in N objects each of size S, guarding
   against overflow if size_t is narrower than byte_ct.  */

static byte_ct
object_bytes (object_ct n, size_t s)
{
  byte_ct b = s;
  return n * b;
}

/* Calculate total bytes of live objects.  */

static byte_ct
total_bytes_of_live_objects (void)
{
  byte_ct tot = 0;
  tot += object_bytes (gcstat.total_conses, sizeof (struct Lisp_Cons));
  tot += object_bytes (gcstat.total_symbols, sizeof (struct Lisp_Symbol));
  tot += gcstat.total_string_bytes;
  tot += object_bytes (gcstat.total_vector_slots, word_size);
  tot += object_bytes (gcstat.total_floats, sizeof (struct Lisp_Float));
  tot += object_bytes (gcstat.total_intervals, sizeof (struct interval));
  tot += object_bytes (gcstat.total_strings, sizeof (struct Lisp_String));
  tot += gcstat.total_hash_table_bytes;
  return tot;
}

#ifdef HAVE_WINDOW_SYSTEM

#ifndef HAVE_MPS

/* Remove unmarked font-spec and font-entity objects from ENTRY, which is
   (DRIVER-TYPE NUM-FRAMES FONT-CACHE-DATA ...), and return changed entry.  */

static Lisp_Object
compact_font_cache_entry (Lisp_Object entry)
{
  Lisp_Object tail, *prev = &entry;

  for (tail = entry; CONSP (tail); tail = XCDR (tail))
    {
      bool drop = 0;
      Lisp_Object obj = XCAR (tail);

      /* Consider OBJ if it is (font-spec . [font-entity font-entity ...]).  */
      if (CONSP (obj) && GC_FONT_SPEC_P (XCAR (obj))
	  && !vectorlike_marked_p (&GC_XFONT_SPEC (XCAR (obj))->header)
	  /* Don't use VECTORP here, as that calls ASIZE, which could
	     hit assertion violation during GC.  */
	  && (VECTORLIKEP (XCDR (obj))
	      && ! (gc_asize (XCDR (obj)) & PSEUDOVECTOR_FLAG)))
	{
	  ptrdiff_t i, size = gc_asize (XCDR (obj));
	  Lisp_Object obj_cdr = XCDR (obj);

	  /* If font-spec is not marked, most likely all font-entities
	     are not marked too.  But we must be sure that nothing is
	     marked within OBJ before we really drop it.  */
	  for (i = 0; i < size; i++)
            {
              Lisp_Object objlist;

              if (vectorlike_marked_p (
                    &GC_XFONT_ENTITY (AREF (obj_cdr, i))->header))
                break;

              objlist = AREF (AREF (obj_cdr, i), FONT_OBJLIST_INDEX);
              for (; CONSP (objlist); objlist = XCDR (objlist))
                {
                  Lisp_Object val = XCAR (objlist);
                  struct font *font = GC_XFONT_OBJECT (val);

                  if (!NILP (AREF (val, FONT_TYPE_INDEX))
                      && vectorlike_marked_p (&font->header))
                    break;
                }
              if (CONSP (objlist))
		{
		  /* Found a marked font, bail out.  */
		  break;
		}
            }

	  if (i == size)
	    {
	      /* No marked fonts were found, so this entire font
		 entity can be dropped.  */
	      drop = 1;
	    }
	}
      if (drop)
	*prev = XCDR (tail);
      else
	prev = xcdr_addr (tail);
    }
  return entry;
}

#endif // not HAVE_MPS

/* Compact font caches on all terminals and mark
   everything which is still here after compaction.  */

static void
compact_font_caches (void)
{
  // Cannot be done with MPS, which doesn't seem to be tragic
  // because there is an option to turn it off.
# ifndef HAVE_MPS

  struct terminal *t;

  for (t = terminal_list; t; t = t->next_terminal)
    {
      Lisp_Object cache = TERMINAL_FONT_CACHE (t);
      /* Inhibit compacting the caches if the user so wishes.  Some of
	 the users don't mind a larger memory footprint, but do mind
	 slower redisplay.  */
      if (!inhibit_compacting_font_caches
	  && CONSP (cache))
	{
	  Lisp_Object entry;

	  for (entry = XCDR (cache); CONSP (entry); entry = XCDR (entry))
	    XSETCAR (entry, compact_font_cache_entry (XCAR (entry)));
	}
      mark_object (cache);
    }
#endif
}

#else /* not HAVE_WINDOW_SYSTEM */

#define compact_font_caches() (void)(0)

#endif /* HAVE_WINDOW_SYSTEM */

/* Remove (MARKER . DATA) entries with unmarked MARKER
   from buffer undo LIST and return changed list.  */

static Lisp_Object
compact_undo_list (Lisp_Object list)
{
#ifndef HAVE_MPS
  Lisp_Object tail, *prev = &list;

  for (tail = list; CONSP (tail); tail = XCDR (tail))
    {
      if (CONSP (XCAR (tail))
	  && MARKERP (XCAR (XCAR (tail)))
	  && !vectorlike_marked_p (&XMARKER (XCAR (XCAR (tail)))->header))
	*prev = XCDR (tail);
      else
	prev = xcdr_addr (tail);
    }
#endif
  return list;
}

#if defined HAVE_ANDROID && !defined (__clang__)

/* The Android gcc is broken and needs the following version of
   make_lisp_symbol.  Otherwise a mysterious ICE pops up.  */

#define make_lisp_symbol android_make_lisp_symbol

static Lisp_Object
android_make_lisp_symbol (struct Lisp_Symbol *sym)
{
  intptr_t symoffset;

  symoffset = (intptr_t) sym;
  ckd_sub (&symoffset, symoffset, (intptr_t) &lispsym);

  {
    Lisp_Object a = TAG_PTR_INITIALLY (Lisp_Symbol, symoffset);
    return a;
  }
}

#endif

static void
visit_vectorlike_root (struct gc_root_visitor visitor,
                       struct Lisp_Vector *ptr,
                       enum gc_root_type type)
{
  ptrdiff_t size = ptr->header.size;
  ptrdiff_t i;

  if (size & PSEUDOVECTOR_FLAG)
    size &= PSEUDOVECTOR_SIZE_MASK;
  for (i = 0; i < size; i++)
    visitor.visit (&ptr->contents[i], type, visitor.data);
}

static void
visit_buffer_root (struct gc_root_visitor visitor,
                   struct buffer *buffer,
                   enum gc_root_type type)
{
  /* Buffers that are roots don't have intervals, an undo list, or
     other constructs that real buffers have.  */
  eassert (buffer->base_buffer == NULL);
  eassert (buffer->overlays == NULL);

  /* Visit the buffer-locals.  */
  visit_vectorlike_root (visitor, (struct Lisp_Vector *) buffer, type);
}

/* Visit GC roots stored in the Emacs data section.  Used by both core
   GC and by the portable dumping code.

   There are other GC roots of course, but these roots are dynamic
   runtime data structures that pdump doesn't care about and so we can
   continue to mark those directly in garbage_collect.  */
void
visit_static_gc_roots (struct gc_root_visitor visitor)
{
  visit_buffer_root (visitor,
                     &buffer_defaults,
                     GC_ROOT_BUFFER_LOCAL_DEFAULT);
  visit_buffer_root (visitor,
                     &buffer_local_symbols,
                     GC_ROOT_BUFFER_LOCAL_NAME);

  for (int i = 0; i < ARRAYELTS (lispsym); i++)
    {
      Lisp_Object sptr = builtin_lisp_symbol (i);
      visitor.visit (&sptr, GC_ROOT_C_SYMBOL, visitor.data);
    }

  for (int i = 0; i < staticidx; i++)
    visitor.visit (staticvec[i], GC_ROOT_STATICPRO, visitor.data);
}

#ifndef HAVE_MPS
static void
mark_object_root_visitor (Lisp_Object const *root_ptr,
                          enum gc_root_type type,
                          void *data)
{
  mark_object (*root_ptr);
}

/* List of weak hash tables we found during marking the Lisp heap.
   NULL on entry to garbage_collect and after it returns.  */
static struct Lisp_Hash_Table *weak_hash_tables;

NO_INLINE /* For better stack traces */
static void
mark_and_sweep_weak_table_contents (void)
{
  struct Lisp_Hash_Table *h;
  bool marked;

  /* Mark all keys and values that are in use.  Keep on marking until
     there is no more change.  This is necessary for cases like
     value-weak table A containing an entry X -> Y, where Y is used in a
     key-weak table B, Z -> Y.  If B comes after A in the list of weak
     tables, X -> Y might be removed from A, although when looking at B
     one finds that it shouldn't.  */
  do
    {
      marked = false;
      for (h = weak_hash_tables; h; h = h->next_weak)
        marked |= sweep_weak_table (h, false);
    }
  while (marked);

  /* Remove hash table entries that aren't used.  */
  while (weak_hash_tables)
    {
      h = weak_hash_tables;
      weak_hash_tables = h->next_weak;
      h->next_weak = NULL;
      sweep_weak_table (h, true);
    }
}

/* Return the number of bytes to cons between GCs, given THRESHOLD and
   PERCENTAGE.  When calculating a threshold based on PERCENTAGE,
   assume SINCE_GC bytes have been allocated since the most recent GC.
   The returned value is positive and no greater than HI_THRESHOLD.  */
static EMACS_INT
consing_threshold (intmax_t threshold, Lisp_Object percentage,
		   intmax_t since_gc)
{
  if (!NILP (Vmemory_full))
    return memory_full_cons_threshold;
  else
    {
      threshold = max (threshold, GC_DEFAULT_THRESHOLD / 10);
      if (FLOATP (percentage))
	{
	  double tot = (XFLOAT_DATA (percentage)
			* (total_bytes_of_live_objects () + since_gc));
	  if (threshold < tot)
	    {
	      if (tot < HI_THRESHOLD)
		return tot;
	      else
		return HI_THRESHOLD;
	    }
	}
      return min (threshold, HI_THRESHOLD);
    }
}

/* Adjust consing_until_gc and gc_threshold, given THRESHOLD and PERCENTAGE.
   Return the updated consing_until_gc.  */

static EMACS_INT
bump_consing_until_gc (intmax_t threshold, Lisp_Object percentage)
{
  /* Guesstimate that half the bytes allocated since the most
     recent GC are still in use.  */
  EMACS_INT since_gc = (gc_threshold - consing_until_gc) >> 1;
  EMACS_INT new_gc_threshold = consing_threshold (threshold, percentage,
						  since_gc);
  consing_until_gc += new_gc_threshold - gc_threshold;
  gc_threshold = new_gc_threshold;
  return consing_until_gc;
}

/* Watch changes to gc-cons-threshold.  */
static Lisp_Object
watch_gc_cons_threshold (Lisp_Object symbol, Lisp_Object newval,
			 Lisp_Object operation, Lisp_Object where)
{
  intmax_t threshold;
  if (! (INTEGERP (newval) && integer_to_intmax (newval, &threshold)))
    return Qnil;
  bump_consing_until_gc (threshold, Vgc_cons_percentage);
  return Qnil;
}

/* Watch changes to gc-cons-percentage.  */
static Lisp_Object
watch_gc_cons_percentage (Lisp_Object symbol, Lisp_Object newval,
			  Lisp_Object operation, Lisp_Object where)
{
  bump_consing_until_gc (gc_cons_threshold, newval);
  return Qnil;
}

#endif // not HAVE_MPS

/* It may be time to collect garbage.  Recalculate consing_until_gc,
   since it might depend on current usage, and do the garbage
   collection if the recalculation says so.  */
void
maybe_garbage_collect (void)
{
#ifndef HAVE_MPS
  if (bump_consing_until_gc (gc_cons_threshold, Vgc_cons_percentage) < 0)
    garbage_collect ();
#endif // not HAVE_MPS
}

#ifndef HAVE_MPS
static inline bool mark_stack_empty_p (void);
#endif

/* Subroutine of Fgarbage_collect that does most of the work.  */
void
garbage_collect (void)
{
  Lisp_Object tail, buffer;
  char stack_top_variable;
  bool message_p;
  specpdl_ref count = SPECPDL_INDEX ();
  struct timespec start;

#ifndef HAVE_MPS
  eassert (weak_hash_tables == NULL);
#endif

  if (garbage_collection_inhibited)
    return;

#ifndef HAVE_MPS
  eassert(mark_stack_empty_p ());
#endif

  /* Record this function, so it appears on the profiler's backtraces.  */
  record_in_backtrace (QAutomatic_GC, 0, 0);

  /* Don't keep undo information around forever.
     Do this early on, so it is no problem if the user quits.  */
  FOR_EACH_LIVE_BUFFER (tail, buffer)
    compact_buffer (XBUFFER (buffer));

  byte_ct tot_before = (profiler_memory_running
			? total_bytes_of_live_objects ()
			: (byte_ct) -1);

  start = current_timespec ();

  /* In case user calls debug_print during GC,
     don't let that cause a recursive GC.  */
  consing_until_gc = HI_THRESHOLD;

  /* Save what's currently displayed in the echo area.  Don't do that
     if we are GC'ing because we've run out of memory, since
     push_message will cons, and we might have no memory for that.  */
  if (NILP (Vmemory_full))
    {
      message_p = push_message ();
      record_unwind_protect_void (pop_message_unwind);
    }
  else
    message_p = false;

  /* Save a copy of the contents of the stack, for debugging.  */
#if MAX_SAVE_STACK > 0
  if (NILP (Vpurify_flag))
    {
      char const *stack;
      ptrdiff_t stack_size;
      if (&stack_top_variable < stack_bottom)
	{
	  stack = &stack_top_variable;
	  stack_size = stack_bottom - &stack_top_variable;
	}
      else
	{
	  stack = stack_bottom;
	  stack_size = &stack_top_variable - stack_bottom;
	}
      if (stack_size <= MAX_SAVE_STACK)
	{
	  if (stack_copy_size < stack_size)
	    {
	      stack_copy = xrealloc (stack_copy, stack_size);
	      stack_copy_size = stack_size;
	    }
	  no_sanitize_memcpy (stack_copy, stack, stack_size);
	}
    }
#endif /* MAX_SAVE_STACK > 0 */

  if (garbage_collection_messages)
    message1_nolog ("Garbage collecting...");

  block_input ();

  shrink_regexp_cache ();

  gc_in_progress = 1;

  /* Mark all the special slots that serve as the roots of accessibility.  */

#ifndef HAVE_MPS
  struct gc_root_visitor visitor = { .visit = mark_object_root_visitor };
  visit_static_gc_roots (visitor);

  mark_lread ();
  mark_terminals ();
  mark_kboards ();
  mark_threads ();
  mark_charset ();
  mark_composite ();
  mark_profiler ();
#ifdef HAVE_PGTK
  mark_pgtkterm ();
#endif
#ifdef USE_GTK
  xg_mark_data ();
#endif

#ifdef HAVE_HAIKU
  mark_haiku_display ();
#endif

#ifdef HAVE_WINDOW_SYSTEM
  mark_fringe_data ();
#endif

#ifdef HAVE_X_WINDOWS
  mark_xterm ();
  mark_xselect ();
#endif

#ifdef HAVE_ANDROID
  mark_androidterm ();
#ifndef ANDROID_STUBIFY
  mark_sfntfont ();
#endif
#endif

#ifdef HAVE_NS
  mark_nsterm ();
#endif
  mark_fns ();
#endif // not HAVE_MPS

  /* Everything is now marked, except for the data in font caches,
     undo lists, and finalizers.  The first two are compacted by
     removing any items which aren't reachable otherwise.  */

  compact_font_caches ();

  FOR_EACH_LIVE_BUFFER (tail, buffer)
    {
      struct buffer *nextb = XBUFFER (buffer);
      if (!EQ (BVAR (nextb, undo_list), Qt))
	bset_undo_list (nextb, compact_undo_list (BVAR (nextb, undo_list)));
#ifndef HAVE_MPS
      /* Now that we have stripped the elements that need not be
	 in the undo_list any more, we can finally mark the list.  */
      mark_object (BVAR (nextb, undo_list));
#endif
    }

  /* Now pre-sweep finalizers.  Here, we add any unmarked finalizers
     to doomed_finalizers so we can run their associated functions
     after GC.  It's important to scan finalizers at this stage so
     that we can be sure that unmarked finalizers are really
     unreachable except for references from their associated functions
     and from other finalizers.  */

#ifndef HAVE_MPS
  queue_doomed_finalizers (&doomed_finalizers, &finalizers);
  mark_finalizer_list (&doomed_finalizers);

  /* Must happen after all other marking and before gc_sweep.  */
  mark_and_sweep_weak_table_contents ();
  eassert (weak_hash_tables == NULL);

  eassert (mark_stack_empty_p ());
  gc_sweep ();

  unmark_main_thread ();
#endif

  gc_in_progress = 0;

#ifndef HAVE_MPS
  consing_until_gc = gc_threshold
    = consing_threshold (gc_cons_threshold, Vgc_cons_percentage, 0);
#endif

  /* Unblock *after* re-setting `consing_until_gc` in case `unblock_input`
     signals an error (see bug#43389).  */
  unblock_input ();

  if (garbage_collection_messages && NILP (Vmemory_full))
    {
      if (message_p || minibuf_level > 0)
	restore_message ();
      else
	message1_nolog ("Garbage collecting...done");
    }

  unbind_to (count, Qnil);

#ifndef HAVE_MPS
  /* GC is complete: now we can run our finalizer callbacks.  */
  run_finalizers (&doomed_finalizers);
#endif

#ifdef HAVE_WINDOW_SYSTEM
  /* Eject unused image cache entries.  */
  image_prune_animation_caches (false);
#endif

  /* Accumulate statistics.  */
  if (FLOATP (Vgc_elapsed))
    {
      static struct timespec gc_elapsed;
      gc_elapsed = timespec_add (gc_elapsed,
				 timespec_sub (current_timespec (), start));
      Vgc_elapsed = make_float (timespectod (gc_elapsed));
    }

  gcs_done++;

  /* Collect profiling data.  */
  if (tot_before != (byte_ct) -1)
    {
      byte_ct tot_after = total_bytes_of_live_objects ();
      if (tot_after < tot_before)
	malloc_probe (min (tot_before - tot_after, SIZE_MAX));
    }

  if (!NILP (Vpost_gc_hook))
    {
#ifdef HAVE_MPS
      specpdl_ref gc_count = SPECPDL_INDEX ();
#else
      specpdl_ref gc_count = inhibit_garbage_collection ();
#endif
      safe_run_hooks (Qpost_gc_hook);
      unbind_to (gc_count, Qnil);
    }
}

DEFUN ("garbage-collect", Fgarbage_collect, Sgarbage_collect, 0, 0, "",
       doc: /* Reclaim storage for Lisp objects no longer needed.
Garbage collection happens automatically if you cons more than
`gc-cons-threshold' bytes of Lisp data since previous garbage collection.
`garbage-collect' normally returns a list with info on amount of space in use,
where each entry has the form (NAME SIZE USED FREE), where:
- NAME is a symbol describing the kind of objects this entry represents,
- SIZE is the number of bytes used by each one,
- USED is the number of those objects that were found live in the heap,
- FREE is the number of those objects that are not live but that Emacs
  keeps around for future allocations (maybe because it does not know how
  to return them to the OS).

Note that calling this function does not guarantee that absolutely all
unreachable objects will be garbage-collected.  Emacs uses a
mark-and-sweep garbage collector, but is conservative when it comes to
collecting objects in some circumstances.

For further details, see Info node `(elisp)Garbage Collection'.  */)
  (void)
{
  if (garbage_collection_inhibited)
    return Qnil;

  specpdl_ref count = SPECPDL_INDEX ();
  specbind (Qsymbols_with_pos_enabled, Qnil);
  garbage_collect ();
  unbind_to (count, Qnil);
  struct gcstat gcst = gcstat;

  Lisp_Object total[] = {
    list4 (Qconses, make_fixnum (sizeof (struct Lisp_Cons)),
	   make_int (gcst.total_conses),
	   make_int (gcst.total_free_conses)),
    list4 (Qsymbols, make_fixnum (sizeof (struct Lisp_Symbol)),
	   make_int (gcst.total_symbols),
	   make_int (gcst.total_free_symbols)),
    list4 (Qstrings, make_fixnum (sizeof (struct Lisp_String)),
	   make_int (gcst.total_strings),
	   make_int (gcst.total_free_strings)),
    list3 (Qstring_bytes, make_fixnum (1),
	   make_int (gcst.total_string_bytes)),
    list3 (Qvectors,
	   make_fixnum (header_size + sizeof (Lisp_Object)),
	   make_int (gcst.total_vectors)),
    list4 (Qvector_slots, make_fixnum (word_size),
	   make_int (gcst.total_vector_slots),
	   make_int (gcst.total_free_vector_slots)),
    list4 (Qfloats, make_fixnum (sizeof (struct Lisp_Float)),
	   make_int (gcst.total_floats),
	   make_int (gcst.total_free_floats)),
    list4 (Qintervals, make_fixnum (sizeof (struct interval)),
	   make_int (gcst.total_intervals),
	   make_int (gcst.total_free_intervals)),
    list3 (Qbuffers, make_fixnum (sizeof (struct buffer)),
	   make_int (gcst.total_buffers)),

#ifdef DOUG_LEA_MALLOC
    list4 (Qheap, make_fixnum (1024),
	   make_int ((mallinfo ().uordblks + 1023) >> 10),
	   make_int ((mallinfo ().fordblks + 1023) >> 10)),
#endif
  };
  return CALLMANY (Flist, total);
}

DEFUN ("garbage-collect-maybe", Fgarbage_collect_maybe,
Sgarbage_collect_maybe, 1, 1, 0,
       doc: /* Call `garbage-collect' if enough allocation happened.
FACTOR determines what "enough" means here:
If FACTOR is a positive number N, it means to run GC if more than
1/Nth of the allocations needed to trigger automatic allocation took
place.
Therefore, as N gets higher, this is more likely to perform a GC.
Returns non-nil if GC happened, and nil otherwise.  */)
  (Lisp_Object factor)
{
  CHECK_FIXNAT (factor);
  EMACS_INT fact = XFIXNAT (factor);

  EMACS_INT since_gc = gc_threshold - consing_until_gc;
  if (fact >= 1 && since_gc > gc_threshold / fact)
    {
      garbage_collect ();
      return Qt;
    }
  else
    return Qnil;
}

#ifndef HAVE_MPS
/* Mark Lisp objects in glyph matrix MATRIX.  Currently the
   only interesting objects referenced from glyphs are strings.  */

static void
mark_glyph_matrix (struct glyph_matrix *matrix)
{
  struct glyph_row *row = matrix->rows;
  struct glyph_row *end = row + matrix->nrows;

  for (; row < end; ++row)
    if (row->enabled_p)
      {
	int area;
	for (area = LEFT_MARGIN_AREA; area < LAST_AREA; ++area)
	  {
	    struct glyph *glyph = row->glyphs[area];
	    struct glyph *end_glyph = glyph + row->used[area];

	    for (; glyph < end_glyph; ++glyph)
	      {
		if (STRINGP (glyph->object)
		    && !string_marked_p (XSTRING (glyph->object)))
		  mark_object (glyph->object);
	      }
	  }
      }
}
#endif // not HAVE_MPS

#ifndef HAVE_MPS
#if GC_REMEMBER_LAST_MARKED
/* Remember a few of the last marked values for debugging purposes.  */
enum { LAST_MARKED_SIZE = 1 << 9 }; /* Must be a power of 2.  */
extern Lisp_Object last_marked[LAST_MARKED_SIZE];
Lisp_Object last_marked[LAST_MARKED_SIZE] EXTERNALLY_VISIBLE;
static int last_marked_index;
#endif
#endif

/* Whether to enable the mark_object_loop_halt debugging feature.  */
#define GC_CDR_COUNT 0

#if GC_CDR_COUNT
/* For debugging--call abort when we cdr down this many
   links of a list, in mark_object.  In debugging,
   the call to abort will hit a breakpoint.
   Normally this is zero and the check never goes off.  */
ptrdiff_t mark_object_loop_halt EXTERNALLY_VISIBLE;
#endif

#ifndef HAVE_MPS
static void
mark_vectorlike (struct vectorlike_header *header)
{
  struct Lisp_Vector *ptr = (struct Lisp_Vector *) header;
  ptrdiff_t size = ptr->header.size;

  eassert (!vector_marked_p (ptr));

  /* Bool vectors have a different case in mark_object.  */
  eassert (PSEUDOVECTOR_TYPE (ptr) != PVEC_BOOL_VECTOR);

  set_vector_marked (ptr); /* Else mark it.  */
  if (size & PSEUDOVECTOR_FLAG)
    size &= PSEUDOVECTOR_SIZE_MASK;

  /* Note that this size is not the memory-footprint size, but only
     the number of Lisp_Object fields that we should trace.
     The distinction is used e.g. by Lisp_Process which places extra
     non-Lisp_Object fields at the end of the structure...  */
  mark_objects (ptr->contents, size);
}

/* Like mark_vectorlike but optimized for char-tables (and
   sub-char-tables) assuming that the contents are mostly integers or
   symbols.  */

static void
mark_char_table (struct Lisp_Vector *ptr, enum pvec_type pvectype)
{
  int size = ptr->header.size & PSEUDOVECTOR_SIZE_MASK;
  /* Consult the Lisp_Sub_Char_Table layout before changing this.  */
  int i, idx = (pvectype == PVEC_SUB_CHAR_TABLE ? SUB_CHAR_TABLE_OFFSET : 0);

#ifndef HAVE_MPS
#define SYMBOL_MARKED_P(x) symbol_marked_p (x)
#else
#define SYMBOL_MARKED_P(x) 1
#endif

  eassert (!vector_marked_p (ptr));
  set_vector_marked (ptr);
  for (i = idx; i < size; i++)
    {
      Lisp_Object val = ptr->contents[i];

      if (FIXNUMP (val) ||
          (BARE_SYMBOL_P (val) && SYMBOL_MARKED_P (XBARE_SYMBOL (val))))
	continue;
      if (SUB_CHAR_TABLE_P (val))
	{
	  if (! vector_marked_p (XVECTOR (val)))
	    mark_char_table (XVECTOR (val), PVEC_SUB_CHAR_TABLE);
	}
      else
	mark_object (val);
    }
}

/* Mark the chain of overlays starting at PTR.  */

static void
mark_overlay (struct Lisp_Overlay *ov)
{
  /* We don't mark the `itree_node` object, because it is managed manually
     rather than by the GC.  */
  eassert (BASE_EQ (ov->interval->data, make_lisp_ptr (ov, Lisp_Vectorlike)));
  set_vectorlike_marked (&ov->header);
  mark_object (ov->plist);
}

/* Mark the overlay subtree rooted at NODE.  */

static void
mark_overlays (struct itree_node *node)
{
  if (node == NULL)
    return;
  mark_object (node->data);
  mark_overlays (node->left);
  mark_overlays (node->right);
}

/* Mark Lisp_Objects and special pointers in BUFFER.  */

static void
mark_buffer (struct buffer *buffer)
{
  /* This is handled much like other pseudovectors...  */
  mark_vectorlike (&buffer->header);

  /* ...but there are some buffer-specific things.  */

  mark_interval_tree (buffer_intervals (buffer));

  /* For now, we just don't mark the undo_list.  It's done later in
     a special way just before the sweep phase, and after stripping
     some of its elements that are not needed any more.
     Note: this later processing is only done for live buffers, so
     for dead buffers, the undo_list should be nil (set by Fkill_buffer),
     but just to be on the safe side, we mark it here.  */
  if (!BUFFER_LIVE_P (buffer))
      mark_object (BVAR (buffer, undo_list));

  if (!itree_empty_p (buffer->overlays))
    mark_overlays (buffer->overlays->root);

  /* If this is an indirect buffer, mark its base buffer.  */
  if (buffer->base_buffer &&
      !vectorlike_marked_p (&buffer->base_buffer->header))
    mark_buffer (buffer->base_buffer);
}

/* Mark Lisp faces in the face cache C.  */

NO_INLINE /* To reduce stack depth in mark_object.  */
static void
mark_face_cache (struct face_cache *c)
{
  if (c)
    {
      for (int i = 0; i < c->used; i++)
	{
	  struct face *face = FACE_FROM_ID_OR_NULL (c->f, i);

	  if (face)
	    {
	      if (face->font && !vectorlike_marked_p (&face->font->header))
		mark_vectorlike (&face->font->header);

	      mark_objects (face->lface, LFACE_VECTOR_SIZE);
	    }
	}
    }
}

static void
mark_frame (struct Lisp_Vector *ptr)
{
  struct frame *f = (struct frame *) ptr;
#ifdef HAVE_TEXT_CONVERSION
  struct text_conversion_action *tem;
#endif


  mark_vectorlike (&ptr->header);
  mark_face_cache (f->face_cache);
#ifdef HAVE_WINDOW_SYSTEM
  if (FRAME_WINDOW_P (f) && FRAME_OUTPUT_DATA (f))
    {
      struct font *font = FRAME_FONT (f);

      if (font && !vectorlike_marked_p (&font->header))
        mark_vectorlike (&font->header);
    }
#endif

#ifdef HAVE_TEXT_CONVERSION
  mark_object (f->conversion.compose_region_start);
  mark_object (f->conversion.compose_region_end);
  mark_object (f->conversion.compose_region_overlay);
  mark_object (f->conversion.field);

  for (tem = f->conversion.actions; tem; tem = tem->next)
    mark_object (tem->data);
#endif

#ifdef HAVE_WINDOW_SYSTEM
  /* Mark this frame's image cache, though it might be common to several
     frames with the same font size.  */
  if (FRAME_IMAGE_CACHE (f))
    mark_image_cache (FRAME_IMAGE_CACHE (f));
#endif /* HAVE_WINDOW_SYSTEM */
}

static void
mark_window (struct Lisp_Vector *ptr)
{
  struct window *w = (struct window *) ptr;

  mark_vectorlike (&ptr->header);

  /* Mark glyph matrices, if any.  Marking window
     matrices is sufficient because frame matrices
     use the same glyph memory.  */
  if (w->current_matrix)
    {
      mark_glyph_matrix (w->current_matrix);
      mark_glyph_matrix (w->desired_matrix);
    }
}

/* Entry of the mark stack.  */
struct mark_entry
{
  ptrdiff_t n;		        /* number of values, or 0 if a single value */
  union {
    Lisp_Object value;		/* when n = 0 */
    Lisp_Object *values;	/* when n > 0 */
  } u;
};

/* This stack is used during marking for traversing data structures without
   using C recursion.  */
struct mark_stack
{
  struct mark_entry *stack;	/* base of stack */
  ptrdiff_t size;		/* allocated size in entries */
  ptrdiff_t sp;			/* current number of entries */
};

static struct mark_stack mark_stk = {NULL, 0, 0};

static inline bool
mark_stack_empty_p (void)
{
  return mark_stk.sp <= 0;
}

/* Pop and return a value from the mark stack (which must be nonempty).  */
static inline Lisp_Object
mark_stack_pop (void)
{
  eassume (!mark_stack_empty_p ());
  struct mark_entry *e = &mark_stk.stack[mark_stk.sp - 1];
  if (e->n == 0)		/* single value */
    {
      --mark_stk.sp;
      return e->u.value;
    }
  /* Array of values: pop them left to right, which seems to be slightly
     faster than right to left.  */
  e->n--;
  if (e->n == 0)
    --mark_stk.sp;		/* last value consumed */
  return (++e->u.values)[-1];
}

NO_INLINE static void
grow_mark_stack (void)
{
  struct mark_stack *ms = &mark_stk;
  eassert (ms->sp == ms->size);
  ptrdiff_t min_incr = ms->sp == 0 ? 8192 : 1;
  ms->stack = xpalloc (ms->stack, &ms->size, min_incr, -1, sizeof *ms->stack);
  eassert (ms->sp < ms->size);
}

/* Push VALUE onto the mark stack.  */
static inline void
mark_stack_push_value (Lisp_Object value)
{
  if (mark_stk.sp >= mark_stk.size)
    grow_mark_stack ();
  mark_stk.stack[mark_stk.sp++] = (struct mark_entry){.n = 0, .u.value = value};
}

/* Push the N values at VALUES onto the mark stack.  */
static inline void
mark_stack_push_values (Lisp_Object *values, ptrdiff_t n)
{
  eassume (n >= 0);
  if (n == 0)
    return;
  if (mark_stk.sp >= mark_stk.size)
    grow_mark_stack ();
  mark_stk.stack[mark_stk.sp++] = (struct mark_entry){.n = n,
						      .u.values = values};
}

/* Traverse and mark objects on the mark stack above BASE_SP.

   Traversal is depth-first using the mark stack for most common
   object types.  Recursion is used for other types, in the hope that
   they are rare enough that C stack usage is kept low.  */
static void
process_mark_stack (ptrdiff_t base_sp)
{
#if GC_CHECK_MARKED_OBJECTS
  struct mem_node *m = NULL;
#endif
#if GC_CDR_COUNT
  ptrdiff_t cdr_count = 0;
#endif

  eassume (mark_stk.sp >= base_sp && base_sp >= 0);

  while (mark_stk.sp > base_sp)
    {
      Lisp_Object obj = mark_stack_pop ();
    mark_obj: ;
#if GC_REMEMBER_LAST_MARKED
      last_marked[last_marked_index++] = obj;
      last_marked_index &= LAST_MARKED_SIZE - 1;
#endif

      /* Perform some sanity checks on the objects marked here.  Abort if
	 we encounter an object we know is bogus.  This increases GC time
	 by ~80%.  */
#if GC_CHECK_MARKED_OBJECTS
      void *po = XPNTR (obj);

      /* Check that the object pointed to by PO is known to be a Lisp
	 structure allocated from the heap.  */
#define CHECK_ALLOCATED()			\
      do {					\
	if (pdumper_object_p (po))		\
	  {					\
	    if (!pdumper_object_p_precise (po))	\
	      emacs_abort ();			\
	    break;				\
	  }					\
	m = mem_find (po);			\
	if (m == MEM_NIL)			\
	  emacs_abort ();			\
      } while (0)

      /* Check that the object pointed to by PO is live, using predicate
	 function LIVEP.  */
#define CHECK_LIVE(LIVEP, MEM_TYPE)			\
      do {						\
	if (pdumper_object_p (po))			\
	  break;					\
	if (! (m->type == MEM_TYPE && LIVEP (m, po)))	\
	  emacs_abort ();				\
      } while (0)

      /* Check both of the above conditions, for non-symbols.  */
#define CHECK_ALLOCATED_AND_LIVE(LIVEP, MEM_TYPE)	\
      do {						\
	CHECK_ALLOCATED ();				\
	CHECK_LIVE (LIVEP, MEM_TYPE);			\
      } while (false)

      /* Check both of the above conditions, for symbols.  */
#define CHECK_ALLOCATED_AND_LIVE_SYMBOL()			\
      do {							\
	if (!c_symbol_p (ptr))					\
	  {							\
	    CHECK_ALLOCATED ();					\
	    CHECK_LIVE (live_symbol_p, MEM_TYPE_SYMBOL);	\
	  }							\
      } while (false)

#else /* not GC_CHECK_MARKED_OBJECTS */

#define CHECK_ALLOCATED_AND_LIVE(LIVEP, MEM_TYPE)	((void) 0)
#define CHECK_ALLOCATED_AND_LIVE_SYMBOL()		((void) 0)

#endif /* not GC_CHECK_MARKED_OBJECTS */

      switch (XTYPE (obj))
	{
	case Lisp_String:
	  {
	    register struct Lisp_String *ptr = XSTRING (obj);
	    if (string_marked_p (ptr))
	      break;
	    CHECK_ALLOCATED_AND_LIVE (live_string_p, MEM_TYPE_STRING);
	    set_string_marked (ptr);
	    mark_interval_tree (ptr->u.s.intervals);
#ifdef GC_CHECK_STRING_BYTES
	    /* Check that the string size recorded in the string is the
	       same as the one recorded in the sdata structure.  */
	    string_bytes (ptr);
#endif /* GC_CHECK_STRING_BYTES */
	  }
	  break;

	case Lisp_Vectorlike:
	  {
	    register struct Lisp_Vector *ptr = XVECTOR (obj);

	    if (vector_marked_p (ptr))
	      break;

	    enum pvec_type pvectype
	      = PSEUDOVECTOR_TYPE (ptr);

#ifdef GC_CHECK_MARKED_OBJECTS
	    if (!pdumper_object_p (po) && !SUBRP (obj) && !main_thread_p (po))
	      {
		m = mem_find (po);
		if (m == MEM_NIL)
		  emacs_abort ();
		if (m->type == MEM_TYPE_VECTORLIKE)
		  CHECK_LIVE (live_large_vector_p, MEM_TYPE_VECTORLIKE);
		else
		  CHECK_LIVE (live_small_vector_p, MEM_TYPE_VECTOR_BLOCK);
	      }
#endif

	    switch (pvectype)
	      {
	      case PVEC_BUFFER:
		mark_buffer ((struct buffer *) ptr);
		break;

	      case PVEC_FRAME:
		mark_frame (ptr);
		break;

	      case PVEC_WINDOW:
		mark_window (ptr);
		break;

	      case PVEC_HASH_TABLE:
		{
		  struct Lisp_Hash_Table *h = (struct Lisp_Hash_Table *)ptr;
		  set_vector_marked (ptr);
		  if (h->weakness == Weak_None)
		    {
		      /* The values pushed here may include
			 HASH_UNUSED_ENTRY_KEY, which this function must
			 cope with.  */
		      mark_stack_push_values (h->key, h->table_size);
		      mark_stack_push_values (h->value, h->table_size);
		    }
		  else
		    {
		      /* For weak tables, don't mark the
			 contents --- that's what makes it weak.  */
		      eassert (h->next_weak == NULL);
		      h->next_weak = weak_hash_tables;
		      weak_hash_tables = h;
		    }
		  break;
		}

	      case PVEC_OBARRAY:
		{
		  struct Lisp_Obarray *o = (struct Lisp_Obarray *)ptr;
		  set_vector_marked (ptr);
		  mark_stack_push_values (o->buckets, obarray_size (o));
		  break;
		}

	      case PVEC_CHAR_TABLE:
	      case PVEC_SUB_CHAR_TABLE:
		mark_char_table (ptr, (enum pvec_type) pvectype);
		break;

	      case PVEC_BOOL_VECTOR:
		/* bool vectors in a dump are permanently "marked", since
		   they're in the old section and don't have mark bits.
		   If we're looking at a dumped bool vector, we should
		   have aborted above when we called vector_marked_p, so
		   we should never get here.  */
		eassert (!pdumper_object_p (ptr));
		set_vector_marked (ptr);
		break;

	      case PVEC_OVERLAY:
		mark_overlay (XOVERLAY (obj));
		break;

	      case PVEC_SUBR:
#ifdef HAVE_NATIVE_COMP
		if (NATIVE_COMP_FUNCTIONP (obj))
		  {
		    set_vector_marked (ptr);
		    struct Lisp_Subr *subr = XSUBR (obj);
		    mark_stack_push_value (subr->intspec.native);
		    mark_stack_push_value (subr->command_modes);
		    mark_stack_push_value (subr->native_comp_u);
		    mark_stack_push_value (subr->lambda_list);
		    mark_stack_push_value (subr->type);
		  }
#endif
		break;

	      case PVEC_FREE:
		emacs_abort ();

	      default:
		{
		  /* A regular vector or pseudovector needing no special
		     treatment.  */
		  ptrdiff_t size = ptr->header.size;
		  if (size & PSEUDOVECTOR_FLAG)
		    size &= PSEUDOVECTOR_SIZE_MASK;
		  set_vector_marked (ptr);
		  mark_stack_push_values (ptr->contents, size);
		}
		break;
	      }
	  }
	  break;

	case Lisp_Symbol:
	  {
	    struct Lisp_Symbol *ptr = XBARE_SYMBOL (obj);
	  nextsym:
	    if (symbol_marked_p (ptr))
	      break;
	    CHECK_ALLOCATED_AND_LIVE_SYMBOL ();
	    set_symbol_marked (ptr);
	    /* Attempt to catch bogus objects.  */
	    eassert (valid_lisp_object_p (ptr->u.s.function));
	    mark_stack_push_value (ptr->u.s.function);
	    mark_stack_push_value (ptr->u.s.plist);
	    switch (ptr->u.s.redirect)
	      {
	      case SYMBOL_PLAINVAL:
		mark_stack_push_value (SYMBOL_VAL (ptr));
		break;
	      case SYMBOL_VARALIAS:
		{
		  Lisp_Object tem;
		  XSETSYMBOL (tem, SYMBOL_ALIAS (ptr));
		  mark_stack_push_value (tem);
		  break;
		}
	      case SYMBOL_LOCALIZED:
		{
		  struct Lisp_Buffer_Local_Value *blv = SYMBOL_BLV (ptr);
		  Lisp_Object where = blv->where;
		  /* If the value is set up for a killed buffer,
		     restore its global binding.  */
		  if (BUFFERP (where) && !BUFFER_LIVE_P (XBUFFER (where)))
		    swap_in_global_binding (ptr);
		  mark_stack_push_value (blv->where);
		  mark_stack_push_value (blv->valcell);
		  mark_stack_push_value (blv->defcell);
		}
		break;
	      case SYMBOL_FORWARDED:
		/* If the value is forwarded to a buffer or keyboard field,
		   these are marked when we see the corresponding object.
		   And if it's forwarded to a C variable, either it's not
		   a Lisp_Object var, or it's staticpro'd already.  */
		break;
	      default: emacs_abort ();
	      }
	    set_string_marked (XSTRING (ptr->u.s.name));
	    mark_interval_tree (string_intervals (ptr->u.s.name));
	    /* Inner loop to mark next symbol in this bucket, if any.  */
	    ptr = ptr->u.s.next;
#if GC_CHECK_MARKED_OBJECTS
	    po = ptr;
#endif
	    if (ptr)
	      goto nextsym;
	  }
	  break;

	case Lisp_Cons:
	  {
	    struct Lisp_Cons *ptr = XCONS (obj);
	    if (cons_marked_p (ptr))
	      break;
	    CHECK_ALLOCATED_AND_LIVE (live_cons_p, MEM_TYPE_CONS);
	    set_cons_marked (ptr);
	    /* Avoid growing the stack if the cdr is nil.
	       In any case, make sure the car is expanded first.  */
	    if (!NILP (ptr->u.s.u.cdr))
	      {
		mark_stack_push_value (ptr->u.s.u.cdr);
#if GC_CDR_COUNT
		cdr_count++;
		if (cdr_count == mark_object_loop_halt)
		  emacs_abort ();
#endif
	      }
	    /* Speedup hack for the common case (successive list elements).  */
	    obj = ptr->u.s.car;
	    goto mark_obj;
	  }

	case Lisp_Float:
	  {
	    struct Lisp_Float *f = XFLOAT (obj);
	    if (!f)
	      break;		/* for HASH_UNUSED_ENTRY_KEY */
	    CHECK_ALLOCATED_AND_LIVE (live_float_p, MEM_TYPE_FLOAT);
	    /* Do not mark floats stored in a dump image: these floats are
	       "cold" and do not have mark bits.  */
	    if (pdumper_object_p (f))
	      eassert (pdumper_cold_object_p (f));
	    else if (!XFLOAT_MARKED_P (f))
	      XFLOAT_MARK (f);
	    break;
	  }

	case Lisp_Int0:
	case Lisp_Int1:
	  break;

	default:
	  emacs_abort ();
	}
    }

#undef CHECK_LIVE
#undef CHECK_ALLOCATED
#undef CHECK_ALLOCATED_AND_LIVE
}

void
mark_object (Lisp_Object obj)
{
  eassert_not_mps ();
  ptrdiff_t sp = mark_stk.sp;
  mark_stack_push_value (obj);
  process_mark_stack (sp);
}

void
mark_objects (Lisp_Object *objs, ptrdiff_t n)
{
  ptrdiff_t sp = mark_stk.sp;
  mark_stack_push_values (objs, n);
  process_mark_stack (sp);
}

/* Mark the Lisp pointers in the terminal objects.
   Called by Fgarbage_collect.  */

static void
mark_terminals (void)
{
  struct terminal *t;
  for (t = terminal_list; t; t = t->next_terminal)
    {
      eassert (t->name != NULL);
      if (!vectorlike_marked_p (&t->header))
	mark_vectorlike (&t->header);
    }
}

/* Value is non-zero if OBJ will survive the current GC because it's
   either marked or does not need to be marked to survive.  */

bool
survives_gc_p (Lisp_Object obj)
{
  bool survives_p;

  switch (XTYPE (obj))
    {
    case Lisp_Int0:
    case Lisp_Int1:
      survives_p = true;
      break;

    case Lisp_Symbol:
      survives_p = symbol_marked_p (XBARE_SYMBOL (obj));
      break;

    case Lisp_String:
      survives_p = string_marked_p (XSTRING (obj));
      break;

    case Lisp_Vectorlike:
      survives_p =
	(SUBRP (obj) && !NATIVE_COMP_FUNCTIONP (obj)) ||
	vector_marked_p (XVECTOR (obj));
      break;

    case Lisp_Cons:
      survives_p = cons_marked_p (XCONS (obj));
      break;

    case Lisp_Float:
      survives_p =
        XFLOAT_MARKED_P (XFLOAT (obj)) ||
        pdumper_object_p (XFLOAT (obj));
      break;

    default:
      emacs_abort ();
    }

  return survives_p;
}



NO_INLINE /* For better stack traces */
static void
sweep_conses (void)
{
  eassert_not_mps ();

  struct cons_block **cprev = &cons_block;
  int lim = cons_block_index;
  object_ct num_free = 0, num_used = 0;

  cons_free_list = 0;

  for (struct cons_block *cblk; (cblk = *cprev); )
    {
      int i = 0;
      int this_free = 0;
      int ilim = (lim + BITS_PER_BITS_WORD - 1) / BITS_PER_BITS_WORD;

      /* Scan the mark bits an int at a time.  */
      for (i = 0; i < ilim; i++)
        {
          if (cblk->gcmarkbits[i] == BITS_WORD_MAX)
            {
              /* Fast path - all cons cells for this int are marked.  */
              cblk->gcmarkbits[i] = 0;
              num_used += BITS_PER_BITS_WORD;
            }
          else
            {
              /* Some cons cells for this int are not marked.
                 Find which ones, and free them.  */
              int start, pos, stop;

              start = i * BITS_PER_BITS_WORD;
              stop = lim - start;
              if (stop > BITS_PER_BITS_WORD)
                stop = BITS_PER_BITS_WORD;
              stop += start;

              for (pos = start; pos < stop; pos++)
                {
		  struct Lisp_Cons *acons = &cblk->conses[pos];
		  if (!XCONS_MARKED_P (acons))
                    {
		      ASAN_UNPOISON_CONS (&cblk->conses[pos]);
                      this_free++;
                      cblk->conses[pos].u.s.u.chain = cons_free_list;
                      cons_free_list = &cblk->conses[pos];
                      cons_free_list->u.s.car = dead_object ();
		      ASAN_POISON_CONS (&cblk->conses[pos]);
		    }
                  else
                    {
                      num_used++;
		      XUNMARK_CONS (acons);
                    }
                }
            }
        }

      lim = CONS_BLOCK_SIZE;
      /* If this block contains only free conses and we have already
         seen more than two blocks worth of free conses then deallocate
         this block.  */
      if (this_free == CONS_BLOCK_SIZE && num_free > CONS_BLOCK_SIZE)
        {
          *cprev = cblk->next;
          /* Unhook from the free list.  */
	  ASAN_UNPOISON_CONS (&cblk->conses[0]);
          cons_free_list = cblk->conses[0].u.s.u.chain;
          lisp_align_free (cblk);
        }
      else
        {
          num_free += this_free;
          cprev = &cblk->next;
        }
    }
  gcstat.total_conses = num_used;
  gcstat.total_free_conses = num_free;
}

NO_INLINE /* For better stack traces */
static void
sweep_floats (void)
{
  eassert_not_mps ();
  struct float_block **fprev = &float_block;
  int lim = float_block_index;
  object_ct num_free = 0, num_used = 0;

  float_free_list = 0;

  for (struct float_block *fblk; (fblk = *fprev); )
    {
      int this_free = 0;
      ASAN_UNPOISON_FLOAT_BLOCK (fblk);
      for (int i = 0; i < lim; i++)
	{
	  struct Lisp_Float *afloat = &fblk->floats[i];
	  if (!XFLOAT_MARKED_P (afloat))
	    {
	      this_free++;
	      fblk->floats[i].u.chain = float_free_list;
	      ASAN_POISON_FLOAT (&fblk->floats[i]);
	      float_free_list = &fblk->floats[i];
	    }
	  else
	    {
	      num_used++;
	      XFLOAT_UNMARK (afloat);
	    }
	}
      lim = FLOAT_BLOCK_SIZE;
      /* If this block contains only free floats and we have already
         seen more than two blocks worth of free floats then deallocate
         this block.  */
      if (this_free == FLOAT_BLOCK_SIZE && num_free > FLOAT_BLOCK_SIZE)
        {
          *fprev = fblk->next;
          /* Unhook from the free list.  */
	  ASAN_UNPOISON_FLOAT (&fblk->floats[0]);
	  float_free_list = fblk->floats[0].u.chain;
          lisp_align_free (fblk);
        }
      else
        {
          num_free += this_free;
          fprev = &fblk->next;
        }
    }
  gcstat.total_floats = num_used;
  gcstat.total_free_floats = num_free;
}

NO_INLINE /* For better stack traces */
static void
sweep_intervals (void)
{
  eassert_not_mps ();
  struct interval_block **iprev = &interval_block;
  int lim = interval_block_index;
  object_ct num_free = 0, num_used = 0;

  interval_free_list = 0;

  for (struct interval_block *iblk; (iblk = *iprev); )
    {
      int this_free = 0;
      ASAN_UNPOISON_INTERVAL_BLOCK (iblk);
      for (int i = 0; i < lim; i++)
        {
          if (!iblk->intervals[i].gcmarkbit)
            {
              set_interval_parent (&iblk->intervals[i], interval_free_list);
              interval_free_list = &iblk->intervals[i];
	      ASAN_POISON_INTERVAL (&iblk->intervals[i]);
              this_free++;
            }
          else
            {
              num_used++;
              iblk->intervals[i].gcmarkbit = 0;
            }
        }
      lim = INTERVAL_BLOCK_SIZE;
      /* If this block contains only free intervals and we have already
         seen more than two blocks worth of free intervals then
         deallocate this block.  */
      if (this_free == INTERVAL_BLOCK_SIZE && num_free > INTERVAL_BLOCK_SIZE)
        {
          *iprev = iblk->next;
          /* Unhook from the free list.  */
	  ASAN_UNPOISON_INTERVAL (&iblk->intervals[0]);
          interval_free_list = INTERVAL_PARENT (&iblk->intervals[0]);
          lisp_free (iblk);
        }
      else
        {
          num_free += this_free;
          iprev = &iblk->next;
        }
    }
  gcstat.total_intervals = num_used;
  gcstat.total_free_intervals = num_free;
}

NO_INLINE /* For better stack traces */
static void
sweep_symbols (void)
{
  struct symbol_block *sblk;
  struct symbol_block **sprev = &symbol_block;
  int lim = symbol_block_index;
  object_ct num_free = 0, num_used = ARRAYELTS (lispsym);

  symbol_free_list = NULL;

  for (int i = 0; i < ARRAYELTS (lispsym); i++)
    lispsym[i].u.s.gcmarkbit = 0;

  for (sblk = symbol_block; sblk; sblk = *sprev)
    {
      ASAN_UNPOISON_SYMBOL_BLOCK (sblk);

      int this_free = 0;
      struct Lisp_Symbol *sym = sblk->symbols;
      struct Lisp_Symbol *end = sym + lim;

      for (; sym < end; ++sym)
        {
          if (!sym->u.s.gcmarkbit)
            {
              if (sym->u.s.redirect == SYMBOL_LOCALIZED)
		{
                  xfree (SYMBOL_BLV (sym));
                  /* At every GC we sweep all symbol_blocks and rebuild the
                     symbol_free_list, so those symbols which stayed unused
                     between the two will be re-swept.
                     So we have to make sure we don't re-free this blv next
                     time we sweep this symbol_block (bug#29066).  */
                  sym->u.s.redirect = SYMBOL_PLAINVAL;
                }
              sym->u.s.next = symbol_free_list;
              symbol_free_list = sym;
              symbol_free_list->u.s.function = dead_object ();
	      ASAN_POISON_SYMBOL (sym);
	      ++this_free;
            }
          else
            {
              ++num_used;
              sym->u.s.gcmarkbit = 0;
              /* Attempt to catch bogus objects.  */
              eassert (valid_lisp_object_p (sym->u.s.function));
            }
        }

      lim = SYMBOL_BLOCK_SIZE;
      /* If this block contains only free symbols and we have already
         seen more than two blocks worth of free symbols then deallocate
         this block.  */
      if (this_free == SYMBOL_BLOCK_SIZE && num_free > SYMBOL_BLOCK_SIZE)
        {
          *sprev = sblk->next;
          /* Unhook from the free list.  */
	  ASAN_UNPOISON_SYMBOL (&sblk->symbols[0]);
          symbol_free_list = sblk->symbols[0].u.s.next;
          lisp_free (sblk);
        }
      else
        {
          num_free += this_free;
          sprev = &sblk->next;
        }
    }
  gcstat.total_symbols = num_used;
  gcstat.total_free_symbols = num_free;
}

/* Remove BUFFER's markers that are due to be swept.  This is needed since
   we treat BUF_MARKERS and markers's `next' field as weak pointers.  */
static void
unchain_dead_markers (struct buffer *buffer)
{
  struct Lisp_Marker *this, **prev = &BUF_MARKERS (buffer);

  while ((this = *prev))
    if (vectorlike_marked_p (&this->header))
      prev = &this->next;
    else
      {
        this->buffer = NULL;
        *prev = this->next;
      }
}

NO_INLINE /* For better stack traces */
static void
sweep_buffers (void)
{
  Lisp_Object tail, buf;

  gcstat.total_buffers = 0;
  FOR_EACH_LIVE_BUFFER (tail, buf)
    {
      struct buffer *buffer = XBUFFER (buf);
      /* Do not use buffer_(set|get)_intervals here.  */
      buffer->text->intervals = balance_intervals (buffer->text->intervals);
      unchain_dead_markers (buffer);
      gcstat.total_buffers++;
    }
}

/* Sweep: find all structures not marked, and free them.  */
static void
gc_sweep (void)
{
  eassert_not_mps ();
  sweep_strings ();
  check_string_bytes (!noninteractive);
  sweep_conses ();
  sweep_floats ();
  sweep_intervals ();
  sweep_symbols ();
  sweep_buffers ();
  sweep_vectors ();
  pdumper_clear_marks ();
  check_string_bytes (!noninteractive);
}

#endif // not HAVE_MPS

DEFUN ("memory-info", Fmemory_info, Smemory_info, 0, 0, 0,
       doc: /* Return a list of (TOTAL-RAM FREE-RAM TOTAL-SWAP FREE-SWAP).
All values are in Kbytes.  If there is no swap space,
last two values are zero.  If the system is not supported
or memory information can't be obtained, return nil.
If `default-directory' is remote, return memory information of the
respective remote host.  */)
  (void)
{
  Lisp_Object handler
    = Ffind_file_name_handler (BVAR (current_buffer, directory),
			       Qmemory_info);
  if (!NILP (handler))
    return calln (handler, Qmemory_info);

#if defined HAVE_LINUX_SYSINFO
  struct sysinfo si;
  uintmax_t units;

  if (sysinfo (&si))
    return Qnil;
#ifdef LINUX_SYSINFO_UNIT
  units = si.mem_unit;
#else
  units = 1;
#endif
  return list4i ((uintmax_t) si.totalram * units / 1024,
		 (uintmax_t) si.freeram * units / 1024,
		 (uintmax_t) si.totalswap * units / 1024,
		 (uintmax_t) si.freeswap * units / 1024);
#elif defined WINDOWSNT
  unsigned long long totalram, freeram, totalswap, freeswap;

  if (w32_memory_info (&totalram, &freeram, &totalswap, &freeswap) == 0)
    return list4i ((uintmax_t) totalram / 1024,
		   (uintmax_t) freeram / 1024,
		   (uintmax_t) totalswap / 1024,
		   (uintmax_t) freeswap / 1024);
  else
    return Qnil;
#elif defined MSDOS
  unsigned long totalram, freeram, totalswap, freeswap;

  if (dos_memory_info (&totalram, &freeram, &totalswap, &freeswap) == 0)
    return list4i ((uintmax_t) totalram / 1024,
		   (uintmax_t) freeram / 1024,
		   (uintmax_t) totalswap / 1024,
		   (uintmax_t) freeswap / 1024);
  else
    return Qnil;
#else /* not HAVE_LINUX_SYSINFO, not WINDOWSNT, not MSDOS */
  /* FIXME: add more systems.  */
  return Qnil;
#endif /* HAVE_LINUX_SYSINFO, not WINDOWSNT, not MSDOS */
}

/* Debugging aids.  */

DEFUN ("memory-use-counts", Fmemory_use_counts, Smemory_use_counts, 0, 0, 0,
       doc: /* Return a list of counters that measure how much consing there has been.
Each of these counters increments for a certain kind of object.
The counters wrap around from the largest positive integer to zero.
Garbage collection does not decrease them.
The elements of the value are as follows:
  (CONSES FLOATS VECTOR-CELLS SYMBOLS STRING-CHARS INTERVALS STRINGS)
All are in units of 1 = one object consed
except for VECTOR-CELLS and STRING-CHARS, which count the total length of
objects consed.
Frames, windows, buffers, and subprocesses count as vectors
  (but the contents of a buffer's text do not count here).  */)
  (void)
{
  return  list (make_int (cons_cells_consed),
		make_int (floats_consed),
		make_int (vector_cells_consed),
		make_int (symbols_consed),
		make_int (string_chars_consed),
		make_int (intervals_consed),
		make_int (strings_consed));
}

#if defined GNU_LINUX && defined __GLIBC__ && \
  (__GLIBC__ > 2 || __GLIBC_MINOR__ >= 10)
DEFUN ("malloc-info", Fmalloc_info, Smalloc_info, 0, 0, "",
       doc: /* Report malloc information to stderr.
This function outputs to stderr an XML-formatted
description of the current state of the memory-allocation
arenas.  */)
  (void)
{
  if (malloc_info (0, stderr))
    error ("malloc_info failed: %s", emacs_strerror (errno));
  return Qnil;
}
#endif

#ifdef HAVE_MALLOC_TRIM
DEFUN ("malloc-trim", Fmalloc_trim, Smalloc_trim, 0, 1, "",
       doc: /* Release free heap memory to the OS.
This function asks libc to return unused heap memory back to the operating
system.  This function isn't guaranteed to do anything, and is mainly
meant as a debugging tool.

If LEAVE_PADDING is given, ask the system to leave that much unused
space in the heap of the Emacs process.  This should be an integer, and if
not given, it defaults to 0.

This function returns nil if no memory could be returned to the
system, and non-nil if some memory could be returned.  */)
  (Lisp_Object leave_padding)
{
  int pad = 0;

  if (! NILP (leave_padding))
    {
      CHECK_FIXNAT (leave_padding);
      pad = XFIXNUM (leave_padding);
    }

  /* 1 means that memory was released to the system.  */
  if (malloc_trim (pad) == 1)
    return Qt;
  else
    return Qnil;
}
#endif

#ifndef HAVE_MPS
static bool
symbol_uses_obj (Lisp_Object symbol, Lisp_Object obj)
{
  struct Lisp_Symbol *sym = XBARE_SYMBOL (symbol);
  Lisp_Object val = find_symbol_value (symbol);
  return (EQ (val, obj)
	  || EQ (sym->u.s.function, obj)
	  || (!NILP (sym->u.s.function)
	      && CLOSUREP (sym->u.s.function)
	      && EQ (AREF (sym->u.s.function, CLOSURE_CODE), obj))
	  || (!NILP (val)
	      && CLOSUREP (val)
	      && EQ (AREF (val, CLOSURE_CODE), obj)));
}
#endif

/* Find at most FIND_MAX symbols which have OBJ as their value or
   function.  This is used in gdbinit's `xwhichsymbols' command.  */

Lisp_Object
which_symbols (Lisp_Object obj, EMACS_INT find_max)
{
#ifdef HAVE_MPS
  eassert (!"which_symbols not yet implemented");
  return Qnil;
#else
   struct symbol_block *sblk;
   specpdl_ref gc_count = inhibit_garbage_collection ();
   Lisp_Object found = Qnil;

   if (! deadp (obj))
     {
       for (int i = 0; i < ARRAYELTS (lispsym); i++)
	 {
	   Lisp_Object sym = builtin_lisp_symbol (i);
	   if (symbol_uses_obj (sym, obj))
	     {
	       found = Fcons (sym, found);
	       if (--find_max == 0)
		 goto out;
	     }
	 }

       for (sblk = symbol_block; sblk; sblk = sblk->next)
	 {
	   struct Lisp_Symbol *asym = sblk->symbols;
	   int bn;

	   for (bn = 0; bn < SYMBOL_BLOCK_SIZE; bn++, asym++)
	     {
	       if (sblk == symbol_block && bn >= symbol_block_index)
		 break;

	       Lisp_Object sym = make_lisp_symbol (asym);
	       if (symbol_uses_obj (sym, obj))
		 {
		   found = Fcons (sym, found);
		   if (--find_max == 0)
		     goto out;
		 }
	     }
	 }
     }

  out:
    return unbind_to (gc_count, found);
#endif
}

#ifdef ENABLE_CHECKING

bool suppress_checking;

void
die (const char *msg, const char *file, int line)
{
  fprintf (stderr, "\r\n%s:%d: Emacs fatal error: assertion failed: %s\r\n",
	   file, line, msg);
  terminate_due_to_signal (SIGABRT, INT_MAX);
}

#endif /* ENABLE_CHECKING */

#if defined (ENABLE_CHECKING) && USE_STACK_LISP_OBJECTS

/* Stress alloca with inconveniently sized requests and check
   whether all allocated areas may be used for Lisp_Object.  */

NO_INLINE static void
verify_alloca (void)
{
  int i;
  enum { ALLOCA_CHECK_MAX = 256 };
  /* Start from size of the smallest Lisp object.  */
  for (i = sizeof (struct Lisp_Cons); i <= ALLOCA_CHECK_MAX; i++)
    {
      void *ptr = alloca (i);
      make_lisp_ptr (ptr, Lisp_Cons);
    }
}

#else /* not ENABLE_CHECKING && USE_STACK_LISP_OBJECTS */

#define verify_alloca() ((void) 0)

#endif /* ENABLE_CHECKING && USE_STACK_LISP_OBJECTS */

/* Initialization.  */

static void init_alloc_once_for_pdumper (void);

void
init_alloc_once (void)
{
  gc_cons_threshold = GC_DEFAULT_THRESHOLD;
  /* Even though Qt's contents are not set up, its address is known.  */
  Vpurify_flag = Qt;

  PDUMPER_REMEMBER_SCALAR (buffer_defaults.header);
  PDUMPER_REMEMBER_SCALAR (buffer_local_symbols.header);

  /* Call init_alloc_once_for_pdumper now so we run mem_init early.
     Keep in mind that when we reload from a dump, we'll run _only_
     init_alloc_once_for_pdumper and not init_alloc_once at all.  */
  pdumper_do_now_and_after_load (init_alloc_once_for_pdumper);

  verify_alloca ();

  init_strings ();
  init_vectors ();
}

static void
init_alloc_once_for_pdumper (void)
{
#ifndef HAVE_MPS
  mem_init ();
#endif
#ifdef DOUG_LEA_MALLOC
  mallopt (M_TRIM_THRESHOLD, 128 * 1024); /* Trim threshold.  */
  mallopt (M_MMAP_THRESHOLD, 64 * 1024);  /* Mmap threshold.  */
  mallopt (M_MMAP_MAX, MMAP_MAX_AREAS);   /* Max. number of mmap'ed areas.  */
#endif

  init_finalizer_list (&finalizers);
  init_finalizer_list (&doomed_finalizers);
#ifdef HAVE_MPS
  igc_root_create_exact_ptr (&finalizers.next);
  igc_root_create_exact_ptr (&finalizers.prev);
  igc_root_create_exact_ptr (&doomed_finalizers.next);
  igc_root_create_exact_ptr (&doomed_finalizers.prev);
#endif
  refill_memory_reserve ();
}

void
init_alloc (void)
{
  Vgc_elapsed = make_float (0.0);
  gcs_done = 0;
}

void
syms_of_alloc (void)
{
  DEFVAR_INT ("gc-cons-threshold", gc_cons_threshold,
	      doc: /* Number of bytes of consing between garbage collections.

If Emacs is built with the new MPS-based garbage collector, this
variable has no effect.  With the traditional garbage collector, the
effects of this variable are described below.

Garbage collection can happen automatically once this many bytes have been
allocated since the last garbage collection.  All data types count.

Garbage collection happens automatically only when `eval' is called.

By binding this temporarily to a large number, you can effectively
prevent garbage collection during a part of the program.  But be
sure to get back to the normal value soon enough, to avoid system-wide
memory pressure, and never use a too-high value for prolonged periods
of time.
See also `gc-cons-percentage'.  */);

  DEFVAR_LISP ("gc-cons-percentage", Vgc_cons_percentage,
	       doc: /* Portion of the heap used for allocation.

If Emacs is built with the new MPS-based garbage collector, this
variable has no effect.  With the traditional garbage collector, the
effects of this variable are described below.

Garbage collection can happen automatically once this portion of the heap
has been allocated since the last garbage collection.

By binding this temporarily to a large number, you can effectively
prevent garbage collection during a part of the program.  But be
sure to get back to the normal value soon enough, to avoid system-wide
memory pressure, and never use a too-high value for prolonged periods
of time.

If this portion is smaller than `gc-cons-threshold', this is ignored.  */);
  Vgc_cons_percentage = make_float (0.1);

  DEFVAR_INT ("pure-bytes-used", pure_bytes_used,
	      doc: /* No longer used.  */);

  DEFVAR_INT ("cons-cells-consed", cons_cells_consed,
	      doc: /* Number of cons cells that have been consed so far.  */);

  DEFVAR_INT ("floats-consed", floats_consed,
	      doc: /* Number of floats that have been consed so far.  */);

  DEFVAR_INT ("vector-cells-consed", vector_cells_consed,
	      doc: /* Number of vector cells that have been consed so far.  */);

  DEFVAR_INT ("symbols-consed", symbols_consed,
	      doc: /* Number of symbols that have been consed so far.  */);
  symbols_consed += ARRAYELTS (lispsym);

  DEFVAR_INT ("string-chars-consed", string_chars_consed,
	      doc: /* Number of string characters that have been consed so far.  */);

  DEFVAR_INT ("intervals-consed", intervals_consed,
	      doc: /* Number of intervals that have been consed so far.  */);

  DEFVAR_INT ("strings-consed", strings_consed,
	      doc: /* Number of strings that have been consed so far.  */);

  DEFVAR_LISP ("purify-flag", Vpurify_flag,
	       doc: /* Non-nil means loading Lisp code in order to dump an executable.
This used to mean that certain objects should be allocated in shared
(pure) space, but objects are not allocated in pure storage any more.
This flag is still used in a few places, not to decide where objects are
allocated, but to know if we're in the preload phase of Emacs's
build.  */);

  DEFVAR_BOOL ("garbage-collection-messages", garbage_collection_messages,
	       doc: /* Non-nil means display messages at start and end of garbage collection.  */);
  garbage_collection_messages = 0;

  DEFVAR_LISP ("post-gc-hook", Vpost_gc_hook,
	       doc: /* Hook run after garbage collection has finished.  */);
  Vpost_gc_hook = Qnil;
  DEFSYM (Qpost_gc_hook, "post-gc-hook");

  DEFVAR_LISP ("memory-signal-data", Vmemory_signal_data,
	       doc: /* Precomputed `signal' argument for memory-full error.  */);
  /* We build this in advance because if we wait until we need it, we might
     not be able to allocate the memory to hold it.  */
  Vmemory_signal_data
    = list (Qerror,
	    build_string ("Memory exhausted--use"
			  " M-x save-some-buffers then"
			  " exit and restart Emacs"));

  DEFVAR_LISP ("memory-full", Vmemory_full,
	       doc: /* Non-nil means Emacs cannot get much more Lisp memory.  */);
  Vmemory_full = Qnil;

  DEFSYM (Qmemory_info, "memory-info");

  DEFSYM (Qconses, "conses");
  DEFSYM (Qsymbols, "symbols");
  DEFSYM (Qstrings, "strings");
  DEFSYM (Qvectors, "vectors");
  DEFSYM (Qfloats, "floats");
  DEFSYM (Qintervals, "intervals");
  DEFSYM (Qbuffers, "buffers");
  DEFSYM (Qstring_bytes, "string-bytes");
  DEFSYM (Qvector_slots, "vector-slots");
  DEFSYM (Qheap, "heap");
  DEFSYM (QAutomatic_GC, "Automatic GC");

  DEFSYM (Qgc_cons_percentage, "gc-cons-percentage");
  DEFSYM (Qgc_cons_threshold, "gc-cons-threshold");
  DEFSYM (Qchar_table_extra_slots, "char-table-extra-slots");

  DEFVAR_LISP ("gc-elapsed", Vgc_elapsed,
	       doc: /* Accumulated time elapsed in garbage collections.
The time is in seconds as a floating point value.  */);
  DEFVAR_INT ("gcs-done", gcs_done,
              doc: /* Accumulated number of garbage collections done.  */);

  DEFVAR_INT ("integer-width", integer_width,
	      doc: /* Maximum number N of bits in safely-calculated integers.
Integers with absolute values less than 2**N do not signal a range error.
N should be nonnegative.  */);

  defsubr (&Scons);
  defsubr (&Slist);
  defsubr (&Svector);
  defsubr (&Srecord);
  defsubr (&Sbool_vector);
  defsubr (&Smake_byte_code);
  defsubr (&Smake_closure);
  defsubr (&Smake_list);
  defsubr (&Smake_vector);
  defsubr (&Smake_record);
  defsubr (&Smake_string);
  defsubr (&Smake_bool_vector);
  defsubr (&Smake_symbol);
  defsubr (&Smake_marker);
  defsubr (&Smake_finalizer);
  defsubr (&Sgarbage_collect);
  defsubr (&Sgarbage_collect_maybe);
  defsubr (&Smemory_info);
  defsubr (&Smemory_use_counts);
#if defined GNU_LINUX && defined __GLIBC__ && \
  (__GLIBC__ > 2 || __GLIBC_MINOR__ >= 10)

  defsubr (&Smalloc_info);
#endif
#ifdef HAVE_MALLOC_TRIM
  defsubr (&Smalloc_trim);
#endif

#ifndef HAVE_MPS
  Lisp_Object watcher;

  static union Aligned_Lisp_Subr Swatch_gc_cons_threshold =
    {{{ GC_HEADER_INIT PSEUDOVECTOR_FLAG | (PVEC_SUBR << PSEUDOVECTOR_AREA_BITS) },
      { .a4 = watch_gc_cons_threshold },
      4, 4, "watch_gc_cons_threshold", {0}, lisp_h_Qnil}};
  XSETSUBR (watcher, &Swatch_gc_cons_threshold.s);
  Fadd_variable_watcher (Qgc_cons_threshold, watcher);

  static union Aligned_Lisp_Subr Swatch_gc_cons_percentage =
     {{{ GC_HEADER_INIT PSEUDOVECTOR_FLAG | (PVEC_SUBR << PSEUDOVECTOR_AREA_BITS) },
       { .a4 = watch_gc_cons_percentage },
       4, 4, "watch_gc_cons_percentage", {0}, lisp_h_Qnil}};
  XSETSUBR (watcher, &Swatch_gc_cons_percentage.s);
  Fadd_variable_watcher (Qgc_cons_percentage, watcher);
#endif
  DEFSYM (Qalloc, "alloc");
  DEFSYM (QCemergency, ":emergency");
}

#ifdef HAVE_MPS
# pragma GCC diagnostic pop
#endif

/* The below is for being able to do platform-specific stuff in .gdbinit
   without risking error messages from GDB about missing types and
   variables on other platforms.  */
#ifdef HAVE_X_WINDOWS
enum defined_HAVE_X_WINDOWS { defined_HAVE_X_WINDOWS = true };
#else
enum defined_HAVE_X_WINDOWS { defined_HAVE_X_WINDOWS = false };
#endif

#ifdef HAVE_PGTK
enum defined_HAVE_PGTK { defined_HAVE_PGTK = true };
#else
enum defined_HAVE_PGTK { defined_HAVE_PGTK = false };
#endif

#ifdef HAVE_MPS
enum defined_HAVE_MPS { defined_HAVE_MPS = true };
#else
enum defined_HAVE_MPS { defined_HAVE_MPS = false };
#endif

#ifdef WINDOWSNT
enum defined_WINDOWSNT { defined_WINDOWSNT = true };
#else
enum defined_WINDOWSNT { defined_WINDOWSNT = false };
#endif

/* When compiled with GCC, GDB might say "No enum type named
   pvec_type" if we don't have at least one symbol with that type, and
   then xbacktrace could fail.  Similarly for the other enums and
   their values.  Some non-GCC compilers don't like these constructs.  */
#ifdef __GNUC__
extern union enums_for_gdb
{
  enum CHARTAB_SIZE_BITS CHARTAB_SIZE_BITS;
  enum char_table_specials char_table_specials;
  enum char_bits char_bits;
  enum CHECK_LISP_OBJECT_TYPE CHECK_LISP_OBJECT_TYPE;
  enum DEFAULT_HASH_SIZE DEFAULT_HASH_SIZE;
  enum Lisp_Bits Lisp_Bits;
  enum Lisp_Closure Lisp_Closure;
  enum maxargs maxargs;
  enum MAX_ALLOCA MAX_ALLOCA;
  enum More_Lisp_Bits More_Lisp_Bits;
  enum pvec_type pvec_type;
  enum defined_HAVE_X_WINDOWS defined_HAVE_X_WINDOWS;
  enum defined_HAVE_PGTK defined_HAVE_PGTK;
  enum defined_HAVE_MPS defined_HAVE_MPS;
  enum defined_WINDOWSNT defined_WINDOWSNT;
} const gdb_make_enums_visible;
union enums_for_gdb const EXTERNALLY_VISIBLE gdb_make_enums_visible = {0};
#endif	/* __GNUC__ */<|MERGE_RESOLUTION|>--- conflicted
+++ resolved
@@ -1890,68 +1890,6 @@
   tally_consing (needed);
 }
 
-<<<<<<< HEAD
-#endif // not HAVE_MPS
-
-/* Reallocate multibyte STRING data when a single character is replaced.
-   The character is at byte offset CIDX_BYTE in the string.
-   The character being replaced is CLEN bytes long,
-   and the character that will replace it is NEW_CLEN bytes long.
-   Return the address where the caller should store the new character.  */
-
-unsigned char *
-resize_string_data (Lisp_Object string, ptrdiff_t cidx_byte,
-		    int clen, int new_clen)
-{
-#ifdef HAVE_MPS
-  unsigned char *s = igc_replace_char (string, cidx_byte, clen, new_clen);
-  clear_string_char_byte_cache ();
-  return s;
-#else
-  eassume (STRING_MULTIBYTE (string));
-  sdata *old_sdata = SDATA_OF_STRING (XSTRING (string));
-  ptrdiff_t nchars = SCHARS (string);
-  ptrdiff_t nbytes = SBYTES (string);
-  ptrdiff_t new_nbytes = nbytes + (new_clen - clen);
-  unsigned char *data = SDATA (string);
-  unsigned char *new_charaddr;
-
-  if (sdata_size (nbytes) == sdata_size (new_nbytes))
-    {
-      /* No need to reallocate, as the size change falls within the
-	 alignment slop.  */
-      XSTRING (string)->u.s.size_byte = new_nbytes;
-#ifdef GC_CHECK_STRING_BYTES
-      SDATA_NBYTES (old_sdata) = new_nbytes;
-# endif
-      new_charaddr = data + cidx_byte;
-      memmove (new_charaddr + new_clen, new_charaddr + clen,
-	       nbytes - (cidx_byte + (clen - 1)));
-    }
-  else
-    {
-      allocate_string_data (XSTRING (string), nchars, new_nbytes, false, false);
-      unsigned char *new_data = SDATA (string);
-      new_charaddr = new_data + cidx_byte;
-      memcpy (new_charaddr + new_clen, data + cidx_byte + clen,
-	      nbytes - (cidx_byte + clen));
-      memcpy (new_data, data, cidx_byte);
-
-      /* Mark old string data as free by setting its string back-pointer
-	 to null, and record the size of the data in it.  */
-      SDATA_NBYTES (old_sdata) = nbytes;
-      old_sdata->string = NULL;
-    }
-
-  clear_string_char_byte_cache ();
-
-  return new_charaddr;
-#endif // not HAVE_MPS
-}
-
-#ifndef HAVE_MPS
-=======
->>>>>>> 308e3ab1
 
 /* Sweep and compact strings.  */
 
