--- conflicted
+++ resolved
@@ -1180,20 +1180,13 @@
       while (glyph < end)
 	{
 	  int c = glyph->u.ch;
-<<<<<<< HEAD
-	  int face_id = glyph->face_id;
+	  unsigned int face_id = glyph->face_id;
 	  /* A given row of a frame glyph matrix could have glyphs
 	     from more than one frame, if child frames are displayed.
 	     Since face_id of a face depends on the frame (it's an
 	     index into the frame's face cache), we need the hash
 	     value to include something specific to the frame, and we
 	     use the frame cache's address for that purpose.  */
-=======
-	  unsigned int face_id = glyph->face_id;
-	  /* Struct frame can move with igc, and so on.  But we need
-	     something that takes different frames into account.  Use the
-	     face_cache pointer for that which is malloc'd.  */
->>>>>>> 40aa1e32
 	  if (glyph->frame && glyph->frame != f)
 	    face_id += (uintptr_t) glyph->frame->face_cache;
 	  if (FRAME_MUST_WRITE_SPACES (f))
