--- conflicted
+++ resolved
@@ -2679,18 +2679,12 @@
 	 - we need the complete frame row for scrolling.  */
       if (current_row_p)
 	{
-<<<<<<< HEAD
-	  /* If the desired glyphs for this row haven't been built,
-	     copy from the corresponding current row, but only if it
-	     is enabled, because otherwise its contents are invalid.  */
-=======
 	  /* If the desired glyphs for this row haven't been built, copy
 	     from the corresponding current row. If that row is not
 	     enabled, its contents might be invalid.  Make sure that
 	     glyphs have valid frames set in that case.  This is closer
 	     to what we did before child frames were added, and seems to
 	     be something tty redisplay implicitly relies on.  */
->>>>>>> d30f4086
 	  struct glyph *to = frame_row->glyphs[TEXT_AREA] + window_matrix->matrix_x;
 	  struct glyph *from = window_row->glyphs[0];
 	  for (int i = 0; i < window_matrix->matrix_w; ++i)
