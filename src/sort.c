--- conflicted
+++ resolved
@@ -1133,14 +1133,10 @@
 	{
 	  /* Fill with valid Lisp values in case a GC occurs before all
 	     keys have been computed.  */
-<<<<<<< HEAD
-	  verify (NIL_IS_ZERO);
+	  static_assert (NIL_IS_ZERO);
 #ifdef HAVE_MPS
 	  keys = allocated_keys = igc_xzalloc_ambig (length * word_size);
 #else
-=======
-	  static_assert (NIL_IS_ZERO);
->>>>>>> 1854f275
 	  keys = allocated_keys = xzalloc (length * word_size);
 #endif
 	}
