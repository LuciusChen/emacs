--- conflicted
+++ resolved
@@ -4424,15 +4424,7 @@
 
 		  /* Discard the unwind protect for recovering the
                      current buffer.  */
-<<<<<<< HEAD
 		  unbind_discard_to (count);
-
-		  /* Rewind the file for the actual read done later.  */
-		  if (emacs_fd_lseek (fd, 0, SEEK_SET) < 0)
-		    report_file_error ("Setting file position", orig_filename);
-=======
-		  specpdl_ptr--;
->>>>>>> 0b449b4f
 		}
 	    }
 
