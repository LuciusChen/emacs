/* GnuTLS glue for GNU Emacs.
   Copyright (C) 2010-2011  Free Software Foundation, Inc.

This file is part of GNU Emacs.

GNU Emacs is free software: you can redistribute it and/or modify
it under the terms of the GNU General Public License as published by
the Free Software Foundation, either version 3 of the License, or
(at your option) any later version.

GNU Emacs is distributed in the hope that it will be useful,
but WITHOUT ANY WARRANTY; without even the implied warranty of
MERCHANTABILITY or FITNESS FOR A PARTICULAR PURPOSE.  See the
GNU General Public License for more details.

You should have received a copy of the GNU General Public License
along with GNU Emacs.  If not, see <http://www.gnu.org/licenses/>.  */

#include <config.h>
#include <errno.h>
#include <setjmp.h>

#include "lisp.h"
#include "process.h"

#ifdef HAVE_GNUTLS
#include <gnutls/gnutls.h>

#ifdef WINDOWSNT
#include <windows.h>
#include "w32.h"
#endif

static int
emacs_gnutls_handle_error (gnutls_session_t, int err);

Lisp_Object Qgnutls_log_level;
Lisp_Object Qgnutls_code;
Lisp_Object Qgnutls_anon, Qgnutls_x509pki;
Lisp_Object Qgnutls_e_interrupted, Qgnutls_e_again,
  Qgnutls_e_invalid_session, Qgnutls_e_not_ready_for_handshake;
int gnutls_global_initialized;

/* The following are for the property list of `gnutls-boot'.  */
Lisp_Object Qgnutls_bootprop_priority;
Lisp_Object Qgnutls_bootprop_trustfiles;
Lisp_Object Qgnutls_bootprop_keyfiles;
Lisp_Object Qgnutls_bootprop_callbacks;
Lisp_Object Qgnutls_bootprop_loglevel;
Lisp_Object Qgnutls_bootprop_hostname;
Lisp_Object Qgnutls_bootprop_verify_flags;
Lisp_Object Qgnutls_bootprop_verify_error;
Lisp_Object Qgnutls_bootprop_verify_hostname_error;

/* Callback keys for `gnutls-boot'.  Unused currently.  */
Lisp_Object Qgnutls_bootprop_callbacks_verify;

static void
gnutls_log_function (int level, const char* string)
{
  message ("gnutls.c: [%d] %s", level, string);
}

static void
gnutls_log_function2 (int level, const char* string, const char* extra)
{
  message ("gnutls.c: [%d] %s %s", level, string, extra);
}

static int
emacs_gnutls_handshake (struct Lisp_Process *proc)
{
  gnutls_session_t state = proc->gnutls_state;
  int ret;

<<<<<<< HEAD
=======
  if (proc->gnutls_initstage < GNUTLS_STAGE_HANDSHAKE_CANDO)
    return -1;

>>>>>>> bd0d2ee2
  if (proc->gnutls_initstage < GNUTLS_STAGE_TRANSPORT_POINTERS_SET)
    {
#ifdef WINDOWSNT
      /* On W32 we cannot transfer socket handles between different runtime
         libraries, so we tell GnuTLS to use our special push/pull
         functions.  */
      gnutls_transport_set_ptr2 (state,
                                 (gnutls_transport_ptr_t) proc,
                                 (gnutls_transport_ptr_t) proc);
      gnutls_transport_set_push_function (state, &emacs_gnutls_push);
      gnutls_transport_set_pull_function (state, &emacs_gnutls_pull);

      /* For non blocking sockets or other custom made pull/push
         functions the gnutls_transport_set_lowat must be called, with
         a zero low water mark value. (GnuTLS 2.10.4 documentation)

         (Note: this is probably not strictly necessary as the lowat
          value is only used when no custom pull/push functions are
          set.)  */
      gnutls_transport_set_lowat (state, 0);
#else
      /* This is how GnuTLS takes sockets: as file descriptors passed
         in.  For an Emacs process socket, infd and outfd are the
         same but we use this two-argument version for clarity.  */
      gnutls_transport_set_ptr2 (state,
        			 (gnutls_transport_ptr_t) (long) proc->infd,
        			 (gnutls_transport_ptr_t) (long) proc->outfd);
#endif

      proc->gnutls_initstage = GNUTLS_STAGE_TRANSPORT_POINTERS_SET;
    }

  do
    {
      ret = gnutls_handshake (state);
      emacs_gnutls_handle_error (state, ret);
    }
  while (ret < 0 && gnutls_error_is_fatal (ret) == 0);

  proc->gnutls_initstage = GNUTLS_STAGE_HANDSHAKE_TRIED;

  if (ret == GNUTLS_E_SUCCESS)
    {
      /* Here we're finally done.  */
      proc->gnutls_initstage = GNUTLS_STAGE_READY;
    }
  else
    {
        gnutls_alert_send_appropriate (state, ret);
    }
  return ret;
}

EMACS_INT
emacs_gnutls_write (int fildes, struct Lisp_Process *proc, const char *buf,
                    EMACS_INT nbyte)
{
  ssize_t rtnval = 0;
  EMACS_INT bytes_written;
  gnutls_session_t state = proc->gnutls_state;

  if (proc->gnutls_initstage != GNUTLS_STAGE_READY) {
#ifdef EWOULDBLOCK
    errno = EWOULDBLOCK;
#endif
#ifdef EAGAIN
    errno = EAGAIN;
#endif
    return 0;
  }

  bytes_written = 0;

  while (nbyte > 0)
    {
      rtnval = gnutls_write (state, buf, nbyte);

      if (rtnval < 0)
        {
          if (rtnval == GNUTLS_E_AGAIN || rtnval == GNUTLS_E_INTERRUPTED)
            continue;
          else
            break;
        }

      buf += rtnval;
      nbyte -= rtnval;
      bytes_written += rtnval;
    }

  emacs_gnutls_handle_error (state, rtnval);
  return (bytes_written);
}

EMACS_INT
emacs_gnutls_read (int fildes, struct Lisp_Process *proc, char *buf,
                   EMACS_INT nbyte)
{
  ssize_t rtnval;
  gnutls_session_t state = proc->gnutls_state;

  if (proc->gnutls_initstage != GNUTLS_STAGE_READY)
    {
      if (GNUTLS_STAGE_HANDSHAKE_CANDO <= proc->gnutls_initstage)
	emacs_gnutls_handshake (proc);
      return -1;
    }
  rtnval = gnutls_read (state, buf, nbyte);
  if (rtnval >= 0)
    return rtnval;
  else if (emacs_gnutls_handle_error (state, rtnval) == 0)
    /* non-fatal error */
    return -1;
  else {
    /* a fatal error occured */
    return 0;
  }
}

/* report a GnuTLS error to the user.
   Returns zero if the error code was successfully handled. */
static int
emacs_gnutls_handle_error (gnutls_session_t session, int err)
{
  Lisp_Object gnutls_log_level = Fsymbol_value (Qgnutls_log_level);
  int max_log_level = 0;

  int ret;
  const char *str;

  /* TODO: use a Lisp_Object generated by gnutls_make_error?  */
  if (err >= 0)
    return 0;

  if (NUMBERP (gnutls_log_level))
    max_log_level = XINT (gnutls_log_level);

  /* TODO: use gnutls-error-fatalp and gnutls-error-string.  */

  str = gnutls_strerror (err);
  if (!str)
    str = "unknown";

  if (gnutls_error_is_fatal (err))
    {
      ret = err;
      GNUTLS_LOG2 (0, max_log_level, "fatal error:", str);
    }
  else
    {
      ret = 0;
      GNUTLS_LOG2 (1, max_log_level, "non-fatal error:", str);
      /* TODO: EAGAIN AKA Qgnutls_e_again should be level 2.  */
    }

  if (err == GNUTLS_E_WARNING_ALERT_RECEIVED
      || err == GNUTLS_E_FATAL_ALERT_RECEIVED)
    {
      int alert = gnutls_alert_get (session);
      int level = (err == GNUTLS_E_FATAL_ALERT_RECEIVED) ? 0 : 1;
      str = gnutls_alert_get_name (alert);
      if (!str)
	str = "unknown";

      GNUTLS_LOG2 (level, max_log_level, "Received alert: ", str);
    }
  return ret;
}

/* convert an integer error to a Lisp_Object; it will be either a
   known symbol like `gnutls_e_interrupted' and `gnutls_e_again' or
   simply the integer value of the error.  GNUTLS_E_SUCCESS is mapped
   to Qt.  */
static Lisp_Object
gnutls_make_error (int err)
{
  switch (err)
    {
    case GNUTLS_E_SUCCESS:
      return Qt;
    case GNUTLS_E_AGAIN:
      return Qgnutls_e_again;
    case GNUTLS_E_INTERRUPTED:
      return Qgnutls_e_interrupted;
    case GNUTLS_E_INVALID_SESSION:
      return Qgnutls_e_invalid_session;
    }

  return make_number (err);
}

DEFUN ("gnutls-get-initstage", Fgnutls_get_initstage, Sgnutls_get_initstage, 1, 1, 0,
       doc: /* Return the GnuTLS init stage of process PROC.
See also `gnutls-boot'.  */)
  (Lisp_Object proc)
{
  CHECK_PROCESS (proc);

  return make_number (GNUTLS_INITSTAGE (proc));
}

DEFUN ("gnutls-errorp", Fgnutls_errorp, Sgnutls_errorp, 1, 1, 0,
       doc: /* Return t if ERROR indicates a GnuTLS problem.
ERROR is an integer or a symbol with an integer `gnutls-code' property.
usage: (gnutls-errorp ERROR)  */)
  (Lisp_Object err)
{
  if (EQ (err, Qt)) return Qnil;

  return Qt;
}

DEFUN ("gnutls-error-fatalp", Fgnutls_error_fatalp, Sgnutls_error_fatalp, 1, 1, 0,
       doc: /* Check if ERROR is fatal.
ERROR is an integer or a symbol with an integer `gnutls-code' property.
usage: (gnutls-error-fatalp ERROR)  */)
  (Lisp_Object err)
{
  Lisp_Object code;

  if (EQ (err, Qt)) return Qnil;

  if (SYMBOLP (err))
    {
      code = Fget (err, Qgnutls_code);
      if (NUMBERP (code))
	{
	  err = code;
	}
      else
	{
	  error ("Symbol has no numeric gnutls-code property");
	}
    }

  if (!NUMBERP (err))
    error ("Not an error symbol or code");

  if (0 == gnutls_error_is_fatal (XINT (err)))
    return Qnil;

  return Qt;
}

DEFUN ("gnutls-error-string", Fgnutls_error_string, Sgnutls_error_string, 1, 1, 0,
       doc: /* Return a description of ERROR.
ERROR is an integer or a symbol with an integer `gnutls-code' property.
usage: (gnutls-error-string ERROR)  */)
  (Lisp_Object err)
{
  Lisp_Object code;

  if (EQ (err, Qt)) return build_string ("Not an error");

  if (SYMBOLP (err))
    {
      code = Fget (err, Qgnutls_code);
      if (NUMBERP (code))
	{
	  err = code;
	}
      else
	{
	  return build_string ("Symbol has no numeric gnutls-code property");
	}
    }

  if (!NUMBERP (err))
    return build_string ("Not an error symbol or code");

  return build_string (gnutls_strerror (XINT (err)));
}

DEFUN ("gnutls-deinit", Fgnutls_deinit, Sgnutls_deinit, 1, 1, 0,
       doc: /* Deallocate GnuTLS resources associated with process PROC.
See also `gnutls-init'.  */)
  (Lisp_Object proc)
{
  gnutls_session_t state;

  CHECK_PROCESS (proc);
  state = XPROCESS (proc)->gnutls_state;

  if (GNUTLS_INITSTAGE (proc) >= GNUTLS_STAGE_INIT)
    {
      gnutls_deinit (state);
      GNUTLS_INITSTAGE (proc) = GNUTLS_STAGE_INIT - 1;
    }

  return Qt;
}

/* Initializes global GnuTLS state to defaults.
Call `gnutls-global-deinit' when GnuTLS usage is no longer needed.
Returns zero on success.  */
static Lisp_Object
emacs_gnutls_global_init (void)
{
  int ret = GNUTLS_E_SUCCESS;

  if (!gnutls_global_initialized)
    ret = gnutls_global_init ();

  gnutls_global_initialized = 1;

  return gnutls_make_error (ret);
}

#if 0
/* Deinitializes global GnuTLS state.
See also `gnutls-global-init'.  */
static Lisp_Object
emacs_gnutls_global_deinit (void)
{
  if (gnutls_global_initialized)
    gnutls_global_deinit ();

  gnutls_global_initialized = 0;

  return gnutls_make_error (GNUTLS_E_SUCCESS);
}
#endif

DEFUN ("gnutls-boot", Fgnutls_boot, Sgnutls_boot, 3, 3, 0,
       doc: /* Initialize GnuTLS client for process PROC with TYPE+PROPLIST.
Currently only client mode is supported.  Returns a success/failure
value you can check with `gnutls-errorp'.

TYPE is a symbol, either `gnutls-anon' or `gnutls-x509pki'.
PROPLIST is a property list with the following keys:

:hostname is a string naming the remote host.

:priority is a GnuTLS priority string, defaults to "NORMAL".

:trustfiles is a list of PEM-encoded trust files for `gnutls-x509pki'.

:keyfiles is a list of PEM-encoded key files for `gnutls-x509pki'.

:callbacks is an alist of callback functions, see below.

:loglevel is the debug level requested from GnuTLS, try 4.

:verify-flags is a bitset as per GnuTLS'
gnutls_certificate_set_verify_flags.

:verify-error, if non-nil, makes failure of the certificate validation
an error.  Otherwise it will be just a series of warnings.

:verify-hostname-error, if non-nil, makes a hostname mismatch an
error.  Otherwise it will be just a warning.

The debug level will be set for this process AND globally for GnuTLS.
So if you set it higher or lower at any point, it affects global
debugging.

Note that the priority is set on the client.  The server does not use
the protocols's priority except for disabling protocols that were not
specified.

Processes must be initialized with this function before other GnuTLS
functions are used.  This function allocates resources which can only
be deallocated by calling `gnutls-deinit' or by calling it again.

The callbacks alist can have a `verify' key, associated with a
verification function (UNUSED).

Each authentication type may need additional information in order to
work.  For X.509 PKI (`gnutls-x509pki'), you probably need at least
one trustfile (usually a CA bundle).  */)
  (Lisp_Object proc, Lisp_Object type, Lisp_Object proplist)
{
  int ret = GNUTLS_E_SUCCESS;

  int max_log_level = 0;

  /* TODO: GNUTLS_X509_FMT_DER is also an option.  */
  int file_format = GNUTLS_X509_FMT_PEM;

  unsigned int gnutls_verify_flags = GNUTLS_VERIFY_ALLOW_X509_V1_CA_CRT;
  gnutls_x509_crt_t gnutls_verify_cert;
  unsigned int gnutls_verify_cert_list_size;
  const gnutls_datum_t *gnutls_verify_cert_list;

  gnutls_session_t state;
  gnutls_certificate_credentials_t x509_cred;
  gnutls_anon_client_credentials_t anon_cred;
  Lisp_Object global_init;
  char const *priority_string_ptr = "NORMAL"; /* default priority string.  */
  Lisp_Object tail;
  unsigned int peer_verification;
  char* c_hostname;

  /* Placeholders for the property list elements.  */
  Lisp_Object priority_string;
  Lisp_Object trustfiles;
  Lisp_Object keyfiles;
  /* Lisp_Object callbacks; */
  Lisp_Object loglevel;
  Lisp_Object hostname;
  Lisp_Object verify_flags;
  /* Lisp_Object verify_error; */
  Lisp_Object verify_hostname_error;

  CHECK_PROCESS (proc);
  CHECK_SYMBOL (type);
  CHECK_LIST (proplist);

  hostname              = Fplist_get (proplist, Qgnutls_bootprop_hostname);
  priority_string       = Fplist_get (proplist, Qgnutls_bootprop_priority);
  trustfiles            = Fplist_get (proplist, Qgnutls_bootprop_trustfiles);
  keyfiles              = Fplist_get (proplist, Qgnutls_bootprop_keyfiles);
  /* callbacks          = Fplist_get (proplist, Qgnutls_bootprop_callbacks); */
  loglevel              = Fplist_get (proplist, Qgnutls_bootprop_loglevel);
  verify_flags          = Fplist_get (proplist, Qgnutls_bootprop_verify_flags);
  /* verify_error    = Fplist_get (proplist, Qgnutls_bootprop_verify_error); */
  verify_hostname_error = Fplist_get (proplist, Qgnutls_bootprop_verify_hostname_error);

  if (!STRINGP (hostname))
    error ("gnutls-boot: invalid :hostname parameter");

  c_hostname = SSDATA (hostname);

  state = XPROCESS (proc)->gnutls_state;
  XPROCESS (proc)->gnutls_p = 1;

  if (NUMBERP (loglevel))
    {
      gnutls_global_set_log_function (gnutls_log_function);
      gnutls_global_set_log_level (XINT (loglevel));
      max_log_level = XINT (loglevel);
      XPROCESS (proc)->gnutls_log_level = max_log_level;
    }

  /* always initialize globals.  */
  global_init = emacs_gnutls_global_init ();
  if (! NILP (Fgnutls_errorp (global_init)))
    return global_init;

  /* deinit and free resources.  */
  if (GNUTLS_INITSTAGE (proc) >= GNUTLS_STAGE_CRED_ALLOC)
    {
      GNUTLS_LOG (1, max_log_level, "deallocating credentials");

      if (EQ (type, Qgnutls_x509pki))
	{
          GNUTLS_LOG (2, max_log_level, "deallocating x509 credentials");
          x509_cred = XPROCESS (proc)->gnutls_x509_cred;
          gnutls_certificate_free_credentials (x509_cred);
	}
      else if (EQ (type, Qgnutls_anon))
	{
          GNUTLS_LOG (2, max_log_level, "deallocating anon credentials");
          anon_cred = XPROCESS (proc)->gnutls_anon_cred;
          gnutls_anon_free_client_credentials (anon_cred);
	}
      else
	{
          error ("unknown credential type");
          ret = GNUTLS_EMACS_ERROR_INVALID_TYPE;
	}

      if (GNUTLS_INITSTAGE (proc) >= GNUTLS_STAGE_INIT)
	{
          GNUTLS_LOG (1, max_log_level, "deallocating x509 credentials");
          Fgnutls_deinit (proc);
	}
    }

  GNUTLS_INITSTAGE (proc) = GNUTLS_STAGE_EMPTY;

  GNUTLS_LOG (1, max_log_level, "allocating credentials");

  if (EQ (type, Qgnutls_x509pki))
    {
      GNUTLS_LOG (2, max_log_level, "allocating x509 credentials");
      x509_cred = XPROCESS (proc)->gnutls_x509_cred;
      if (gnutls_certificate_allocate_credentials (&x509_cred) < 0)
        memory_full ();

      if (NUMBERP (verify_flags))
        {
          gnutls_verify_flags = XINT (verify_flags);
          GNUTLS_LOG (2, max_log_level, "setting verification flags");
        }
      else if (NILP (verify_flags))
        {
          /* The default is already GNUTLS_VERIFY_ALLOW_X509_V1_CA_CRT.  */
          GNUTLS_LOG (2, max_log_level, "using default verification flags");
        }
      else
        {
          /* The default is already GNUTLS_VERIFY_ALLOW_X509_V1_CA_CRT.  */
          GNUTLS_LOG (2, max_log_level, "ignoring invalid verify-flags");
        }
      gnutls_certificate_set_verify_flags (x509_cred, gnutls_verify_flags);
    }
  else if (EQ (type, Qgnutls_anon))
    {
      GNUTLS_LOG (2, max_log_level, "allocating anon credentials");
      anon_cred = XPROCESS (proc)->gnutls_anon_cred;
      if (gnutls_anon_allocate_client_credentials (&anon_cred) < 0)
        memory_full ();
    }
  else
    {
      error ("unknown credential type");
      ret = GNUTLS_EMACS_ERROR_INVALID_TYPE;
    }

  if (ret < GNUTLS_E_SUCCESS)
    return gnutls_make_error (ret);

  GNUTLS_INITSTAGE (proc) = GNUTLS_STAGE_CRED_ALLOC;

  if (EQ (type, Qgnutls_x509pki))
    {
      for (tail = trustfiles; !NILP (tail); tail = Fcdr (tail))
	{
	  Lisp_Object trustfile = Fcar (tail);
          if (STRINGP (trustfile))
            {
              GNUTLS_LOG2 (1, max_log_level, "setting the trustfile: ",
                           SSDATA (trustfile));
              ret = gnutls_certificate_set_x509_trust_file
                (x509_cred,
                 SSDATA (trustfile),
                 file_format);

              if (ret < GNUTLS_E_SUCCESS)
                return gnutls_make_error (ret);
            }
          else
            {
              error ("Sorry, GnuTLS can't use non-string trustfile %s",
                     SDATA (trustfile));
            }
        }

      for (tail = keyfiles; !NILP (tail); tail = Fcdr (tail))
	{
	  Lisp_Object keyfile = Fcar (tail);
          if (STRINGP (keyfile))
            {
              GNUTLS_LOG2 (1, max_log_level, "setting the keyfile: ",
                           SSDATA (keyfile));
              ret = gnutls_certificate_set_x509_crl_file
                (x509_cred,
                 SSDATA (keyfile),
                 file_format);

              if (ret < GNUTLS_E_SUCCESS)
                return gnutls_make_error (ret);
            }
          else
            {
              error ("Sorry, GnuTLS can't use non-string keyfile %s",
                     SDATA (keyfile));
            }
        }
    }

  GNUTLS_INITSTAGE (proc) = GNUTLS_STAGE_FILES;

  GNUTLS_LOG (1, max_log_level, "gnutls callbacks");

  GNUTLS_INITSTAGE (proc) = GNUTLS_STAGE_CALLBACKS;

#ifdef HAVE_GNUTLS_CALLBACK_CERTIFICATE_VERIFY
#else
#endif

  GNUTLS_LOG (1, max_log_level, "gnutls_init");

  ret = gnutls_init (&state, GNUTLS_CLIENT);

  if (ret < GNUTLS_E_SUCCESS)
    return gnutls_make_error (ret);

  XPROCESS (proc)->gnutls_state = state;

  GNUTLS_INITSTAGE (proc) = GNUTLS_STAGE_INIT;

  if (STRINGP (priority_string))
    {
      priority_string_ptr = SSDATA (priority_string);
      GNUTLS_LOG2 (1, max_log_level, "got non-default priority string:",
                   priority_string_ptr);
    }
  else
    {
      GNUTLS_LOG2 (1, max_log_level, "using default priority string:",
                   priority_string_ptr);
    }

  GNUTLS_LOG (1, max_log_level, "setting the priority string");

  ret = gnutls_priority_set_direct (state,
				    priority_string_ptr,
				    NULL);

  if (ret < GNUTLS_E_SUCCESS)
    return gnutls_make_error (ret);

  GNUTLS_INITSTAGE (proc) = GNUTLS_STAGE_PRIORITY;

  if (EQ (type, Qgnutls_x509pki))
    {
      ret = gnutls_cred_set (state, GNUTLS_CRD_CERTIFICATE, x509_cred);
    }
  else if (EQ (type, Qgnutls_anon))
    {
      ret = gnutls_cred_set (state, GNUTLS_CRD_ANON, anon_cred);
    }
  else
    {
      error ("unknown credential type");
      ret = GNUTLS_EMACS_ERROR_INVALID_TYPE;
    }

  if (ret < GNUTLS_E_SUCCESS)
    return gnutls_make_error (ret);

  XPROCESS (proc)->gnutls_anon_cred = anon_cred;
  XPROCESS (proc)->gnutls_x509_cred = x509_cred;
  XPROCESS (proc)->gnutls_cred_type = type;

  GNUTLS_INITSTAGE (proc) = GNUTLS_STAGE_CRED_SET;

  ret = emacs_gnutls_handshake (XPROCESS (proc));

  if (ret < GNUTLS_E_SUCCESS)
    return gnutls_make_error (ret);

  /* Now verify the peer, following
     http://www.gnu.org/software/gnutls/manual/html_node/Verifying-peer_0027s-certificate.html.
     The peer should present at least one certificate in the chain; do a
     check of the certificate's hostname with
     gnutls_x509_crt_check_hostname() against :hostname.  */

  ret = gnutls_certificate_verify_peers2 (state, &peer_verification);

  if (ret < GNUTLS_E_SUCCESS)
    return gnutls_make_error (ret);

  if (XINT (loglevel) > 0 && peer_verification & GNUTLS_CERT_INVALID)
    message ("%s certificate could not be verified.",
             c_hostname);

 if (peer_verification & GNUTLS_CERT_REVOKED)
   GNUTLS_LOG2 (1, max_log_level, "certificate was revoked (CRL):",
                c_hostname);

 if (peer_verification & GNUTLS_CERT_SIGNER_NOT_FOUND)
   GNUTLS_LOG2 (1, max_log_level, "certificate signer was not found:",
                c_hostname);

 if (peer_verification & GNUTLS_CERT_SIGNER_NOT_CA)
   GNUTLS_LOG2 (1, max_log_level, "certificate signer is not a CA:",
                c_hostname);

 if (peer_verification & GNUTLS_CERT_INSECURE_ALGORITHM)
   GNUTLS_LOG2 (1, max_log_level,
                "certificate was signed with an insecure algorithm:",
                c_hostname);

 if (peer_verification & GNUTLS_CERT_NOT_ACTIVATED)
   GNUTLS_LOG2 (1, max_log_level, "certificate is not yet activated:",
                c_hostname);

 if (peer_verification & GNUTLS_CERT_EXPIRED)
   GNUTLS_LOG2 (1, max_log_level, "certificate has expired:",
                c_hostname);

 if (peer_verification != 0)
   {
     if (NILP (verify_hostname_error))
       {
         GNUTLS_LOG2 (1, max_log_level, "certificate validation failed:",
                      c_hostname);
       }
     else
       {
         error ("Certificate validation failed %s, verification code %d",
                c_hostname, peer_verification);
       }
   }

  /* Up to here the process is the same for X.509 certificates and
     OpenPGP keys.  From now on X.509 certificates are assumed.  This
     can be easily extended to work with openpgp keys as well.  */
  if (gnutls_certificate_type_get (state) == GNUTLS_CRT_X509)
    {
      ret = gnutls_x509_crt_init (&gnutls_verify_cert);

      if (ret < GNUTLS_E_SUCCESS)
        return gnutls_make_error (ret);

      gnutls_verify_cert_list =
        gnutls_certificate_get_peers (state, &gnutls_verify_cert_list_size);

      if (NULL == gnutls_verify_cert_list)
        {
          error ("No x509 certificate was found!\n");
        }

      /* We only check the first certificate in the given chain.  */
      ret = gnutls_x509_crt_import (gnutls_verify_cert,
                                    &gnutls_verify_cert_list[0],
                                    GNUTLS_X509_FMT_DER);

      if (ret < GNUTLS_E_SUCCESS)
        {
          gnutls_x509_crt_deinit (gnutls_verify_cert);
          return gnutls_make_error (ret);
        }

      if (!gnutls_x509_crt_check_hostname (gnutls_verify_cert, c_hostname))
        {
          if (NILP (verify_hostname_error))
            {
              GNUTLS_LOG2 (1, max_log_level, "x509 certificate does not match:",
                           c_hostname);
            }
          else
            {
              gnutls_x509_crt_deinit (gnutls_verify_cert);
              error ("The x509 certificate does not match \"%s\"",
                     c_hostname);
            }
        }

      gnutls_x509_crt_deinit (gnutls_verify_cert);
    }

  return gnutls_make_error (ret);
}

DEFUN ("gnutls-bye", Fgnutls_bye,
       Sgnutls_bye, 2, 2, 0,
       doc: /* Terminate current GnuTLS connection for process PROC.
The connection should have been initiated using `gnutls-handshake'.

If CONT is not nil the TLS connection gets terminated and further
receives and sends will be disallowed.  If the return value is zero you
may continue using the connection.  If CONT is nil, GnuTLS actually
sends an alert containing a close request and waits for the peer to
reply with the same message.  In order to reuse the connection you
should wait for an EOF from the peer.

This function may also return `gnutls-e-again', or
`gnutls-e-interrupted'.  */)
    (Lisp_Object proc, Lisp_Object cont)
{
  gnutls_session_t state;
  int ret;

  CHECK_PROCESS (proc);

  state = XPROCESS (proc)->gnutls_state;

  ret = gnutls_bye (state,
                    NILP (cont) ? GNUTLS_SHUT_RDWR : GNUTLS_SHUT_WR);

  return gnutls_make_error (ret);
}

void
syms_of_gnutls (void)
{
  gnutls_global_initialized = 0;

  Qgnutls_log_level = intern_c_string ("gnutls-log-level");
  staticpro (&Qgnutls_log_level);

  Qgnutls_code = intern_c_string ("gnutls-code");
  staticpro (&Qgnutls_code);

  Qgnutls_anon = intern_c_string ("gnutls-anon");
  staticpro (&Qgnutls_anon);

  Qgnutls_x509pki = intern_c_string ("gnutls-x509pki");
  staticpro (&Qgnutls_x509pki);

  Qgnutls_bootprop_hostname = intern_c_string (":hostname");
  staticpro (&Qgnutls_bootprop_hostname);

  Qgnutls_bootprop_priority = intern_c_string (":priority");
  staticpro (&Qgnutls_bootprop_priority);

  Qgnutls_bootprop_trustfiles = intern_c_string (":trustfiles");
  staticpro (&Qgnutls_bootprop_trustfiles);

  Qgnutls_bootprop_keyfiles = intern_c_string (":keyfiles");
  staticpro (&Qgnutls_bootprop_keyfiles);

  Qgnutls_bootprop_callbacks = intern_c_string (":callbacks");
  staticpro (&Qgnutls_bootprop_callbacks);

  Qgnutls_bootprop_callbacks_verify = intern_c_string ("verify");
  staticpro (&Qgnutls_bootprop_callbacks_verify);

  Qgnutls_bootprop_loglevel = intern_c_string (":loglevel");
  staticpro (&Qgnutls_bootprop_loglevel);

  Qgnutls_bootprop_verify_flags = intern_c_string (":verify-flags");
  staticpro (&Qgnutls_bootprop_verify_flags);

  Qgnutls_bootprop_verify_hostname_error = intern_c_string (":verify-error");
  staticpro (&Qgnutls_bootprop_verify_error);

  Qgnutls_bootprop_verify_hostname_error = intern_c_string (":verify-hostname-error");
  staticpro (&Qgnutls_bootprop_verify_hostname_error);

  Qgnutls_e_interrupted = intern_c_string ("gnutls-e-interrupted");
  staticpro (&Qgnutls_e_interrupted);
  Fput (Qgnutls_e_interrupted, Qgnutls_code,
        make_number (GNUTLS_E_INTERRUPTED));

  Qgnutls_e_again = intern_c_string ("gnutls-e-again");
  staticpro (&Qgnutls_e_again);
  Fput (Qgnutls_e_again, Qgnutls_code,
        make_number (GNUTLS_E_AGAIN));

  Qgnutls_e_invalid_session = intern_c_string ("gnutls-e-invalid-session");
  staticpro (&Qgnutls_e_invalid_session);
  Fput (Qgnutls_e_invalid_session, Qgnutls_code,
        make_number (GNUTLS_E_INVALID_SESSION));

  Qgnutls_e_not_ready_for_handshake =
    intern_c_string ("gnutls-e-not-ready-for-handshake");
  staticpro (&Qgnutls_e_not_ready_for_handshake);
  Fput (Qgnutls_e_not_ready_for_handshake, Qgnutls_code,
        make_number (GNUTLS_E_APPLICATION_ERROR_MIN));

  defsubr (&Sgnutls_get_initstage);
  defsubr (&Sgnutls_errorp);
  defsubr (&Sgnutls_error_fatalp);
  defsubr (&Sgnutls_error_string);
  defsubr (&Sgnutls_boot);
  defsubr (&Sgnutls_deinit);
  defsubr (&Sgnutls_bye);
}
#endif<|MERGE_RESOLUTION|>--- conflicted
+++ resolved
@@ -73,12 +73,9 @@
   gnutls_session_t state = proc->gnutls_state;
   int ret;
 
-<<<<<<< HEAD
-=======
   if (proc->gnutls_initstage < GNUTLS_STAGE_HANDSHAKE_CANDO)
     return -1;
 
->>>>>>> bd0d2ee2
   if (proc->gnutls_initstage < GNUTLS_STAGE_TRANSPORT_POINTERS_SET)
     {
 #ifdef WINDOWSNT
@@ -182,8 +179,7 @@
 
   if (proc->gnutls_initstage != GNUTLS_STAGE_READY)
     {
-      if (GNUTLS_STAGE_HANDSHAKE_CANDO <= proc->gnutls_initstage)
-	emacs_gnutls_handshake (proc);
+      emacs_gnutls_handshake (proc);
       return -1;
     }
   rtnval = gnutls_read (state, buf, nbyte);
