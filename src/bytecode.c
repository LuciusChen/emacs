--- conflicted
+++ resolved
@@ -282,8 +282,6 @@
     Bset_mark = 0163, /* this loser is no longer generated as of v18 */
 #endif
 };
-<<<<<<< HEAD
-=======
 
 /* Whether to maintain a `top' and `bottom' field in the stack frame.  */
 #define BYTE_MAINTAIN_TOP BYTE_CODE_SAFE
@@ -317,8 +315,9 @@
 /* A list of currently active byte-code execution value stacks.
    Fbyte_code adds an entry to the head of this list before it starts
    processing byte-code, and it removes the entry again when it is
-   done.  Signaling an error truncates the list.  */
-
+   done.  Signaling an error truncates the list.
+
+   byte_stack_list is a macro defined in thread.h.  */
 /* struct byte_stack *byte_stack_list; */
 
 @@ -340,12 +339,14 @@
     }
 }
 
->>>>>>> e7bde34e
  
 /* Fetch the next byte from the bytecode stream.  */
-
-#define FETCH (*pc++)
+#ifdef BYTE_CODE_SAFE
+#define FETCH (eassert (stack.byte_string_start == SDATA (stack.byte_string)), *stack.pc++)
+#else
+#define FETCH *stack.pc++
+#endif
 
 /* Fetch two bytes from the bytecode stream and make a 16-bit number
    out of them.  */
@@ -369,6 +370,29 @@
    pop it.  */
 
 #define TOP (*top)
+
+#define CHECK_RANGE(ARG)						\
+  (BYTE_CODE_SAFE && bytestr_length <= (ARG) ? emacs_abort () : (void) 0)
+
+/* A version of the QUIT macro which makes sure that the stack top is
+   set before signaling `quit'.  */
+#define BYTE_CODE_QUIT					\
+  do {							\
+    if (quitcounter++)					\
+      break;						\
+    maybe_gc ();					\
+    if (!NILP (Vquit_flag) && NILP (Vinhibit_quit))	\
+      {							\
+	Lisp_Object flag = Vquit_flag;			\
+	Vquit_flag = Qnil;				\
+	if (EQ (Vthrow_on_input, flag))			\
+	  Fthrow (Vthrow_on_input, Qt);			\
+	quit ();					\
+      }							\
+    else if (pending_signals)				\
+      process_pending_signals ();			\
+  } while (0)
+
 
 DEFUN ("byte-code", Fbyte_code, Sbyte_code, 3, 3, 0,
        doc: /* Function used internally in byte-compiled code.
@@ -419,18 +443,19 @@
 
   ptrdiff_t bytestr_length = SBYTES (bytestr);
   Lisp_Object *vectorp = XVECTOR (vector)->contents;
-
-  unsigned char quitcounter = 1;
+  struct byte_stack stack;
+
+  stack.byte_string = bytestr;
+  stack.pc = stack.byte_string_start = SDATA (bytestr);
+  unsigned char quitcounter = 0;
   EMACS_INT stack_items = XFASTINT (maxdepth) + 1;
   USE_SAFE_ALLOCA;
   Lisp_Object *stack_base;
-  SAFE_ALLOCA_LISP_EXTRA (stack_base, stack_items, bytestr_length);
+  SAFE_ALLOCA_LISP (stack_base, stack_items);
   Lisp_Object *stack_lim = stack_base + stack_items;
   Lisp_Object *top = stack_base;
-  memcpy (stack_lim, SDATA (bytestr), bytestr_length);
-  void *void_stack_lim = stack_lim;
-  unsigned char const *bytestr_data = void_stack_lim;
-  unsigned char const *pc = bytestr_data;
+  stack.next = byte_stack_list;
+  byte_stack_list = &stack;
   ptrdiff_t count = SPECPDL_INDEX ();
 
   if (!NILP (args_template))
@@ -570,10 +595,15 @@
 
 	CASE (Bgotoifnil):
 	  {
-	    Lisp_Object v1 = POP;
+	    Lisp_Object v1;
 	    op = FETCH2;
+	    v1 = POP;
 	    if (NILP (v1))
-	      goto op_branch;
+	      {
+		BYTE_CODE_QUIT;
+		CHECK_RANGE (op);
+		stack.pc = stack.byte_string_start + op;
+	      }
 	    NEXT;
 	  }
 
@@ -728,72 +758,85 @@
 	  NEXT;
 
 	CASE (Bgoto):
-	  op = FETCH2;
-	op_branch:
-	  op -= pc - bytestr_data;
-	op_relative_branch:
-	  if (BYTE_CODE_SAFE
-	      && ! (bytestr_data - pc <= op
-		    && op < bytestr_data + bytestr_length - pc))
-	    emacs_abort ();
-	  quitcounter += op < 0;
-	  if (!quitcounter)
-	    {
-	      quitcounter = 1;
-	      maybe_gc ();
-	      QUIT;
-	    }
-	  pc += op;
+	  BYTE_CODE_QUIT;
+	  op = FETCH2;	/* pc = FETCH2 loses since FETCH2 contains pc++ */
+	  CHECK_RANGE (op);
+	  stack.pc = stack.byte_string_start + op;
 	  NEXT;
 
 	CASE (Bgotoifnonnil):
 	  op = FETCH2;
-	  if (!NILP (POP))
-	    goto op_branch;
+	  Lisp_Object v1 = POP;
+	  if (!NILP (v1))
+	    {
+	      BYTE_CODE_QUIT;
+	      CHECK_RANGE (op);
+	      stack.pc = stack.byte_string_start + op;
+	    }
 	  NEXT;
 
 	CASE (Bgotoifnilelsepop):
 	  op = FETCH2;
 	  if (NILP (TOP))
-	    goto op_branch;
-	  DISCARD (1);
+	    {
+	      BYTE_CODE_QUIT;
+	      CHECK_RANGE (op);
+	      stack.pc = stack.byte_string_start + op;
+	    }
 	  NEXT;
 
 	CASE (Bgotoifnonnilelsepop):
 	  op = FETCH2;
 	  if (!NILP (TOP))
-	    goto op_branch;
-	  DISCARD (1);
+	    {
+	      BYTE_CODE_QUIT;
+	      CHECK_RANGE (op);
+	      stack.pc = stack.byte_string_start + op;
+	    }
+	  else DISCARD (1);
 	  NEXT;
 
 	CASE (BRgoto):
-	  op = FETCH - 128;
-	  goto op_relative_branch;
+	  BYTE_CODE_QUIT;
+	  stack.pc += (int) *stack.pc - 127;
+	  NEXT;
 
 	CASE (BRgotoifnil):
-	  op = FETCH - 128;
 	  if (NILP (POP))
-	    goto op_relative_branch;
+	    {
+	      BYTE_CODE_QUIT;
+	      stack.pc += (int) *stack.pc - 128;
+	    }
+	  stack.pc++;
 	  NEXT;
 
 	CASE (BRgotoifnonnil):
-	  op = FETCH - 128;
 	  if (!NILP (POP))
-	    goto op_relative_branch;
+	    {
+	      BYTE_CODE_QUIT;
+	      stack.pc += (int) *stack.pc - 128;
+	    }
+	  stack.pc++;
 	  NEXT;
 
 	CASE (BRgotoifnilelsepop):
-	  op = FETCH - 128;
+	  op = *stack.pc++;
 	  if (NILP (TOP))
-	    goto op_relative_branch;
-	  DISCARD (1);
+	    {
+	      BYTE_CODE_QUIT;
+	      stack.pc += op - 128;
+	    }
+	  else DISCARD (1);
 	  NEXT;
 
 	CASE (BRgotoifnonnilelsepop):
-	  op = FETCH - 128;
+	  op = *stack.pc++;
 	  if (!NILP (TOP))
-	    goto op_relative_branch;
-	  DISCARD (1);
+	    {
+	      BYTE_CODE_QUIT;
+	      stack.pc += op - 128;
+	    }
+	  else DISCARD (1);
 	  NEXT;
 
 	CASE (Breturn):
@@ -853,11 +896,15 @@
 	    if (sys_setjmp (c->jmp))
 	      {
 		struct handler *c = handlerlist;
+		int desc;
 		top = c->bytecode_top;
-		op = c->bytecode_dest;
+		dest = c->bytecode_dest;
 		handlerlist = c->next;
 		PUSH (c->val);
-		goto op_branch;
+		CHECK_RANGE (dest);
+		/* Might have been re-set by longjmp!  */
+		stack.byte_string_start = SDATA (stack.byte_string);
+		stack.pc = stack.byte_string_start + dest;
 	      }
 
 	    NEXT;
@@ -1426,7 +1473,7 @@
 	  call3 (Qerror,
 		 build_string ("Invalid byte opcode: op=%s, ptr=%d"),
 		 make_number (op),
-		 make_number (pc - 1 - bytestr_data));
+		 make_number (stack.pc - 1 - stack.byte_string_start));
 
 	  /* Handy byte-codes for lexical binding.  */
 	CASE (Bstack_ref1):
@@ -1485,6 +1532,8 @@
     }
 
  exit:
+
+  byte_stack_list = byte_stack_list->next;
 
   /* Binds and unbinds are supposed to be compiled balanced.  */
   if (SPECPDL_INDEX () != count)
