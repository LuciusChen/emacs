<<<<<<< HEAD
2014-06-07  Eli Zaretskii  <eliz@gnu.org>

	* term.c (tty_menu_show) [WINDOWSNT]: Make tty_menu_show extern
	only for WINDOWSNT.
	* menu.h (tty_menu_show) [WINDOWSNT]: Declare extern only for WINDOWSNT.

2014-06-06  Paul Eggert  <eggert@cs.ucla.edu>

	* term.c (tty_menu_show) [!HAVE_NTGUI]: Now static.
	* menu.h (tty_menu_show) [!HAVE_NTGUI]: Omit extern decl.

2014-06-06  Stefan Monnier  <monnier@iro.umontreal.ca>

	* window.c (Frecenter): Signal an error if window-buffer is not
	current-buffer.

	* keyboard.c (make_lispy_position): Don't include a buffer position in
	mode/header-line mouse events.

	* keyboard.c (read_char): Handle (t . <event>) in the second use of
	Vunread_command_events (bug#17650).

2014-06-06  Dmitry Antipov  <dmantipov@yandex.ru>

	* xterm.c (x_setup_pointer_blanking):
	Conditionally probe Xfixes until this stuff is stabilized (Bug#17609).

2014-06-05  Dmitry Antipov  <dmantipov@yandex.ru>

	* keyboard.c, process.c: Do not define POLL_FOR_INPUT here
	because it will be defined in generated config.h if needed.

2014-06-04  Dmitry Antipov  <dmantipov@yandex.ru>

	Use terminal-specific hooks to display popup dialogs.
	* termhooks.h (struct terminal): New field popup_dialog_hook.
	* menu.c (emulate_dialog_with_menu): New function, refactored from ...
	(Fx_popup_dialog): ... adjusted user.  Also remove old #if 0
	code and use popup_dialog_hook.
	* nsmenu.m (ns_popup_dialog): Make hook-compatible.
	* nsterm.h (ns_popup_dialog): Adjust prototype.
	* nsterm.m (ns_create_terminal):
	* w32term.c (w32_create_terminal):
	* xterm.c (x_create_terminal) [USE_X_TOOLKIT || USE_GTK]:
	Setup popup_dialog_hook.

2014-06-04  Eli Zaretskii  <eliz@gnu.org>

	* w32heap.c (report_temacs_memory_usage): Improve the report by
	reporting the large blocks that are actually occupied at dump time.

	* w32console.c (initialize_w32_display): Set the console
	menu_show_hook, otherwise TTY menus are broken on w32.

2014-06-04  Dmitry Antipov  <dmantipov@yandex.ru>

	Use terminal-specific hooks to display menus.
	* termhooks.h (struct terminal): New field menu_show_hook.
	* menu.h (<anonymous enum>): Bit flags for menu hooks.
	(x_menu_show, w32_menu_show, ns_menu_show, tty_menu_show):
	Adjust prototypes.
	* menu.c (Fx_popup_menu): Use bit flags and menu_show_hook.
	* nsmenu.m (ns_menu_show):
	* w32menu.c (w32_menu_show):
	* xmenu.c (x_menu_show):
	* term.c (tty_menu_show): Adjust to use bit flags.
	(set_tty_hooks): Set menu_show_hook.
	* xterm.c (x_create_terminal):
	* nsterm.m (ns_create_terminal):
	* msdos.c (initialize_msdos_display):
	* w32term.c (w32_create_terminal): Likewise.

2014-06-03  Juanma Barranquero  <lekktu@gmail.com>

	* w32heap.c (DUMPED_HEAP_SIZE) [!_WIN64]: Reduce to 11 MB.

2014-06-03  Eli Zaretskii  <eliz@gnu.org>

	* sysselect.h (fd_CLR, fd_ISSET, fd_SET, FD_CLR, FD_ISSET)
	(FD_SET): Don't define on WINDOWSNT.

2014-06-03  Paul Eggert  <eggert@cs.ucla.edu>

	* emacs.c: Include "sysselect.h", to define its inline functions.
	Problem reported by Glenn Morris in:
	http://lists.gnu.org/archive/html/emacs-devel/2014-06/msg00077.html

	Do not require libXt-devel when building with gtk.
	* gtkutil.h, menu.h: Include lwlib-widget.h, not lwlib-h, to avoid
	dependency on libXt-devel.
	* menu.h [HAVE_NTGUI]: Include lwlib-widget.h in this case too.
	(enum button_type, widget_value) [HAVE_NTGUI]: Remove, as
	lwlib-widget.h now does this.
	* nsmenu.m (ns_menu_show): "enabled" -> "enable" to fix typo.

2014-06-03  Paul Eggert  <eggert@penguin.cs.ucla.edu>

	If ENABLE_CHECKING, range-check args of FD_CLR, FD_ISSET, FD_SET.
	* process.c (add_read_fd, delete_read_fd, add_write_fd)
	(delete_write_fd, wait_reading_process_output):
	Remove now-redundant easserts.
	* sysselect.h (SYSSELECT_H): New macro, to avoid double-inclusion woes.
	Use INLINE_HEADER_BEGIN, INLINE_HEADER_END.
	(fd_CLR, fd_ISSET, fd_SET): New inline functions.
	(FD_CLR, FD_ISSET, FD_SET): Redefine in terms of these functions.

2014-06-03  Eli Zaretskii  <eliz@gnu.org>

	* w32heap.c (DUMPED_HEAP_SIZE): Move from w32heap.h.  Don't use
	HEAPSIZE; instead, define separate values for the 32- and 64-bit builds.
	(calloc): Don't undef, it is never defined.
	(HEAP_ENTRY_SHIFT): Remove unused macro.

	* Makefile.in (C_HEAP_SWITCH): Remove.
	(ALL_CFLAGS): Don't use $(C_HEAP_SWITCH).

	Fix MS-Windows build broken by menu changes on 2014-06-02.
	* w32menu.c (w32_menu_show): Fix a typo that broke compilation.

	* menu.h (enum button_type, struct _widget_value) [HAVE_NTGUI]:
	Define instead of including ../lwlib/lwlib.h, which causes
	compilation errors due to missing X11 headers.

2014-06-03  Paul Eggert  <eggert@cs.ucla.edu>

	* process.c (wait_reading_process_output): Omit incorrect test of
	p->infd against zero.  Add easserts for infd having a plausible value.

2014-06-02  Dmitry Antipov  <dmantipov@yandex.ru>

	Adjust to match recent lwlib changes.
	* menu.h (xmalloc_widget_value): Replace by ...
	(make_widget_value): ... new prototype.
	* menu.c (xmalloc_widget_value): Replace by ...
	(make_widget_value): ... new function.
	(free_menubar_widget_value_tree, digest_single_submenu): Adjust users.
	* gtkutil.c (malloc_widget_value, free_widget_value):
	(widget_value_free_list, malloc_cpt): Remove old lwlib-compatible code.
	* keyboard.h (enum button_type, struct _widget_value):
	* gtkutil.h, nsgui.h, w32gui.h (malloc_widget_value, free_widget_value):
	Likewise.
	* nsmenu.m (ns_update_menubar, ns_menu_show):
	* w32menu.c (set_frame_menubar, w32_menu_show, w32_dialog_show):
	* xmenu.c (set_frame_menubar, xmenu_show, x_dialog_show): Adjust users.
	* xterm.h (XtParent) [USE_GTK]: Remove unused macro.

2014-06-02  Dmitry Antipov  <dmantipov@yandex.ru>

	* image.c (x_query_frame_background_color)
	[HAVE_PNG || HAVE_NS || HAVE_IMAGEMAGICK || HAVE_RSVG]:
	Fix --enable-gcc-warnings compilation without image libraries.

2014-06-02  Eli Zaretskii  <eliz@gnu.org>

	* w32heap.c (malloc_after_dump, realloc_after_dump): Update the
	emulated break value only if it goes up.
	(sbrk): Add assertion that the INCREMENT argument is strictly
	zero.  Improve and correct the commentary.

2014-06-02  Paul Eggert  <eggert@cs.ucla.edu>

	Improve AIX-related merge from emacs-24.
	* conf_post.h (FLEXIBLE_ARRAY_MEMBER): Fix comment.
	* lisp.h (ENUMABLE) [!_AIX]: Don't define to 0 merely because we're
	not on AIX; since we're on the trunk we can use enums more broadly.
=======
2014-06-04  Eli Zaretskii  <eliz@gnu.org>

	* sysdep.c (reset_sys_modes): Use cursorX, not curX, as the latter
	contains garbage on WINDOWSNT (which could potentially infloop at
	exit).

	Minimize cursor motion during TTY menu updates.
	* term.c (tty_menu_display): Don't position cursor here.  Instead,
	pass the cursor coordinates to update_frame_with_menu.
	(tty_menu_activate): Send the hide cursor command only once in an
	iteration through the outer 'while' loop.

	* dispnew.c (update_frame_1): Accept an additional argument
	SET_CURSOR_P, and position the cursor at the end of the frame
	update only if that argument is non-zero.  All callers changed to
	provide the additional argument as non-zero, except for
	update_frame_with_menu.
	(update_frame_with_menu): Accept 2 additional arguments ROW and
	COL; if they are non-negative, instruct update_frame_1 not to
	position the cursor, and instead position it according to ROW and
	COL.

	* dispextern.h (update_frame_with_menu): Update prototype.

2014-06-02  Stefan Monnier  <monnier@iro.umontreal.ca>

	* callproc.c (call_process): Don't check read-only if we don't insert
	anything (bug#17666).

2014-06-02  Eli Zaretskii  <eliz@gnu.org>

	* dispnew.c (update_frame_with_menu): Set display_completed.

2014-06-01  Paul Eggert  <eggert@cs.ucla.edu>
>>>>>>> da8de290

	* frame.c (x_set_frame_parameters): Don't read uninitialized storage.

2014-06-02  Jan Djärv  <jan.h.d@swipnet.se>

	* xterm.c (xg_scroll_callback): Remove position, for jump set portion
	to min(value, whole).

2014-06-02  Paul Eggert  <eggert@cs.ucla.edu>

	Bring back the changes to GDB-visible symbols, but only on AIX.
	And only if it's not pre-4.2 GCC.
	* lisp.h (ENUMABLE, DEFINE_GDB_SYMBOL_ENUM): New macros.
	(ARRAY_MARK_FLAG, PSEUDOVECTOR_FLAG, VALMASK): Use them.
	(ARRAY_MARK_FLAG_val, PSEUDOVECTOR_FLAG_val, VALMASK_val):
	New macros.

2014-06-02  Eli Zaretskii  <eliz@gnu.org>

	* fileio.c (Finsert_file_contents): Call prepare_to_modify_buffer
	with PT, not GPT.  (Bug#16433)

	Revert last changes to GDB-visible symbols.
	* lisp.h (ENUMABLE, DEFINE_GDB_SYMBOL_ENUM): Delete macros.
	(ARRAY_MARK_FLAG, PSEUDOVECTOR_FLAG, VALMASK): Don't use them.
	(ARRAY_MARK_FLAG_val, PSEUDOVECTOR_FLAG_val, VALMASK_val):
	Delete macros.

2014-06-02  Glenn Morris  <rgm@gnu.org>

	* cmds.c (Fself_insert_command): Allow zero repeat count.  (Bug#17649)

2014-06-02  Paul Eggert  <eggert@cs.ucla.edu>

	Fix port to 32-bit AIX with xlc (Bug#17598).
	* alloc.c (gdb_make_enums_visible): Remove FLOAT_TO_STRING_BUFSIZE.
	* conf_post.h (FLEXIBLE_ARRAY_MEMBER) [__IBMC__]: Don't define to empty.
	* lisp.h (FLOAT_TO_STRING_BUFSIZE): Make it a macro, instead of an enum,
	to work around a compiler bug in IBM xlc 12.1.

2014-06-02  Eli Zaretskii  <eliz@gnu.org>

	* xterm.c (x_update_window_end): Don't invalidate the entire
	mouse-highlight info, just signal frame_up_to_date_hook that mouse
	highlight needs to be redisplayed.  (Bug#17588)

2014-06-02  Paul Eggert  <eggert@cs.ucla.edu>

	Port the GDB-visible symbols to AIX.
	Without them, GDB doesn't work to debug Emacs, since the AIX linker
	optimizes away the relevant external symbols.  Use enums instead;
	this suffices for the AIX port, which is 32-bit-only anyway.
	* lisp.h (ENUMABLE, DEFINE_GDB_SYMBOL_ENUM): New macros.
	(ARRAY_MARK_FLAG, PSEUDOVECTOR_FLAG, VALMASK): Use them.
	(ARRAY_MARK_FLAG_val, PSEUDOVECTOR_FLAG_val, VALMASK_val):
	New macros.

	Include sources used to create macuvs.h.
	* Makefile.in ($(srcdir)/macuvs.h): New rule.
	* macuvs.h: Use automatically-generated header.

2014-06-01  Paul Eggert  <eggert@cs.ucla.edu>

	Port signal-handling to DragonFly BSD (Bug#17646).
	* callproc.c, sysdep.c (block_child_signal, unblock_child_signal):
	Move implementations from callproc.c to sysdep.c.
	* process.h, syssignal.h (block_child_signal, unblock_child_signal):
	Move declarations from process.h to syssignal.h.

2014-06-01  Juanma Barranquero  <lekktu@gmail.com>

	* callint.c (Ffuncall_interactively): Add usage.

2014-06-01  Jan Djärv  <jan.h.d@swipnet.se>

	* nsfns.m (ns_appkit_version_str): Add os version for Cocoa.

2014-05-30  Eli Zaretskii  <eliz@gnu.org>

	* w32heap.c (malloc_before_dump, malloc_after_dump)
	(malloc_before_dump, realloc_after_dump, realloc_before_dump)
	(mmap_alloc, mmap_realloc): Check for errors more thoroughly and
	set errno where appropriate to emulate CRT functions.

2014-05-30  Dmitry Antipov  <dmantipov@yandex.ru>

	Debugging facility to check whether 'const char *' points to
	relocatable data of non-pure Lisp string.
	* alloc.c (maybe_lisp_pointer): New function, refactored out of ...
	(mark_maybe_pointer): ... adjusted user.
	(relocatable_string_data_p): New function.
	* lisp.h (relocatable_string_data_p): Add prototype.
	* xdisp.c (message_with_string): If ENABLE_CHECKING, make sure
	the pointer to relocatable Lisp data is not used.

2014-05-30  Paul Eggert  <eggert@cs.ucla.edu>

	Don't let SIGINT handling block SIGCHLD indefinitely (Bug#17561).
	* atimer.c (block_atimers):
	* callproc.c (block_child_signal): Block SIGINT too;
	otherwise, its handler might now unblock signals that it shouldn't.
	* keyboard.c (read_char): Clear signal mask, since we may
	be in a SIGINT handler, and many signals may be masked.
	* keyboard.c (handle_interrupt):
	* sysdep.c (handle_arith_signal):
	Clear signal mask instead of just unblocking the signal that
	was received, since several signals may be blocked at this point.

2014-05-29  Eli Zaretskii  <eliz@gnu.org>

	* Makefile.in (TEMACS_POST_LINK): Remove target.
	(emacs$(EXEEXT)): Remove $(ADDSECTION) from prerequisites.
	(temacs$(EXEEXT)): Remove $(TEMACS_POST_LINK) from the recipe.

2014-05-29  Dmitry Antipov  <dmantipov@yandex.ru>

	* xmenu.c (xdialog_show): Remove prototype, rename to
	x_dialog_show, remove 2nd arg because it's always zero
	and simplify accordingly.
	(xw_popup_dialog): Adjust user.
	* w32menu.c (w32_dialog_show): Adjust prototype, remove
	2nd arg because it's always zero and simplify accordingly.
	(w32_popup_dialog): Adjust user.

2014-05-29  Eli Zaretskii  <eliz@gnu.org>

	* w32heap.c (report_temacs_memory_usage): New function.

	* unexw32.c (unexec) [ENABLE_CHECKING]:
	Call report_temacs_memory_usage.

	* w32heap.h (report_temacs_memory_usage): Add prototype.

2014-05-29  Paul Eggert  <eggert@cs.ucla.edu>

	Don't substitute sigprocmask for pthread_sigmask (Bug#17561).
	* Makefile.in (LIB_PTHREAD_SIGMASK): Remove; all uses removed.

2014-05-29  Eli Zaretskii  <eliz@gnu.org>

	* buffer.c (init_buffer): Accept an argument 'initialized'.
	[USE_MMAP_FOR_BUFFERS]: If 'initialized' is non-zero, reset
	mmap_regions and mmap_fd, to avoid referencing stale data from the
	dump phase.  Add an assertion for buffer text of buffers created
	in temacs before this function is called.  (Bug#17622)
	(mmap_regions_1, mmap_fd_1): Remove unused variables.

	* lisp.h (init_buffer): Update prototype.

	* emacs.c (main): Pass 'initialized' as the argument to init_buffer.

2014-05-29  Dmitry Antipov  <dmantipov@yandex.ru>

	* alloc.c (Fgarbage_collect): Fix compilation with
	GC_MARK_STACK == GC_USE_GCPROS_AS_BEFORE.

2014-05-29  Paul Eggert  <eggert@cs.ucla.edu>

	* frame.c, frame.h (frame_char_to_pixel_position)
	(frame_set_mouse_position): Now static, and made private in
	frame.c rather than public in frame.h.

2014-05-28  Dmitry Antipov  <dmantipov@yandex.ru>

	Refactor mouse positioning stuff to avoid code duplication.
	* frame.h (frame_char_to_pixel_position): New function.
	(x_set_mouse_position): Rename to...
	(frame_set_mouse_position): ...new function.
	(frame_set_mouse_pixel_position): Add prototype.
	* nsterm.m, w32term.c, xterm.c (x_set_mouse_pixel_position):
	Rename to frame_set_mouse_pixel_position.
	* frame.c (Fset_mouse_pixel_position, Fset_mouse_position):
	Adjust users.
	* xterm.h, w32term.h ( x_set_mouse_position)
	(x_set_mouse_pixel_position): Remove prototypes.

2014-05-28  Dmitry Antipov  <dmantipov@yandex.ru>

	On X, always make pointer visible when deleting frame (Bug#17609).
	* frame.c (frame_make_pointer_visible, frame_make_pointer_invisible):
	Pass frame as arg.
	* frame.h (frame_make_pointer_visible, frame_make_pointer_invisible):
	Adjust prototypes.
	* cmds.c (Fself_insert_command): Use SELECTED_FRAME.
	* keyboard.c (gobble_input): If there is no terminal input error,
	make sure the pointer is visible for all frames on this terminal.
	* xterm.c (x_free_frame_resources): Enable pointer visibility if
	it was previously disabled.

2014-05-28  Stefan Monnier  <monnier@iro.umontreal.ca>

	* data.c (Fzerop): Move to Elisp.
	(syms_of_data): Don't defsubr it.
	* keyboard.c (echo_keystrokes_p): New function.
	(read_char, record_menu_key, read_key_sequence): Use it.

	* callint.c (Qfuncall_interactively): New var.
	(Qcall_interactively): Remove.
	(Ffuncall_interactively): New function.
	(Fcall_interactively): Use it.
	(syms_of_callint): Defsubr it.

2014-05-27  Stefan Monnier  <monnier@iro.umontreal.ca>

	* bytecode.c (FETCH) [BYTE_CODE_SAFE]: Check the bytecode wasn't
	relocated from under us.

2014-05-27  Fabrice Popineau  <fabrice.popineau@gmail.com>

	Use mmap(2) emulation for allocating buffer text on MS-Windows.
	* Makefile.in (C_HEAP_SWITCH): Get the predefined heap size from
	configure.
	(ADDSECTION, MINGW_TEMACS_POST_LINK): Remove, no longer used.

	* lisp.h (NONPOINTER_BITS): Modify the condition to define to zero
	for MinGW, since it no longer uses gmalloc.

	* buffer.c: Do not define mmap allocations functions for Windows.
	Remove mmap_find which is unused. Remove mmap_set_vars which does
	nothing useful.
	[WINDOWSNT]: Include w32heap.h.
	(init_buffer): Always allocate new memory for buffers.

	* emacs.c: Remove mmap_set_vars calls.

	* image.c (free_image): Undef free for Windows because it is
	redirected to our private version.

	* unexw32.c (COPY_PROC_CHUNK): Use %p format for 64bits compatibility.
	(copy_executable_and_dump_data): Remove dumping the heap section.
	(unexec): Restore using_dynamic_heap after dumping.

	* w32heap.c (dumped_data_commit, malloc_after_dump)
	(malloc_before_dump, realloc_after_dump, realloc_before_dump)
	(free_after_dump, free_before_dump, mmap_alloc, mmap_realloc)
	(mmap_free): New functions.

	* w32heap.h: Declare dumped_data and mmap_* function prototypes.

2014-05-27  Paul Eggert  <eggert@cs.ucla.edu>

	* image.c (imagemagick_load_image): Use MagickRealType for local
	'color_scale', instead of double, to avoid a GCC warning about
	double promotion.

	* xfns.c (Fx_window_property): Remove unused local.

	Don't kill already-reaped process (Bug#17561).
	* process.c (process_send_signal): Fix race condition where a
	subprocess was reaped by a signal handler between the check for
	liveness and calling 'kill', which meant that Emacs could in
	theory kill an innocent bystander process.  Do the fix by blocking
	SIGCHLD in a critical section that checks liveness before killing.

2014-05-26  Eli Zaretskii  <eliz@gnu.org>

	* w32.c (_ANONYMOUS_UNION, _ANONYMOUS_STRUCT): Define only if undefined.

2014-05-26  Ken Brown  <kbrown@cornell.edu>

	* w32term.c (x_delete_display): Don't free dpyinfo->w32_id_name,
	even if !CYGWIN (see bug#17510).

2014-05-26  Jan Djärv  <jan.h.d@swipnet.se>

	* nsfns.m (Fns_do_applescript): Surround NSApp run
	with calls to ns_init_events, ns_finish_events (Bug#17424).

	* nsterm.h (ns_init_events, ns_finish_events): Declare.

	* nsterm.m (ns_init_events, ns_finish_events): New functions.
	(ns_read_socket, ns_select): Call ns_init_events, ns_finish_events.

	* nsfns.m (ns_do_applescript): Surround executeAndReturnError
	with calls to ns_init_events, ns_finish_events (Bug#17424).

2014-05-26  Eli Zaretskii  <eliz@gnu.org>

	* xdisp.c (move_it_in_display_line_to): Don't record wrap position
	if we are iterating over an object that generates glyphs for
	marginal areas.  (Bug#17585)

2014-05-26  Paul Eggert  <eggert@cs.ucla.edu>

	* xdisp.c (safe__call1, safe__eval): Now static.

2014-05-26  Eli Zaretskii  <eliz@gnu.org>

	* xdisp.c (safe__call): Accept va_list argument instead of '...'.
	(safe_call, safe__call1): Construct a va_list argument for safe_call.
	(safe_call1): Call safe_call instead of safe__call directly.

2014-05-26  Ken Brown  <kbrown@cornell.edu>

	* w32term.c (x_delete_display) [CYGWIN]: Don't free
	dpyinfo->w32_id_name, to make sure it doesn't get freed more than
	once.  (Bug#17510)

2014-05-26  Stefan Monnier  <monnier@iro.umontreal.ca>

	* xdisp.c: Bind inhibit-quit during pre-redisplay-function.
	(safe__call, safe__call1, safe__eval): New functions.
	(safe_call): Use it.
	(prepare_menu_bars): Use it for pre-redisplay-function (bug#17577).
	(display_mode_element): Same for `:eval'.

2014-05-26  Paul Eggert  <eggert@cs.ucla.edu>

	Fix port to 32-bit AIX (Bug#17540).
	* unexaix.c (copy_text_and_data): Don't add text_scnptr to ptr
	twice.  _text already includes this offset.
	(unrelocate_symbols): Don't cast 64-bit integer to pointer.

2014-05-26  Eli Zaretskii  <eliz@gnu.org>

	* xdisp.c (move_it_in_display_line_to): Avoid infinite recursion:
	when closest_pos is identical to to_charpos, don't recurse, since
	we already tried that, and failed.  (Bug#17539)

	* w32fns.c (unwind_create_frame) [GLYPH_DEBUG]: If we are
	unwinding when frame's faces were not initialized yet, increment
	the frame's image-cache reference count before calling
	x_free_frame_resources.  Don't dereference
	dpyinfo->terminal->image_cache if it is NULL.  (Bug#17524)

2014-05-25  Jan Djärv  <jan.h.d@swipnet.se>

	* nsfont.m (nsfont_draw): Simplify as arguments are adjusted in
	nsterm.m now.

	* nsterm.m (ns_draw_glyph_string): Move isComposite and end from
	macfont.m, call draw with adjusted arguments so font drivers
	don't need to do that.

	* macfont.m (macfont_draw): Merge changes from Macport.

2014-05-24  Eli Zaretskii  <eliz@gnu.org>

	* alloc.c (garbage_collect_1): New function, with all of the guts
	of Fgarbage_collect.
	(mark_stack): Accept an argument END and don't mark Lisp objects
	on the stack beyond the address given by END.  Calculation of END
	was moved to Fgarbage_collect.
	(Fgarbage_collect): Calculate the end address of the stack portion
	that needs to be examined by mark_stack, and pass that address to
	garbage_collect_1, which will pass it to mark_stack.  See
	http://lists.gnu.org/archive/html/emacs-devel/2014-05/msg00270.html
	for more details about the underlying problems.  In particular,
	this avoids dumping Emacs with the large hash-table whose value is
	held in purify-flag for most of the time loadup.el runs.

2014-05-24  Jan Djärv  <jan.h.d@swipnet.se>

	* xfns.c (x_window_property_intern): New function (code from
	x_window_property).
	(Fx_window_property): Call x_window_property_intern.  If property
	not found and NILP (source) and outer window != inner window,
	check outer window for property (Bug#17537).

2014-05-22  Paul Eggert  <eggert@cs.ucla.edu>

	Supply malloc and alloc_size attributes for extern allocators.
	This documents the C API, and helps GCC generate a bit better code.
	* conf_post.h (ATTRIBUTE_MALLOC, ATTRIBUTE_ALLOC_SIZE)
	(ATTRIBUTE_MALLOC_SIZE): New macros.
	* gmalloc.c (malloc, realloc, calloc):
	* gtkutil.h (malloc_widget_value):
	* lisp.h (ralloc, r_re_alloc, xmalloc, xzalloc, xrealloc, xnmalloc)
	(xnrealloc, xstrdup, xlispstrdup, record_xmalloc):
	Use them.

2014-05-21  Paul Eggert  <eggert@cs.ucla.edu>

	Don't assume that ImageMagick uses a 16-bit quantum (Bug#17519).
	* image.c (imagemagick_load_image): Port to hosts that do not use
	a 16-bit quantum, i.e., QuantumRange does not equal 65535.

2014-05-21  Leo Liu  <sdl.web@gmail.com>

	* fns.c (Fnreverse): Accept strings for SEQ and update doc-string.

2014-05-20  Michael Albinus  <michael.albinus@gmx.de>

	* dbusbind.c (xd_signature): Revert last 2 patches.

2014-05-19  Paul Eggert  <eggert@cs.ucla.edu>

	Allow any non-nil value to count as true in bool-vector.
	Likewise for xd_signature in dbusbind.c.
	This is more consistent with the usual practice in Emacs, which is
	that any non-nil value counts as true.
	* alloc.c (Fbool_vector): Don't require args to be t or nil.
	* dbusbind.c (xd_signature): Likewise, for booleans.
	* data.c, lisp.h (Qbooleanp):
	* lisp.h (CHECK_BOOLEAN): Remove.  All uses removed.

2014-05-19  Dmitry Antipov  <dmantipov@yandex.ru>

	* lisp.h (CHECK_BOOLEAN): New function.
	* alloc.c (Fbool_vector): New function.
	(syms_of_alloc): Defsubr it.
	* data.c (Qbooleanp): New symbol.
	(syms_of_data): DEFSYM it.
	* dbusbind.c (xd_signature): Use CHECK_BOOLEAN.

	* font.c (font_matching_entity): Extract font-entity object
	from the vector of matching entities (Bug#17486).

2014-05-17  Paul Eggert  <eggert@cs.ucla.edu>

	Assume C99 or later (Bug#17487).
	* bytecode.c (B__dummy__): Remove.
	* conf_post.h (bool_bf) [!NS_IMPL_GNUSTEP]: Use bool.
	(FLEXIBLE_ARRAY_MEMBER): Now always empty.
	* dbusbind.c (XD_DEBUG_MESSAGE) [!DBUS_DEBUG]:
	* regex.c (DEBUG_PRINT): Assume varargs macros.
	* lisp.h (DEFUN_FUNCTION_INIT): Remove.  All uses now assume C99.

2014-05-17  Fabrice Popineau  <fabrice.popineau@gmail.com>

	* buffer.c (init_buffer) [USE_MMAP_FOR_BUFFERS]: Always map new
	memory for every buffer that was dumped.

2014-05-15  Dmitry Antipov  <dmantipov@yandex.ru>

	* fns.c (Freverse): Allow vectors, bool vectors and strings.
	(Fnreverse): Allow vectors and bool vectors.

2014-05-14  Dmitry Antipov  <dmantipov@yandex.ru>

	Minor cleanup for terminal setup.
	* termhooks.h (create_terminal): Adjust prototype.
	* terminal.c (create_terminal): Pass output method and RIF as args.
	(init_initial_terminal):
	* nsterm.m (ns_create_terminal):
	* term.c (init_tty):
	* w32term.c (w32_create_terminal):
	* xterm.c (x_create_terminal): Adjust users.
	Avoid redundant NULL initializers and add comments.

2014-05-13  Paul Eggert  <eggert@cs.ucla.edu>

	* keyboard.c (Qdeactivate_mark): Now static.

2014-05-13  Dmitry Antipov  <dmantipov@yandex.ru>

	If available, use Xfixes extension to do pointer blanking.
	* Makefile.in (XFIXES_CFLAGS, XFIXES_LIBS): New var.
	* xfns.c (x_set_mouse_color): Do not call make_invisible_cursor here.
	(make_invisible_cursor): Move to...
	* xterm.c (make_invisible_cursor): ...here.
	(x_probe_xfixes_extension, xfixes_toggle_visible_pointer)
	(x_toggle_visible_pointer, x_setup_pointer_blanking): New functions.
	(x_term_init): Call to x_setup_pointer_blanking.
	(XTtoggle_invisible_pointer): Use blanking specific to this display.
	* xterm.h (struct x_display_info): New member toggle_visible_pointer.

2014-05-12  YAMAMOTO Mitsuharu  <mituharu@math.s.chiba-u.ac.jp>

	* xdisp.c (draw_glyphs): Set clipping to highlight boundaries.

2014-05-12  Glenn Morris  <rgm@gnu.org>

	* fileio.c (Ffile_executable_p): Doc tweak.

2014-05-12  Jan Djärv  <jan.h.d@swipnet.se>

	* xsettings.c (init_gsettings): Use g_settings_schema_source_lookup
	instead of deprecated g_settings_list_schemas if possible (Bug#17434).

2014-05-08  Paul Eggert  <eggert@cs.ucla.edu>

	* minibuf.c (read_minibuf): Avoid C99ism in previous patch (Bug#17430).

2014-05-08  Jarek Czekalski  <jarekczek@poczta.onet.pl>

	Fix initialization of minibuffer history variable (Bug#17430).
	* minibuf.c (read_minibuf): Initialize histval to Qnil if unbound.
	Move the initialization up to prevent any "value void" message.

2014-05-08  Samuel Bronson  <naesten@gmail.com>

	* keyboard.c (Frecursive_edit): Ensure inc&dec of command_loop_level
	are matched (bug#17413).

2014-05-08  Jarek Czekalski  <jarekczek@poczta.onet.pl>

	Stop tooltips pulling Emacs window to front (Bug#17408).
	* w32fns.c (Fx_show_tip): Add SWP_NOOWNERZORDER flag to
	SetWindowPos invocations.

2014-05-08  Jan Djärv  <jan.h.d@swipnet.se>

	* nsselect.m (Fx_selection_exists_p): Just return Qnil if window system
	not initialized (Bug#17398).

2014-05-07  Paul Eggert  <eggert@cs.ucla.edu>

	* image.c: Include <png.h> before <setjmp.h> (Bug#17429).

2014-05-06  Paul Eggert  <eggert@cs.ucla.edu>

	* image.c: Do not use libpng if HAVE_NS, as NS does its own thing.
	[HAVE_NS]: Do not include png.h.
	(x_query_frame_background_color): New function.
	(png_load_body, imagemagick_load_image, svg_load_image): Use it.
	(png_load_body): Coalesce duplicate code.

2014-05-04  Paul Eggert  <eggert@cs.ucla.edu>

	Consult libpng-config more consistently (Bug#17339).
	* Makefile.in (PNG_CFLAGS): New var.
	(ALL_CFLAGS): Use it.
	* image.c [HAVE_PNG]: Don't worry about <libpng/png.h>, as
	CFLAGS now handles this.

2014-05-03  Paul Eggert  <eggert@cs.ucla.edu>

	Handle systems without WCONTINUED consistently.  (Bug#15110, 17339)
	* process.c (handle_child_signal): Remove WCONTINUED ifdef,
	because WCONTINUED is always defined now.
	* syswait.h (WCONTINUED): Move here from ../lib-src/emacsclient.c.

2014-05-03  Eli Zaretskii  <eliz@gnu.org>

	* buffer.c (overlay_strings): Fix the wording of the commentary.

2014-05-01  Glenn Morris  <rgm@gnu.org>

	* floatfns.c (Fisnan):
	* profiler.c (Fprofiler_cpu_running_p): Doc fix (replace `iff').

2014-05-01  Eli Zaretskii  <eliz@gnu.org>

	* term.c (tty_menu_activate): A better initialization for cursor
	coordinates.

2014-05-01  Stefan Monnier  <monnier@iro.umontreal.ca>

	* intervals.c: Tighten assertions.
	(create_root_interval): Make sure the interval is not empty.
	(intervals_equal): Use booleans.
	(rotate_right, rotate_left): Check LENGTHs rather than TOTAL_LENGTH.
	(balance_an_interval): Sanity check LENGTHs and TOTAL_LENGTHs.
	(balance_possible_root_interval): Simplify and use booleans.
	(split_interval_right, split_interval_left): Check LENGTH, and remove
	now redundant assertion.
	(adjust_intervals_for_insertion): Remove now redundant assertions.
	(delete_node, interval_deletion_adjustment)
	(adjust_intervals_for_deletion, merge_interval_right)
	(merge_interval_left): Check LENGTH rather than TOTAL_LENGTH.
	(reproduce_interval): Make sure the interval is not empty.

2014-04-30  Paul Eggert  <eggert@cs.ucla.edu>

	* term.c (tty_menu_activate): Don't assume row and col are initialized.
	GCC 4.9.0 warned about this, and I couldn't easily prove to my own
	satisfaction that they would always be initialized.

2014-04-30  Eli Zaretskii  <eliz@gnu.org>

	* term.c (tty_menu_display): Move the cursor to the active menu item.
	(tty_menu_activate): Return the cursor to the active menu item
	after displaying the menu and after displaying help-echo.
	See http://lists.gnu.org/archive/html/emacs-devel/2014-04/msg00402.html
	for the details of why this is needed by screen readers and
	Braille displays.

2014-04-30  Glenn Morris  <rgm@gnu.org>

	* process.c (handle_child_signal):
	Handle systems without WCONTINUED.  (Bug#15110, 17339)

2014-04-29  Stefan Monnier  <monnier@iro.umontreal.ca>

	* window.c (struct saved_window): Remove mark.
	(Fset_window_configuration, save_window_save)
	(compare_window_configurations): Don't touch marks any more.

2014-04-28  Paul Eggert  <eggert@cs.ucla.edu>

	Use bits_word for gcmarkbits.
	* alloc.c (struct cons_block, struct float_block): On 64-bit hosts,
	bits_word is typically a tad more efficient for mark bits than
	unsigned is, so use bits_word.  All uses changed.
	* lisp.h (BITS_PER_INT): Remove; no longer used.

	Avoid undefined behavior in signed left shift.
	This ports to GCC 4.9.0 with -fsanitize=undefined.
	* alloc.c (bool_vector_fill, SETMARKBIT, UNSETMARKBIT):
	* data.c (Fash):
	* regex.c (extract_number):
	* lisp.h (make_number, XINT):
	Do not shift a 1 bit left into a sign bit.
	* alloc.c (struct cons_block, struct float_block): Use unsigned,
	not int, for gcmarkbits.  All uses changed.

2014-04-25  Eli Zaretskii  <eliz@gnu.org>

	* search.c (Fnewline_cache_check): Don't try to count newlines
	outside the buffer's restriction, as find_newline doesn't support that.

2014-04-24  Stefan Monnier  <monnier@iro.umontreal.ca>

	* window.c (Fset_window_configuration): Deactivate the mark before
	unsetting the mark.
	(set_window_buffer): Ignore window_initialized.
	(window_initialized): Remove.
	* keyboard.c (Qdeactivate_mark): Not static any more.
	* buffer.c (buffer_local_value): Rename from buffer_local_value_1.
	Update all callers.

2014-04-23  Paul Eggert  <eggert@cs.ucla.edu>

	* conf_post.h (ADDRESS_SANITIZER_WORKAROUND): Port to GCC 4.9.0
	and to clang 3.4, which have fixed the bug.  This should let us
	run a bit faster on these platforms when address sanitization is
	in effect.

2014-04-22  Paul Eggert  <eggert@cs.ucla.edu>

	Port to GCC 4.9.0 with --enable-gcc-warnings.
	* image.c (struct my_jpeg_error_mgr) [lint]: Remove member fp.
	All uses removed.
	(jpeg_load_body) [lint]: Add a 'volatile' to pacify a buggy GCC in
	a way that also works with GCC 4.9.0.

	* search.c (Fnewline_cache_check): Remove unused locals.

2014-04-22  Eli Zaretskii  <eliz@gnu.org>

	* search.c (find_newline1): New subroutine.
	(Fnewline_cache_check): New function.
	(syms_of_search): Defsubr it.

2014-04-22  Jarek Czekalski  <jarekczek@poczta.onet.pl>

	Fix freezing with scroll bars of GTK3 Toolkit (bug#15801).
	* keyboard.c (unblock_input): Add comment.
	* xgselect.c (xg_select): Prevent Glib main loop recursion.

2014-04-22  Daniel Colascione  <dancol@dancol.org>

	* lread.c (readevalloop_eager_expand_eval): New function
	that can recurse into toplevel forms.
	(readevalloop): Call it.
	* lisp.h: Declare Qprogn.
	* callint.c (Qprogn): No longer static.

2014-04-19  Stefan Monnier  <monnier@iro.umontreal.ca>

	* intervals.c (rotate_right, rotate_left): Fix up length computation.
	Also change identifiers to match the comments, and add more assertions
	(bug#16234).

2014-04-18  Paul Eggert  <eggert@cs.ucla.edu>

	* emacs.c (close_output_streams): Don't clear and restore errno.

2014-04-18  Jan Djärv  <jan.h.d@swipnet.se>

	* xterm.c (x_make_frame_visible): Prevent endless loop when frame
	never becomes visible, i.e. using XMonad  (Bug#17237).

2014-04-18  Eli Zaretskii  <eliz@gnu.org>

	* xdisp.c (insert_left_trunc_glyphs): Ensure the left truncation
	glyph is written to TEXT_AREA of the temporary glyph_row.  (Bug#17288)
	(Fline_pixel_height): Don't assume that the current buffer and the
	selected window's buffer are one and the same.  (Bug#17281)

	* insdel.c (invalidate_buffer_caches): Invalidate the bidi
	paragraph-start cache before the newline cache.  (Bug#17269)

2014-04-17  Paul Eggert  <eggert@cs.ucla.edu>

	* term.c (tty_send_additional_strings): No need to fflush here,
	as callers fflush.
	(tty_set_terminal_modes): fflush after sending additional strings,
	not before.

2014-04-17  Daniel Colascione  <dancol@dancol.org>

	* term.c (Qtty_mode_set_strings, Qtty_mode_reset_strings):
	New symbols.
	(tty_send_additional_strings): New function.
	(tty_set_terminal_modes, tty_reset_terminal_modes): Use it.
	(syms_of_term): Intern tty-mode-set-strings and
	tty-mode-reset-strings.

2014-04-16  Stefan Monnier  <monnier@iro.umontreal.ca>

	* window.c (save_window_save): Lookup window_point_insertion_type in
	the right buffer (bug#15457).
	(Qwindow_point_insertion_type): New var.
	(syms_of_window): Initialize it.

2014-04-16  Eli Zaretskii  <eliz@gnu.org>

	Fix the MSDOS build.
	* unexcoff.c [MSDOS]: Include libc/atexit.h.
	(copy_text_and_data): Zero out the atexit chain pointer before
	dumping Emacs.

	* termhooks.h (encode_terminal_code): Update prototype.

	* term.c (encode_terminal_code) [DOS_NT]: Make it externally
	visible for all DOS_NT ports, not just WINDOWSNT.
	(syms_of_term) [!MSDOS]: Don't define 'tty-menu-*' symbols on MSDOS.

	* sysdep.c (emacs_sigaction_init, init_signals): Don't use SIGCHLD
	unless it is defined.
	(emacs_pipe) [MSDOS]: Redirect to 'pipe'.

	* process.c (close_on_exec, accept4, process_socket): Move into
	the "ifdef subprocesses" part.
	(catch_child_signal): Condition by "ifdef subprocesses".
	(syms_of_process) <Qinternal_default_process_sentinel>
	<Qinternal_default_process_filter>: Condition by "ifdef subprocesses".

	* msdos.h: Add prototypes for new functions.
	(EINPROGRESS): Define.
	(O_CLOEXEC): Define to zero.

	* msdos.c (check_window_system): Remove unnecessary an
	incompatible duplicate function.
	(sys_opendir, readlinkat, faccessat, fstatat, unsetenv):
	New functions in support of new functionality.

	* menu.c (single_menu_item): Add visual indication  of submenu
	also for menus on MSDOS frames.
	(Fx_popup_menu) [!MSDOS]: Do not call tty_menu_show on MSDOS.

	* lisp.h (CHECK_PROCESS) [!subprocesses]: Do not define
	when async subprocesses aren't supported.

	* font.h (FONT_WIDTH) [MSDOS]: MSDOS-specific definition.

	* emacs.c (close_output_streams): Zero out errno before calling
	close_stream.

	* dired.c [MSDOS]: Include msdos.h.

	* conf_post.h (opendir) [MSDOS]: Redirect to sys_opendir.
	(DATA_START) [MSDOS]: Define.
	(SYSTEM_PURESIZE_EXTRA) [MSDOS]: Enlarge by 25K.

	* callproc.c (block_child_signal, unblock_child_signal) [MSDOS]:
	Ifdef away for MSDOS.
	(record_kill_process) [MSDOS]: Ifdef away the entire body for MSDOS.
	(call_process_cleanup) [MSDOS]: Ifdef away portions not relevant
	for MSDOS.
	(call_process) [MSDOS]: Fix call sequence of dostounix_filename.
	Use temporary file template that is compatible with mkostemp.
	Move vfork-related portions under #ifndef MSDOS.
	(syms_of_callproc): Unify templates of MSDOS and WINDOWSNT.

2014-04-16  Stefan Monnier  <monnier@iro.umontreal.ca>

	* buffer.c (Foverlays_at): Add argument `sorted'.

2014-04-16  Eli Zaretskii  <eliz@gnu.org>

	* insdel.c (invalidate_buffer_caches): When deleting or replacing
	text, invalidate the bidi_paragraph_cache upto and including the
	preceding newline.

2014-04-16  Paul Eggert  <eggert@cs.ucla.edu>

	Port to IRIX 6.5 (Bug#9684).
	* conf_post.h (INET6) [IRIX6_5]: Define.
	(HAVE_GETADDRINFO) [IRIX6_5]: Undef.
	* data.c (BITS_PER_ULL): Don't assume ULLONG_MAX is defined.

2014-04-16  Eli Zaretskii  <eliz@gnu.org>

	* keyboard.c (Fopen_dribble_file): Encode the dribble file-name
	before passing it to system APIs.

2014-04-16  Stefan Monnier  <monnier@iro.umontreal.ca>

	* bytecode.c (exec_byte_code): Rework the volatiles.  Most importantly,
	make sure stack.byte_string_start is not de-adjusted by pushhandler.

2014-04-16  Paul Eggert  <eggert@cs.ucla.edu>

	* keyboard.c (Fopen_dribble_file): Avoid some races.  (Bug#17187)

2014-04-15  Paul Eggert  <eggert@cs.ucla.edu>

	Remove DATA_SEG_BITS.
	The DATA_SEG_BITS hack was needed for older 32 bit platforms.
	As a result of this change, Emacs won't work on IRIX 6.5 with IRIX
	cc, but that platform is so old that SGI itself stopped supporting
	it in December 2013.  If you still need Emacs on IRIX, please
	either compile with GCC and port the undumping code, or run
	'./configure --with-wide-int'.
	* alloc.c (gdb_make_enums_visible): Update to match lisp.h.
	* lisp.h (GCTYPEBITS): Move definition up, and switch to the
	DEFINE_GDB_SYMBOL_START way to define it.
	(NONPOINTER_BITS): New macro.
	(EMACS_INT): Use it.
	[!USE_LSB_TAG && !WIDE_EMACS_INT]: Fail, and suggest reporting
	the problem and/or configuring --with-wide-int.
	(USE_LSB_TAG): Simplify, based on above changes.
	(gdb_DATA_SEG_BITS): Remove.  All uses removed.
	* vm-limit.c (exceeds_lisp_ptr): Remove.  All uses removed.

2014-04-12  Eli Zaretskii  <eliz@gnu.org>

	* xdisp.c (move_it_by_lines): If a large portion of buffer text is
	covered by a display string that ends in a newline, and that cases
	going back by DVPOS lines to hit the search limit, lift the limit
	and go back until DVPOS is reached.  (Bug#17244)

	* indent.c (Fvertical_motion): Handle correctly the case when the
	display string is preceded by an empty line.

	* w32.c (sys_umask) <WRITE_USER>: Remove redundant constant, and
	use S_IWRITE instead.

2014-04-11  Glenn Morris  <rgm@gnu.org>

	* keyboard.c (Fopen_dribble_file): Make file private.  (Bug#17187)

2014-04-11  Ken Brown  <kbrown@cornell.edu>

	* Makefile.in (EMACS_MANIFEST): Revert last change.

2014-04-10  Daniel Colascione  <dancol@dancol.org>

	* puresize.h (BASE_PURESIZE): Increase.

2014-04-09  Stefan Monnier  <monnier@iro.umontreal.ca>

	* keyboard.c (syms_of_keyboard): Make deactivate-mark buffer-local.

	* insdel.c (prepare_to_modify_buffer_1): Cancel lock-file checks and
	region handling (and don't call signal_before_change) if
	inhibit_modification_hooks is set.
	(signal_before_change): Don't check inhibit_modification_hooks any more.

2014-04-08  Daniel Colascione  <dancol@dancol.org>

	* alloc.c (sweep_symbols, mark_object): Assert that symbol
	function cells contain valid lisp objects.  (Modified version of
	patch from Dmitry).

	* alloc.c (detect_suspicious_free): Split actual stack capturing
	out into new function for easier breakpoint setting.
	(note_suspicious_free): New function.

2014-04-07  Stefan Monnier  <monnier@iro.umontreal.ca>

	* lisp.h (struct Lisp_Symbol): New bitfield `pinned'.

	* alloc.c: Keep track of symbols referenced from pure space (bug#17168).
	(symbol_block_pinned): New var.
	(Fmake_symbol): Initialize `pinned'.
	(purecopy): New function, extracted from Fpurecopy.  Mark symbols as
	pinned and signal an error for un-purifiable objects.
	(pure_cons): Use it.
	(Fpurecopy): Use it, except for objects that can't be purified.
	(mark_pinned_symbols): New function.
	(Fgarbage_collect): Use it.
	(gc_sweep): Remove hack made unnecessary.

2014-04-07  Glenn Morris  <rgm@gnu.org>

	* keyboard.c (Fopen_dribble_file): Doc tweak.

2014-04-07  Ken Brown  <kbrown@cornell.edu>

	* Makefile.in (EMACS_MANIFEST): Update comment.  (Bug#17176)

2014-04-07  Paul Eggert  <eggert@cs.ucla.edu>

	* alloc.c: Simplify by removing use of HAVE_EXECINFO_H.
	We have a substitute execinfo.h on hosts that lack it.
	(suspicious_free_history): Make it EXTERNALLY_VISIBLE so it
	isn't optimized away.

2014-04-05  Paul Eggert  <eggert@cs.ucla.edu>

	Prefer 'ARRAYELTS (x)' to 'sizeof x / sizeof *x'.
	* alloc.c (memory_full):
	* charset.c (syms_of_charset):
	* doc.c (Fsnarf_documentation):
	* emacs.c (main):
	* font.c (BUILD_STYLE_TABLE):
	* keyboard.c (make_lispy_event):
	* profiler.c (setup_cpu_timer):
	* xgselect.c (xg_select):
	* xterm.c (record_event, STORE_KEYSYM_FOR_DEBUG):
	Use ARRAYELTS.
	* font.c (FONT_PROPERTY_TABLE_SIZE): Remove.
	Replace the only use with ARRAYELTS (font_property_table).
	* xfaces.c (DIM): Remove.  All uses replaced by ARRAYELTS.

2014-04-03  Daniel Colascione  <dancol@dancol.org>

	* xterm.c (x_term_init):
	* xfns.c (best_xim_style):
	* xfaces.c (Fdump_colors):
	* w32fns.c (w32_default_color_map):
	* w32.c (init_environment, N_ENV_VARS):
	* unexcw.c (read_exe_header):
	* term.c (term_get_fkeys_1):
	* sysdep.c (init_baud_rate):
	* nsterm.m (ns_convert_key):
	* nsfns.m (get_geometry_from_preferences):
	* msdos.c (dos_set_window_size, init_environment):
	* macfont.m (mac_font_get_glyph_for_cid)
	(macfont_store_descriptor_attributes)
	(macfont_create_attributes_with_spec, mac_ctfont_get_glyph_for_cid):
	* keyboard.c (command_loop_1, read_menu_command, make_lispy_event)
	(NUM_MOD_NAMES, read_key_sequence_vs, Fcurrent_input_mode)
	(syms_of_keyboard):
	* image.c (xpm_str_to_color_key):
	* fringe.c (MAX_STANDARD_FRINGE_BITMAPS):
	* frame.c (x_set_frame_parameters):
	* fileio.c (Ffile_selinux_context):
	* emacs.c (sort_args):
	* dosfns.c (msdos_stdcolor_name):
	* dired.c (file_attributes):
	* chartab.c (uniprop_decoder_count, uniprop_encode_count):
	Change expressions of the form sizeof(arr) / sizeof(arr[0])
	to ARRAYELTS (arr).

2014-04-02  Daniel Colascione  <dancol@dancol.org>

	* data.c (Ffset): Abort if we're trying to set a function call to
	a dead lisp object.

	* lisp.h (ARRAYELTS): New macro.

	* alloc.c: Include execinfo.h if available.
	(SUSPICIOUS_OBJECT_CHECKING): New macro; define unconditionally.
	(suspicious_free_record): New structure.
	(suspicious_objects, suspicious_object_index)
	(suspicious_free_history, suspicious_free_history_index):
	New variables.
	(find_suspicious_object_in_range, detect_suspicious_free)
	(Fsuspicious_object): New functions.
	(cleanup_vector): Call find_suspicious_object_in_range.

2014-04-02  Martin Rudalics  <rudalics@gmx.at>

	* xterm.c (x_new_font): Don't calculate non-toolkit scrollbar
	width from font width (Bug#17163).

	* frame.c (x_set_frame_parameters): Calculate default values of
	new frame sizes only after all other frame parameters have been
	processed (Bug#17142).

2014-04-02  Ken Brown  <kbrown@cornell.edu>

	* conf_post.h (SYSTEM_PURESIZE_EXTRA) [CYGWIN]: Set to 10000.
	(Bug#17112)

2014-04-02  YAMAMOTO Mitsuharu  <mituharu@math.s.chiba-u.ac.jp>

	* xterm.c (x_draw_image_glyph_string): Adjust image background
	width accordingly when its x position is adjusted.  (Bug#17115)

2014-04-02  Dmitry Antipov  <dmantipov@yandex.ru>

	* font.c (font_list_entities): Do not add empty vector to font cache.
	(font_matching_entity): Likewise.  If matching entity is found, insert
	1-item vector with this entity instead of entity itself (Bug#17125).

	* xterm.c (x_term_init) [USE_LUCID]: Fix minor memory leak.

2014-04-01  Paul Eggert  <eggert@cs.ucla.edu>

	* fns.c (validate_subarray): Rename from validate_substring,
	since it works for vectors too.  New arg ARRAY.  Optimize for the
	non-nil case.  Instead of returning bool, throw an error if out of
	range, so that the caller needn't do that.  All uses changed.
	Report original values if out of range.
	(Fsubstring, Fsubstring_no_properties, secure_hash):
	Also optimize the case where FROM is 0 or TO is the size.

2014-03-31  Dmitry Antipov  <dmantipov@yandex.ru>

	* search.c (Freplace_match): Use make_specified_string.
	* xterm.c, w32term.c (x_set_glyph_string_gc): Use emacs_abort
	to catch bogus override face of glyph strings.
	* fns.c (Fsubstring, Fsubstring_no_properties, secure_hash):
	Move common substring range checking code to...
	(validate_substring): ...this function.

2014-03-31  Jan Djärv  <jan.h.d@swipnet.se>

	* nsmenu.m (free_frame_tool_bar): Set wait_for_tool_bar = NO (Bug#16976)

2014-03-30  Jan Djärv  <jan.h.d@swipnet.se>

	* nsterm.m (updateFrameSize:): If waiting for the tool bar and tool
	bar is zero height, just return (Bug#16976).
	(initFrameFromEmacs:): Initialize wait_for_tool_bar.

	* nsterm.h (EmacsView): Add wait_for_tool_bar.

	* nsmenu.m (update_frame_tool_bar): Return early if view or toolbar
	is nil.  If waiting for toolbar to complete, force a redraw.

2014-03-28  Glenn Morris  <rgm@gnu.org>

	* emacs.c (emacs_version): Use PACKAGE_VERSION rather than VERSION.
	(emacs_bugreport): New variable.
	(usage_message): Use PACKAGE_BUGREPORT.
	(syms_of_emacs) <report-emacs-bug-address>: New variable.

	* emacs.c (syms_of_emacs) <system-configuration-features>: New var.

2014-03-27  Paul Eggert  <eggert@cs.ucla.edu>

	Port recent signal-related changes to FreeBSD.
	Problem reported by Herbert J. Skuhra.
	* lisp.h (block_tty_out_signal, unblock_tty_out_signal):
	Move decls from here ...
	* syssignal.h: ... to here, so that lisp.h doesn't depend on signal.h.

2014-03-27  YAMAMOTO Mitsuharu  <mituharu@math.s.chiba-u.ac.jp>

	* w32term.c (x_draw_image_glyph_string): Fix computation of height
	and width of image background when it is displayed with a 'box'
	face.  (Bug#17115)

2014-03-27  Paul Eggert  <eggert@penguin.cs.ucla.edu>

	More backward-compatible fix to char-equal core dump (Bug#17011).
	* editfns.c (Fchar_equal): In unibyte buffers, assume values in
	range 128-255 are raw bytes.  Suggested by Eli Zaretskii.

2014-03-27  Juanma Barranquero  <lekktu@gmail.com>

	* image.c (init_svg_functions): When loading SVG-related libraries,
	free already loaded libraries if the initialization fails.
	(rsvg_handle_set_size_callback): Remove declaration, unused.

2014-03-26  Paul Eggert  <eggert@cs.ucla.edu>

	Fix core dump in char-equal (Bug#17011).
	* editfns.c (Fchar_equal): Do not use MAKE_CHAR_MULTIBYTE in
	unibyte buffers, as we can't tell whether the characters are
	actually unibyte.

	* insdel.c (adjust_markers_for_delete): Remove unused local.

2014-03-26  Barry O'Reilly  <gundaetiapo@gmail.com>

	Have (MARKER . ADJUSTMENT) undo records always be immediately
	after their corresponding (TEXT . POS) record in undo list.
	(Bug#16818)
	* lisp.h (record-delete): New arg record_markers.
	(record_marker_adjustment): No longer needed outside undo.c.
	* insdel.c (adjust_markers_for_delete): Move calculation of marker
	adjustments to undo.c's record_marker_adjustments.  Note that
	fileio.c's decide_coding_unwind is another caller to
	adjust_markers_for_delete.  Because it has undo list bound to t,
	it does not rely on adjust_markers_for_delete to record marker
	adjustments.
	(del_range_2): Swap call to record_delete and
	adjust_markers_for_delete so as undo marker adjustments are
	recorded before current deletion's adjustments, as before.
	(adjust_after_replace):
	(replace_range): Pass value for new record_markers arg to
	delete_record.
	* undo.c (record_marker_adjustment): Rename to
	record_marker_adjustments and made static.
	(record_delete): Check record_markers arg and call
	record_marker_adjustments.
	(record_change): Pass value for new record_markers arg to
	delete_record.
	(record_point): at_boundary calculation no longer needs to account
	for marker adjustments.

2014-03-26  Martin Rudalics  <rudalics@gmx.at>

	* w32term.c (x_set_window_size): Refine fix from 2014-03-14
	(Bug#17077).

2014-03-26  Glenn Morris  <rgm@gnu.org>

	* fileio.c (Ffile_symlink_p): Doc fix. (Bug#17073)

2014-03-26  Stefan Monnier  <monnier@iro.umontreal.ca>

	* buffer.c (struct sortvec): Add field `spriority'.
	(compare_overlays): Use it.
	(sort_overlays): Set it.

2014-03-26  Eli Zaretskii  <eliz@gnu.org>

	* xdisp.c (redisplay_window): If all previous attempts to find the
	cursor row failed, try a few alternatives before falling back to
	the top-most row of the window.  Use row_containing_pos.  (Bug#17047)

2014-03-26  Juanma Barranquero  <lekktu@gmail.com>

	* image.c (x_bitmap_height, x_bitmap_width) [HAVE_X_WINDOWS]:
	* sysdep.c (reset_sigio) [!DOS_NT]: Declare conditionally.

	* keyboard.c (read_decoded_event_from_main_queue): #ifdef out
	variables on Windows.

	* w32fns.c (Ffile_system_info): Use parenthesis in and/or expression.

	* w32.c (unsetenv): Remove unused var `retval'.
	(emacs_gnutls_pull): Remove unused vars `fdset' and `timeout'.

	* w32notify.c (watch_worker): Remove unnecesary var sleep_result.
	(start_watching): Remove unused var `thr'.

	* w32proc.c (sys_spawnve): Comment out unused vars `first', `last'.
	(find_child_console): Remove unnecesary var `thread_id'.

	* w32term.c (w32_read_socket): Comment out unused vars `row', `columns'.
	(x_focus_frame): #ifdef 0 unused variable `dpyinfo'.

2014-03-26  Glenn Morris  <rgm@gnu.org>

	* filelock.c (Flock_buffer): Doc tweak.

	* buffer.c (Frestore_buffer_modified_p, Fkill_buffer):
	* emacs.c (shut_down_emacs):
	* fileio.c (Finsert_file_contents, write_region):
	* filelock.c (top-level, syms_of_filelock):
	* insdel.c (prepare_to_modify_buffer_1):
	CLASH_DETECTION is always defined now.

2014-03-25  Eli Zaretskii  <eliz@gnu.org>

	* w32.c (w32_delayed_load): Call DisableThreadLibraryCalls on the
	DLL handle, to speed up thread startup.

2014-03-25  Paul Eggert  <eggert@cs.ucla.edu>

	Handle sigmask better with nested signal handlers  (Bug#15561).
	* atimer.c (sigmask_atimers): Remove.
	Remaining use rewritten to use body of this function.
	* atimer.c (block_atimers, unblock_atimers):
	* callproc.c (block_child_signal, unblock_child_signal):
	* sysdep.c (block_tty_out_signal, unblock_tty_out_signal):
	New arg OLDSET.  All callers changed.
	* atimer.c (block_atimers, unblock_atimers):
	* callproc.c (block_child_signal, unblock_child_signal):
	* keyboard.c (handle_interrupt):
	* sound.c (vox_configure, vox_close):
	Restore the old signal mask rather than unilaterally clearing bits
	from the mask, in case a handler is running within another
	handler.  All callers changed.
	* lisp.h, process.c, process.h, term.c:
	Adjust decls and callers to match new API.
	* sysdep.c (emacs_sigaction_init): Don't worry about masking SIGFPE;
	signal handlers aren't supposed to use floating point anyway.
	(handle_arith_signal): Unblock just SIGFPE rather than clearing mask.

2014-03-23  Daniel Colascione  <dancol@dancol.org>

	Split gc_sweep into discrete functions for legibility and better
	stack traces.

	* alloc.c (sweep_strings, sweep_vectors): Add NO_INLINE
	(sweep_vectors): Fix typo in comment.
	(sweep_conses, sweep_floats, sweep_intervals)
	(sweep_symbols, sweep_misc, sweep_buffers): New functions.
	(gc_sweep): Call new functions, to which existing functionality is
	moved.
	* fns.c (sweep_weak_hash_tables): Add NO_INLINE.

2014-03-23  Juanma Barranquero  <lekktu@gmail.com>

	* w32fns.c (Fw32_shell_execute): Declare `result' only on Cygwin.

2014-03-23  Daniel Colascione  <dancol@dancol.org>

	* xfns.c (create_frame_xic): Pass XNStatusAttributes to XCreateIC
	only if xic_style calls for it.  This change allows Emacs to work
	with ibus.  Also, don't leak resources if create_frame_xic fails,
	and stop caching xic_style across different displays.
	(supported_xim_styles): Make const.
	(best_xim_style): Remove first parameter: it's always just
	supported_xim_styles.  Change to look at supported_xim_styles
	directly.

2014-03-23  Daniel Colascione  <dancol@dancol.org>

	* term.c (init_tty): Rearrange condition for clarity; print
	appropriate diagnostic.

2014-03-23  Daniel Colascione  <dancol@dancol.org>

	* process.c (DATAGRAM_CONN_P): Don't underflow datagram_address
	array.  (ASAN caught.)

2014-03-22  Glenn Morris  <rgm@gnu.org>

	* callproc.c (init_callproc): In etc, look for NEWS rather than GNU.

2014-03-22  Daniel Colascione  <dancol@dancol.org>

	* process.c (conv_sockaddr_to_lisp): When extracting the string
	names of AF_LOCAL sockets, stop before reading uninitialized memory.

2014-03-21  YAMAMOTO Mitsuharu  <mituharu@math.s.chiba-u.ac.jp>

	Fix regression introduced by patch for Bug#10500.
	* xterm.c (x_draw_image_relief): Respect Vtool_bar_button_margin.
	* w32term.c (x_draw_image_relief): Likewise.

2014-03-21  Martin Rudalics  <rudalics@gmx.at>

	* w32fns.c (w32_wnd_proc): For WM_WINDOWPOSCHANGING don't
	constrain frame size in SW_SHOWMAXIMIZED case so we can truly
	maximize a frame for odd default fonts.

2014-03-21  Glenn Morris  <rgm@gnu.org>

	* minibuf.c (history-length): Increase default from 30 to 100.

2014-03-21  Daniel Colascione  <dancol@dancol.org>

	* xterm.c (x_bitmap_icon): Stop reading the icon bitmap from disk
	every time we switch to minibuffer.

	* alloc.c (lisp_align_malloc, allocate_string_data)
	(allocate_vectorlike): Allow mmap allocation of lisp objects.
	(pointers_fit_in_lispobj_p, mmap_lisp_allowed_p): New functions.

2014-03-21  Eli Zaretskii  <eliz@gnu.org>

	* w32fns.c (Fw32_shell_execute) [!CYGWIN]: Use ShellExecuteEx, to
	support more "verbs".

2014-03-21  Daniel Colascione  <dancol@dancol.org>

	Always prohibit dumping a dumped Emacs.

	* emacs.c (might_dump): New variable.
	(Fdump_emacs): Always prohibit dumping of dumped Emacs.
	* lisp.h (might_dump): Declare.
	* unexcw.c (unexec): Remove now-redundant multiple-dump detection code.

2014-03-20  Paul Eggert  <eggert@cs.ucla.edu>

	* doc.c (store_function_docstring): Fix pointer signedness mismatch.

2014-03-20  Stefan Monnier  <monnier@iro.umontreal.ca>

	* doc.c (store_function_docstring): Warn when we don't know where to
	put a docstring.
	(Fsubstitute_command_keys): Don't advertise the fact that
	text-properties are dropped, since we think it's a bug that we'll fix
	in 24.5.

	* frame.h (SET_FRAME_VISIBLE): Keep frame_garbaged up to date.
	* xterm.c (handle_one_xevent) <MapNotify>: Don't garbage the frame.
	* frame.c (frame_garbaged): Make "docstring" more precise.

2014-03-20  Glenn Morris  <rgm@gnu.org>

	* charset.c (init_charset): When we cannot find the charsets directory,
	mention if EMACSDATA is set.

2014-03-19  Paul Eggert  <eggert@cs.ucla.edu>

	* fns.c (Frandom): Fix rare bug where the result isn't random.

	Fix porting inconsistency about rounding to even.
	* floatfns.c (emacs_rint) [!HAVE_RINT]: Round to even.
	This way, the unusual !HAVE_RINT case acts like the usual
	HAVE_RINT case, and we can fix the documentation accordingly.

2014-03-19  Eli Zaretskii  <eliz@gnu.org>

	* w32fns.c (reset_modifiers): Zero out keystate[] before using it.
	(w32_wnd_proc): Initialize the dwHoverTime member of
	TRACKMOUSEEVENT structure.

2014-03-17  Teodor Zlatanov  <tzz@lifelogs.com>

	* gnutls.c (Fgnutls_boot): Fix case of :verify-error = t.

2014-03-16  Eli Zaretskii  <eliz@gnu.org>

	* search.c (find_newline): Speed up the function when using the
	newline cache, by halving the number of calls to
	region_cache_forward and region_cache_backward.  (Bug#16830)

2014-03-15  Juanma Barranquero  <lekktu@gmail.com>

	* buffer.c (Fset_buffer): Document return value (bug#17015).

2014-03-14  Martin Rudalics  <rudalics@gmx.at>

	* w32term.c (x_set_window_size): When frame-resize-pixelwise is
	nil, always resize character wise to avoid potential loss of the
	mode line (Bug#16923 related).

2014-03-12  Martin Rudalics  <rudalics@gmx.at>

	* frame.c (x_set_frame_parameters): Always calculate new sizes
	pixelwise to avoid potential loss when rounding.

2014-03-11  Dmitry Antipov  <dmantipov@yandex.ru>

	* xfns.c (x_set_mouse_color): Recolor vertical_drag_cursor.
	* xterm.c (x_free_frame_resources): Free all allocated cursors.

2014-03-10  Eli Zaretskii  <eliz@gnu.org>

	* w32.c (fstatat): Don't add an extra slash if the argument ends
	with a slash: this fails the subsequent call to stat_worker on
	Windows 9X.  Reported by oslsachem <oslsachem@gmail.com>.

2014-03-09  Martin Rudalics  <rudalics@gmx.at>

	* xdisp.c (Fwindow_text_pixel_size): Adjust doc-string.

2014-03-08  Jan Djärv  <jan.h.d@swipnet.se>

	* nsterm.h (MAC_OS_X_VERSION_10_9): Add.

	* nsterm.m (constrainFrameRect:toScreen:): Constrain normally
	when frame is only on one screen (Bug#14713).

2014-03-08  Eli Zaretskii  <eliz@gnu.org>

	* xdisp.c (move_it_in_display_line_to): If word-wrap is ON, and
	there's a valid wrap point in the display line, the last glyph
	cannot "just barely fit" on this row, because display_line doesn't
	let it.  Instead, proceed as if the last glyph didn't fit, so that
	we eventually back up the iterator to the wrap point.  This avoids
	delusional behavior of move_it_to, whereby it proceeds to the next
	display line, but sets current_x to zero for all the glyphs that
	without word-wrap would fit on the previous display line.
	One result was that visual-order cursor movement behaved erratically
	under word-wrap.
	(Fmove_point_visually): Add code to find the x coordinate of the
	last character before wrap point, under word-wrap on a TTY.

2014-03-07  Eli Zaretskii  <eliz@gnu.org>

	* xdisp.c (Fmove_point_visually): When under word-wrap, accept
	also return value of MOVE_POS_MATCH_OR_ZV from
	move_it_in_display_line_to, when moving from beginning of line to
	point's position.  (Bug#16961)

2014-03-07  Martin Rudalics  <rudalics@gmx.at>

	* buffer.c (Vbuffer_list_update_hook): Doc-string fix.
	* window.c (Fselect_window): Explain NORECORD and
	`buffer-list-update-hook' in doc-string.

2014-03-06  Martin Rudalics  <rudalics@gmx.at>

	* window.c (Fother_window_for_scrolling): Check that
	Vother_window_scroll_buffer is a buffer.

2014-03-06  Dmitry Antipov  <dmantipov@yandex.ru>

	* xterm.c (xim_initialize): Always pass a copy of resource name
	to XRegisterIMInstantiateCallback and eassert whether return
	value is True.  Passing copy is important because Xlib doesn't
	make its own copy and resource name argument usually points to
	SSDATA (Vx_resource_name), which may be changed from Lisp.
	(xim_close_display): For XUnregisterIMInstantiateCallback,
	always eassert return value and pass exactly the same values
	as were used for XRegisterIMInstantiateCallback.
	Otherwise XUnregisterIMInstantiateCallback will always fail.  See Xlib
	sources to check why if you are interested.

2014-03-05  Martin Rudalics  <rudalics@gmx.at>

	* dispnew.c (change_frame_size_1): Add new_lines instead of
	new_height, the latter may be still zero if passed as such.
	* window.c (Fwindow_pixel_height): Mention bottom divider in
	doc-string.

2014-03-05  Paul Eggert  <eggert@cs.ucla.edu>

	Fix "resource temporarily unavailable" with xgselect
	(Bug#16925).
	* xgselect.c: Include <stdbool.h>.
	(xg_select) [!USE_GTK]: Don't lose track of errno.

	Fix minor --enable-gcc-warnings issues.
	* widget.c (update_various_frame_slots, EmacsFrameResize):
	Avoid unused locals.  Prefer 'if' to '#if' when either will do.

2014-03-04  Ken Brown  <kbrown@cornell.edu>

	* gmalloc.c (aligned_alloc): Clarify the code by making `adj'
	represent the actual adjustment needed for alignment.

2014-03-04  Eli Zaretskii  <eliz@gnu.org>

	* gmalloc.c (aligned_alloc): Don't allocate more memory than
	needed, and don't reallocate if the initial allocation already
	fits the bill.  Suggested by Ken Brown <kbrown@cornell.edu>.

2014-03-04  YAMAMOTO Mitsuharu  <mituharu@math.s.chiba-u.ac.jp>

	* xterm.c (x_draw_stretch_glyph_string): Reset clipping.
	(Bug#16932)

2014-03-04  Michal Nazarewicz  <mina86@mina86.com>

	* cmds.c (delete-char): Update docstring pointing out that the
	function ignores `delete-active-region' and `overwrite-mode'.

2014-03-03  Eli Zaretskii  <eliz@gnu.org>

	* font.c (Fframe_font_cache): Fix last change.  (Bug#16930)

	* gmalloc.c (aligned_alloc): Fix adjustment of size of the
	allocated buffer due to alignment.
	(freehook): If the block to be freed was allocated by
	'aligned_alloc', find its real pointer before calling 'free'.
	(Bug#16901)
	(mabort) [emacs]: Call 'emacs_abort', not 'abort', to provide a
	backtrace.

2014-03-03  Dmitry Antipov  <dmantipov@yandex.ru>

	* font.c (toplevel): Adjust comment about font cache layout.
	(font_clear_cache): Fix to match real font cache layout.
	Suggested by <namespace_collision@yahoo.com> in Bug#16069.
	(Fframe_font_cache) [FONT_DEBUG]: New function.
	(syms_of_font) [FONT_DEBUG]: Defsubr it.

	Avoid crashes when X fonts are erroneously freed on reused X
	'Display *' connection data (Bug#16069).  Note that X font
	resources still may be leaked, but currently there is no way
	to completely avoid it.
	* xterm.h (struct x_display_info): New member x_id.  Add comments.
	* xterm.c (x_display_id): New variable.
	(x_term_init): Assign identifier to each opened X connection.
	* xfont.c (struct xfont): New member x_display_id.
	(xfont_open): Initialize it with frame's display id.
	(xfont_close): Check whether font's display id matches the one
	recorded for the given display.  Adjust comment.
	* xftfont.c (struct xftfont_info):
	(xftfont_open, xftfont_close): Exactly as above with xfont stuff.

2014-03-01  Martin Rudalics  <rudalics@gmx.at>

	Consider Vother_window_scroll_buffer valid iff it's a live buffer.
	* window.c (Fother_window_for_scrolling): Don't try to scroll a
	killed Vother_window_scroll_buffer.
	(Vother_window_scroll_buffer): Fix doc-string accordingly.

2014-03-01  Eli Zaretskii  <eliz@gnu.org>

	* fileio.c (Fexpand_file_name) [WINDOWSNT]: Don't treat file names
	that start with more than 2 slashes as UNCs.  (Bug#16751)

2014-02-28  Paul Eggert  <eggert@penguin.cs.ucla.edu>

	Fix a few crashes and leaks when cloning C strings.
	* alloc.c, lisp.h (dupstring): New function.
	* gtkutil.c (xg_get_font):
	* term.c (tty_default_color_capabilities):
	* xsettings.c (store_monospaced_changed)
	(store_font_name_changed, parse_settings)
	(read_and_apply_settings, init_gsettings, init_gconf): Use it.
	This avoids some unlikely crashes due to accessing freed storage,
	and avoids some minor memory leaks in the more-typical case.

2014-02-28  Martin Rudalics  <rudalics@gmx.at>

	* xdisp.c (note_mode_line_or_margin_highlight): Don't show drag
	cursor when modeline can't be dragged (Bug#16647).

2014-02-28  Glenn Morris  <rgm@gnu.org>

	* doc.c (Fsnarf_documentation): Snarf not-yet-bound variables
	from custom-delayed-init-variables.  (Bug#11565)

2014-02-27  Martin Rudalics  <rudalics@gmx.at>

	More fixes for mouse glyph calculations (Bug#16647).
	* window.c (coordinates_in_window): In intersection of
	horizontal and vertical window dividers prefer the horizontal
	one.  Add some extra parens to last fix.
	(window_relative_x_coord): Return x-coordinate for header and
	mode line too.
	* xdisp.c (remember_mouse_glyph): In text area don't extend
	glyph into mode line to show the vertical drag cursor there
	immediately.  Subdivide mouse glyphs in right fringes to show a
	horizontal drag cursor as soon as we enter the "grabbable width"
	portion.  Handle vertical border case separately.  Do not
	subdivide window divider areas.
	(note_mouse_highlight): On bottom divider of bottommost windows
	show vertical drag cursor only when the minibuffer window can be
	resized.

2014-02-27  Eli Zaretskii  <eliz@gnu.org>

	* xdisp.c (pop_it): Restore the it->face_box_p flag which could be
	reset by the face of the object just displayed.  See also bug#76.
	(get_next_display_element): If the string came from a display
	property, examine the box face attribute at it->position, not at
	it->current.pos, since the latter was not updated yet.  (Bug#16870)
	(handle_face_prop): Improve commentary.

2014-02-27  Michael Albinus  <michael.albinus@gmx.de>

	* dbusbind.c (Fdbus__init_bus, Qdbus__init_bus, Sdbus__init_bus):
	Rename from Fdbus_init_bus_1, Qdbus_init_bus_1, Sdbus_init_bus_1.

2014-02-26  Martin Rudalics  <rudalics@gmx.at>

	Fixes around Bug#16647.
	* xdisp.c (remember_mouse_glyph): Handle ON_RIGHT_DIVIDER and
	ON_BOTTOM_DIVIDER cases.
	* window.c (coordinates_in_window): Return ON_VERTICAL_BORDER
	only if the window has no right divider.
	(Fcoordinates_in_window_p): Fix doc-string.

2014-02-25  Juanma Barranquero  <lekktu@gmail.com>

	* lread.c (Funintern): Fix doc to match advertised calling convention.

2014-02-24  Daniel Colascione  <dancol@dancol.org>

	* keyboard.c (read_char): Close race that resulted in lost events.

2014-02-22  Glenn Morris  <rgm@gnu.org>

	* frame.c (frame-alpha-lower-limit, frame-resize-pixelwise):
	* window.c (window-resize-pixelwise): Doc fixes.

	* process.c (Finternal_default_process_filter)
	(Finternal_default_process_sentinel): Doc tweaks.

2014-02-21  Glenn Morris  <rgm@gnu.org>

	* process.c (Fprocess_buffer, Faccept_process_output)
	(Finternal_default_process_filter, Finternal_default_process_sentinel):
	Doc fixes.

2014-02-21  Martin Rudalics  <rudalics@gmx.at>

	* window.c (Fwindow_scroll_bar_width): New function.

2014-02-21  Paul Eggert  <eggert@cs.ucla.edu>

	Pacify GCC when configuring with --enable-gcc-warnings.
	* xdisp.c (move_it_in_display_line_to) [lint]:
	Initialize recently-added local.

2014-02-21  Daniel Colascione  <dancol@dancol.org>

	* dbusbind.c: Rename dbus-init-bus to dbus-init-bus-1.

2014-02-20  Eli Zaretskii  <eliz@gnu.org>

	* xdisp.c (init_iterator): Don't dereference a bogus face
	pointer.  (Bug#16819)
	(try_cursor_movement): Don't use cursor position if
	set_cursor_from_row failed to compute it.  This avoids assertion
	violations in MATRIX_ROW.
	(move_it_in_display_line_to): Save the iterator state in ppos_it
	only once per call.  Reimplement the method used to return to the
	best candidate position if all the positions found in display line
	are beyond TO_CHARPOS.  This cuts down the number of calls to
	bidi_shelve_cache, which moves a lot of stuff when lines are long
	and include bidirectional text.  (Bug#15555)

2014-02-20  Glenn Morris  <rgm@gnu.org>

	* data.c (Fdefalias): Doc fix.

2014-02-19  Eli Zaretskii  <eliz@gnu.org>

	* xdisp.c (display_line): Fix horizontal scrolling of large images
	when fringes are turned off.  This comes at a price of not
	displaying the truncation/continuation glyphs in this case.
	(Bug#16806)

	* image.c (x_create_x_image_and_pixmap) [HAVE_NTGUI]: If
	CreateDIBSection returns an error indication, zero out *ximg after
	destroying the image.  This avoids crashes in memory allocations
	due to the fact that some of the callers also call
	x_destroy_x_image, which will attempt to free an already free'd
	block of memory.

2014-02-18  Martin Rudalics  <rudalics@gmx.at>

	* widget.c (update_various_frame_slots): Don't set
	FRAME_PIXEL_HEIGHT and FRAME_PIXEL_WIDTH here (Bug#16736).

2014-02-18  Michael Albinus  <michael.albinus@gmx.de>

	* dbusbind.c (xd_close_bus): Apply proper check on busobj.

2014-02-17  Paul Eggert  <eggert@cs.ucla.edu>

	temacs --daemon fix (Bug#16599).
	* emacs.c (main): Initialize daemon_pipe[1] here ...
	(syms_of_emacs): ... instead of here.

2014-02-16  Anders Lindgern  <andlind@gmail.com>

	* nsterm.m (keyDown:): Check for normal key even if NSNumericPadKeyMask
	is set (Bug#16505).

2014-02-16  Daniel Colascione  <dancol@dancol.org>

	* dbusbind.c (xd_lisp_dbus_to_dbus): New function.
	(xd_get_connection_address): Use it.
	(xd_close_bus): Use xd_lisp_dbus_to_dbus to instead of
	xd_get_connection_address because the latter signals if the bus
	we're trying to close is already disconnected.

2014-02-13  Eli Zaretskii  <eliz@gnu.org>

	* w32proc.c (start_timer_thread): Pass a non-NULL pointer as last
	argument to CreateThread.  This avoids segfaults on Windows 9X.
	Reported by oslsachem <oslsachem@gmail.com>.

2014-02-13  Paul Eggert  <eggert@cs.ucla.edu>

	Fix subspace record bug on HP-UX 10.20 (Bug#16717).
	* unexhp9k800.c (unexec_error): New function, to simplify the code.
	(check_lseek): New function, to report lseek errors.
	(save_data_space, update_file_ptrs, read_header, write_header)
	(copy_file, copy_rest, unexec): Use these news functions.
	(update_file_ptrs): Don't assume wraparound behavior when
	converting a large size_t value to off_t.

2014-02-13  Dmitry Antipov  <dmantipov@yandex.ru>

	* composite.c (fill_gstring_header): Pass positions as C integers
	and move parameters checking to...
	(Fcomposition_get_gstring): ...this function.  Handle case when
	buffer positions are in reversed order and avoid crash (Bug#16739).
	Adjust docstring.
	* buffer.c (validate_region): Mention current buffer in error message.

2014-02-12  Marcus Karlsson  <mk@acc.umu.se>  (tiny change)

	* image.c (pbm_load): Set to NO_PIXMAP on error (Bug#16683).

2014-02-12  Lars Ingebrigtsen  <larsi@gnus.org>

	* buffer.c (syms_of_buffer): Doc clarification (bug#9981).

2014-02-11  Glenn Morris  <rgm@gnu.org>

	* nsfns.m (ns_display_info_for_name, Fx_open_connection):
	Replace refs to "OpenStep" in messages.

2014-02-10  Paul Eggert  <eggert@cs.ucla.edu>

	Avoid "." at end of error diagnostics.
	* cmds.c (Fself_insert_command): Reword and avoid "." at end.
	* font.c (Ffont_at):
	* nsfns.m (ns_display_info_for_name):
	* nsselect.m (Fx_own_selection_internal):
	* nsterm.m (performDragOperation:):
	Remove "." from end of diagnostic.

2014-02-10  Lars Ingebrigtsen  <larsi@gnus.org>

	* fns.c (Fmaphash): Say what `maphash' returns, since it may be
	unintuitive (bug#15824).
	(Fyes_or_no_p): Doc fix (bug#15456).

2014-02-10  Dmitry Antipov  <dmantipov@yandex.ru>

	* cmds.c (Fself_insert_command): Respect the width of EMACS_INT
	and avoid warning.
	* eval.c (call_debugger): When exiting the debugger, do not allow
	max_specpdl_size less than actual binding depth (Bug#16603).
	(syms_of_eval): Adjust docstring.

2014-02-09  Lars Ingebrigtsen  <larsi@gnus.org>

	* cmds.c (Fself_insert_command): Output a clearer error message on
	negative repetitions (bug#9476).

	* macros.c (Fexecute_kbd_macro): Doc fix (bug#14206).

2014-02-08  Lars Ingebrigtsen  <larsi@gnus.org>

	* syntax.c (Fskip_syntax_backward): Doc clarification (bug#15115).

	* minibuf.c (Fread_string): Doc clarification (bug#15422).

	* buffer.c (Fmake_overlay): Doc clarification (bug#15489).

2014-02-08  Juanma Barranquero  <lekktu@gmail.com>

	* keyboard.c (Frecursive_edit): Fix typo in docstring.

2014-02-08  Lars Ingebrigtsen  <larsi@gnus.org>

	* xdisp.c (syms_of_xdisp): Doc clarification (bug#15657).

	* keyboard.c (Frecursive_edit): Say more precicely how throwing
	`exit' works (bug#15865).

2014-02-07  Martin Rudalics  <rudalics@gmx.at>

	Constrain window box/body sizes and margin widths (Bug#16649).
	* xdisp.c (window_box_width): Don't return less than zero.
	(window_box_left_offset, window_box_right_offset): Don't return
	more than the window's pixel width.
	* window.c (window_body_height, window_body_width): Don't return
	negative value.
	(window_resize_apply): Adjust margin width, if necessary.

2014-02-07  Glenn Morris  <rgm@gnu.org>

	* nsterm.m (syms_of_nsterm): Doc fix.

2014-02-06  Eli Zaretskii  <eliz@gnu.org>

	* w32.c (pMultiByteToWideChar, pWideCharToMultiByte):
	New variables: pointers through which to call the respective APIs.
	(filename_to_utf16, filename_from_utf16, filename_to_ansi)
	(filename_from_ansi, sys_link, check_windows_init_file):
	Call MultiByteToWideChar and WideCharToMultiByte through pointers.
	This is required on Windows 9X, where we dynamically load
	UNICOWS.DLL which has their non-stub implementations.
	(maybe_load_unicows_dll): Assign addresses to these 2 function
	pointers after loading UNICOWS.DLL.

	* w32fns.c (Fx_file_dialog, Fw32_shell_execute) [!CYGWIN]: Call
	MultiByteToWideChar and WideCharToMultiByte through function
	pointers.

	* w32.h (pMultiByteToWideChar, pWideCharToMultiByte):
	New declarations.

2014-02-06  Jan Djärv  <jan.h.d@swipnet.se>

	* nsterm.m (toggleFullScreen:): Hide menubar on secondary monitor
	for OSX >= 10.9 if separate spaces are used.
	(toggleFullScreen:): Use screen of w instead of fw (Bug#16659).

2014-02-06  Glenn Morris  <rgm@gnu.org>

	* buffer.c (cache-long-scans): Doc fix.

2014-02-05  Eli Zaretskii  <eliz@gnu.org>

	* w32fns.c (Fw32_shell_execute): Doc fix.

2014-02-05  Bastien Guerry  <bzg@gnu.org>

	* syntax.c (Fforward_word): Call Fconstrain_to_field with
	ESCAPE-FROM-EDGE set to `nil' (Bug#16453).

2014-02-05  Martin Rudalics  <rudalics@gmx.at>

	* fringe.c (draw_fringe_bitmap_1): Don't draw a fringe if it's
	outside the window (Bug#16649).

	* xdisp.c (note_mouse_highlight): When entering a margin area show
	a non-text cursor (Bug#16647).

2014-02-04  Paul Eggert  <eggert@cs.ucla.edu>

	* menu.c (Fx_popup_dialog): Remove label 'dialog_via_menu'.
	It prompted a compile-time diagnostic on GNU/Linux.
	Simplify to remove the need for the label.

2014-02-04  Eli Zaretskii  <eliz@gnu.org>

	* w32menu.c (w32_popup_dialog): Don't condition the whole function
	on HAVE_DIALOGS.  If the dialog is "simple", pop up a message box
	to show it; otherwise return 'unsupported--w32-dialog' to signal
	to the caller that emulation with menus is necessary.
	This resurrects code inadvertently deleted by the 2013-10-08 commit.
	(Bug#16636)
	(syms_of_w32menu): DEFSYM Qunsupported__w32_dialog.

	* w32term.h (w32_popup_dialog): Prototype is no longer conditioned
	by HAVE_DIALOGS.

	* menu.c (Fx_popup_dialog): Don't condition the call to
	w32_popup_dialog on HAVE_DIALOGS.  If w32_popup_dialog returns a
	special symbol 'unsupported--w32-dialog', emulate the dialog with
	a menu by calling x-popup-menu.

	* menu.h (Qunsupported__w32_dialog): New extern variable.

2014-02-04  Michael Albinus  <michael.albinus@gmx.de>

	* keyboard.c (kbd_buffer_get_event): Read file notification events
	also in batch mode.

	* xgselect.c (xg_select): Read glib events in any case, even if
	there are no file descriptors to watch for.  (Bug#16519)

2014-02-03  Martin Rudalics  <rudalics@gmx.at>

	* dispextern.h (face_id): Add WINDOW_DIVIDER_FIRST_PIXEL_FACE_ID
	and WINDOW_DIVIDER_LAST_PIXEL_FACE_ID.
	* w32term.c (w32_draw_window_divider): Handle first and last
	pixels specially.
	* w32term.h (w32_fill_area_abs): New function.
	* xdisp.c (x_draw_right_divider): Don't draw over bottom
	divider.
	* xfaces.c (realize_basic_faces): Handle new face ids.
	* xfns.c (Fx_create_frame): Call x_default_parameter for right
	and bottom divider width.
	* xterm.c (x_draw_window_divider): Handle first and last pixels
	specially.

2014-02-03  Dmitry Antipov  <dmantipov@yandex.ru>

	* print.c (Fexternal_debugging_output): Add cast to pacify
	--enable-gcc-warnings.
	* eval.c (call_debugger): Grow specpdl if the debugger was
	entered due to specpdl overflow (Bug#16603) and allow more
	specpdl space for the debugger itself.

2014-02-02  Martin Rudalics  <rudalics@gmx.at>

	* w32fns.c (Fx_create_frame): Process frame alpha earlier.
	(Bug#16619)

2014-02-01  Eli Zaretskii  <eliz@gnu.org>

	* w32fns.c (Ffile_system_info): Use WINAPI in the function
	pointers that get the address of GetDiskFreeSpaceEx.  (Bug#16615)

	* print.c (Fexternal_debugging_output): If the argument character
	is non-ASCII, encode it with the current locale's encoding before
	writing the result to the terminal.  (Bug#16448)

	* w32fns.c (Fw32_shell_execute): Don't call file-exists-p for
	DOCUMENT that is a "remote" file name, i.e. a file-handler exists
	for it.  (Bug#16558)

2014-01-30  Andreas Schwab  <schwab@linux-m68k.org>

	* process.c (create_process): Reset SIGPROF handler in the child.
	* callproc.c (call_process): Likewise.

2014-01-29  Paul Eggert  <eggert@cs.ucla.edu>

	* xmenu.c (create_and_show_popup_menu): Port comment to C89.

2014-01-29  Eli Zaretskii  <eliz@gnu.org>

	* .gdbinit (xprintstr, xprintbytestr): Don't use repetition count
	of zero to print strings, GDB doesn't like it.

	* print.c (print_object): Use FETCH_STRING_CHAR_ADVANCE, not
	STRING_CHAR_AND_LENGTH, so that if the string is relocated by GC,
	we still use correct addresses.  (Bug#16576)

2014-01-27  K. Handa  <handa@gnu.org>

	Fix bug#16286 by a different method from 2014-01-26T00:32:30Z!eggert@cs.ucla.edu,
	to preserve the code detection behavior of 24.3.
	* coding.h (struct coding_system): New member detected_utf8_bytes.
	* coding.c (detect_coding_utf_8): Set coding->detected_utf8_bytes.
	(decode_coding_gap): Use short cut for UTF-8 file reading only
	when coding->detected_utf8_bytes equals to coding->src_bytes.
	* fileio.c (Finsert_file_contents): Cancel the previous change.

2014-01-29  Martin Rudalics  <rudalics@gmx.at>

	* w32fns.c (x_set_tool_bar_lines): Don't clear area on frames
	that are not visible.

2014-01-29  Jan Djärv  <jan.h.d@swipnet.se>

	* xmenu.c (create_and_show_popup_menu): Handle case when no key
	is grabbed (Bug#16565).

2014-01-28  Martin Rudalics  <rudalics@gmx.at>

	* xdisp.c (last_max_ascent): Re-remove after erroneously
	reintroducing it on 2013-11-30 and abolishing Dmitry's removal
	from 2013-03-29.
	(move_it_to): Re-remove reference to last_max_ascent.
	(Fwindow_text_pixel_size): Add iterator's max_ascent and
	max_descent here instead of calling line_bottom_y.
	Fix doc-string.

2014-01-28  Dmitry Antipov  <dmantipov@yandex.ru>

	* terminal.c (initial_free_frame_resources): New function.
	(init_initial_terminal): Install new hook to free face cache
	on initial frame and avoid memory leak.  For details, see
	<http://lists.gnu.org/archive/html/emacs-devel/2014-01/msg01974.html>.
	* xfaces.c (free_frame_faces): Adjust comment.

2014-01-26  Paul Eggert  <eggert@cs.ucla.edu>

	* data.c (Fstring_to_number): Document results if unparsable
	(Bug#16551).

2014-01-26  Jan Djärv  <jan.h.d@swipnet.se>

	* xterm.c (x_focus_changed): Check for non-X terminal-frame (Bug#16540)

2014-01-26  Paul Eggert  <eggert@cs.ucla.edu>

	When decoding, prefer ptrdiff_t to int for buffer positions etc.
	* coding.c (detect_coding_utf_8, emacs_mule_char)
	(detect_coding_iso_2022, encode_coding_iso_2022, check_ascii)
	(check_utf_8, decode_coding):
	* coding.h (struct coding_system.errors):
	Use ptrdiff_t, not int, for integer values derived from buffer and
	string positions.

	Fix crash with insert-file-contents and misdecoded text (Bug#16286).
	* fileio.c (Finsert_file_contents): Set CODING_MODE_LAST_BLOCK
	before invoking decode_coding_gap, since there's just one block.

2014-01-25  Martin Rudalics  <rudalics@gmx.at>

	Fix handling of face attributes in Fx_create_frame (Bug#16529).
	* w32fns.c (Fx_create_frame): Don't inhibit running Lisp code
	too early.  Again run change_frame_size before assigning menu-
	and tool-bar-lines.

2014-01-25  Fabrice Popineau  <fabrice.popineau@gmail.com>

	* w32term.c (w32_read_socket): When the WM_DISPLAYCHANGE message
	arrives, call x_check_fullscreen, in case the new display has a
	different resolution.  (Bug#16517)

2014-01-25  Eli Zaretskii  <eliz@gnu.org>

	* term.c (read_menu_input): If the selected frame changes, exit
	the menu.
	(tty_menu_show): If the selected frame changes while we displayed
	a menu, throw to top level.  (Bug#16479)

2014-01-25  Stefan Monnier  <monnier@iro.umontreal.ca>

	* eval.c (Fsignal): Fix `debug' handling to match 2013-10-03 change.

2014-01-24  Paul Eggert  <eggert@cs.ucla.edu>

	Fix bool-vector-count-population bug on MinGW64 (Bug#16535).
	* data.c (count_one_bits_word): Fix bug (negated comparison)
	when BITS_PER_ULL < BITS_PER_BITS_WORD.

2014-01-24  Dmitry Antipov  <dmantipov@yandex.ru>

	* xdisp.c (reseat_1, Fcurrent_bidi_paragraph_direction):
	Avoid undefined behavior by initializing display property bit of a
	string processed by the bidirectional iterator.  For details, see
	<http://lists.gnu.org/archive/html/emacs-devel/2014-01/msg01920.html>.

2014-01-23  Paul Eggert  <eggert@cs.ucla.edu>

	Minor cleanup of previous change.
	* image.c (imagemagick_error, Fimagemagick_types):
	Omit some recently-introduced and unnecessary casts and assignments.

2014-01-23  Dmitry Antipov  <dmantipov@yandex.ru>

	Fix two memory leaks discovered with Valgrind.
	* ftfont.c (ftfont_list) [HAVE_LIBOTF]: Call OTF_close.
	* image.c (Fimagemagick_types): Call MagickRelinquishMemory.

2014-01-22  Martin Rudalics  <rudalics@gmx.at>

	Fixes in window size functions around Bug#16430 and Bug#16470.
	* window.c (Fwindow_pixel_width, Fwindow_pixel_height)
	(Fwindow_mode_line_height, Fwindow_header_line_height)
	(Fwindow_right_divider_width, Fwindow_bottom_divider_width):
	Minor doc-string adjustments.
	(Fwindow_total_height, Fwindow_total_width): New argument ROUND.
	Rewrite doc-strings.
	(window_body_height, window_body_width): Do not count partially
	visible lines/columns when PIXELWISE is nil (Bug#16470).
	(Qfloor, Qceiling): New symbols.

2014-01-21  Eli Zaretskii  <eliz@gnu.org>

	* w32fns.c (unwind_create_frame): Avoid crashing inside assertion
	when the image cache is not yet allocated.  (Bug#16509)

2014-01-21  Dmitry Antipov  <dmantipov@yandex.ru>

	* buffer.c (Fkill_buffer): When killing an indirect buffer,
	re-attach intervals to its base buffer (Bug#16502).
	* intervals.c (set_interval_object): Move from here...
	* intervals.h (set_interval_object): ... to here.  Fix comments.

2014-01-20  Paul Eggert  <eggert@cs.ucla.edu>

	Avoid undefined behavior by initializing buffer redisplay bit.
	Problem reported by Dmitry Antipov in
	<http://lists.gnu.org/archive/html/emacs-devel/2014-01/msg01756.html>.
	* buffer.c (Fget_buffer_create): Initialize redisplay bit.

	Revert some of the CANNOT_DUMP fix (Bug#16494).
	* lread.c (init_lread): Fix typo: NILP, not !NILP.

2014-01-19  Eli Zaretskii  <eliz@gnu.org>

	* w32font.c (w32_load_unicows_or_gdi32, get_outline_metrics_w)
	(get_text_metrics_w, get_glyph_outline_w, get_char_width_32_w)
	[!WINDOWSNT]: These functions are no longer compiled on Cygwin;
	they are replaced by macros that expand into direct calls to the
	corresponding functions from GDI32.DLL.
	(globals_of_w32font) [WINDOWSNT]: Don't initialize g_b_* static
	variables in the Cygwin build, they are unused.

2014-01-19  K. Handa  <handa@gnu.org>

	* composite.c (composition_update_it): Fix previous change.

2014-01-18  Eli Zaretskii  <eliz@gnu.org>

	Fix file name handling on MS-Windows 9X.
	* w32.c (maybe_load_unicows_dll): New function.

	* emacs.c (main) [WINDOWSNT]: Call maybe_load_unicows_dll early
	on, to make sure we can convert file names to and from UTF-8 on
	Windows 9X.  This fixes a failure to start up because Emacs cannot
	find term/w32-win.el.  Reported by oslsachem <oslsachem@gmail.com>.

	* w32font.c [WINDOWSNT]: Include w32.h.
	(w32_load_unicows_or_gdi32): Call maybe_load_unicows_dll, instead
	of implementing the same stuff.
	Remove now unused g_b_init_is_windows_9x.

	* w32.h (maybe_load_unicows_dll): Add prototype.

2014-01-17  Eli Zaretskii  <eliz@gnu.org>

	* menu.c (Fx_popup_menu): When invoking tty_menu_show, temporarily
	switch to single keyboard.  Prevents daemon crashes when a new
	client connects while we show a TTY menu in an existing client.
	(Bug#16479)

2014-01-14  Paul Eggert  <eggert@cs.ucla.edu>

	Fix MinGW64 porting problem with _setjmp.
	Reported by Eli Zaretskii in:
	http://lists.gnu.org/archive/html/emacs-devel/2014-01/msg01297.html
	* image.c (FAST_SETJMP, FAST_LONGJMP): New macros, replacing
	the old _setjmp and _longjmp.  All uses changed.

2014-01-13  Daniel Colascione  <dancol@dancol.org>

	* textprop.c (Fremove_list_of_text_properties):
	Correctly handle reaching the end of the interval tree. (Bug#15344)

2014-01-13  Martin Rudalics  <rudalics@gmx.at>

	* xdisp.c (resize_mini_window): Round height to a multiple of
	frame's line height.  Fix bug in calculation of window start
	position (Bug#16424).

2014-01-13  Jan Djärv  <jan.h.d@swipnet.se>

	* macfont.m: Include termchar.h.
	(CG_SET_FILL_COLOR_WITH_FACE_FOREGROUND)
	(CG_SET_FILL_COLOR_WITH_FACE_BACKGROUND)
	(CG_SET_STROKE_COLOR_WITH_FACE_FOREGROUND): Modify from
	*_WITH_GC_* to take face and f as parameters.
	(macfont_draw): Check for DRAW_MOUSE_FACE and set face accordingly.
	Use *_WITH_FACE_*, and pass face as parameter (Bug#16425).

2014-01-13  Daniel Colascione  <dancol@dancol.org>

	Fix menu item updating in the presence of the Unity global menu
	GTK+ module.

	* gtkutil.h (xg_have_tear_offs): Add frame parameter
	* gtkutil.c (xg_have_tear_offs): Count the global menu as a
	tear-off.
	(xg_update_menubar, xg_update_menu_item): Call g_object_notify when
	updating menus; explain why.
	(xg_update_frame_menubar): Remove the 23px hack: I can't repro the
	problem it's supposed to solve and it interferes with detecting
	the presence of a global menu.
	* xmenu.c (set_frame_menubar): Call xg_have_tear_offs with new
	parameter.

2014-01-11  K. Handa  <handa@gnu.org>

	* composite.c (composition_update_it): Fix indexing of
	LGSTRING_CHAR (Bug#15984).

2014-01-11  Fabrice Popineau  <fabrice.popineau@gmail.com>

	* unexw32.c (_start) [__MINGW64__]: Define to __start.

2014-01-11  Eli Zaretskii  <eliz@gnu.org>

	* xdisp.c (try_window_id): Don't use this function's optimizations
	if overlays in the buffer displayed by the window have changed
	since last redisplay.  (Bug#16347)
	(message_dolog): Fix indentation.

2014-01-11  Martin Rudalics  <rudalics@gmx.at>

	* frame.c (frame_resize_pixelwise): Fix doc-string.

2014-01-10  Martin Rudalics  <rudalics@gmx.at>

	Fix handling of internal borders (Bug#16348).
	* dispnew.c (adjust_frame_glyphs_for_window_redisplay):
	Remove internal border width from pixel width of windows.
	(change_frame_size_1): Don't return early when frame's pixel
	size changes - we still have to record the new sizes in the
	frame structure.
	* w32fns.c (x_set_tool_bar_lines): Clear internal border width
	also when toolbar gets larger.
	* window.c (check_frame_size): Include internal_border_width in
	check.
	* xdisp.c (Ftool_bar_height): Fix doc-string typo.
	* xfns.c (x_set_menu_bar_lines, x_set_tool_bar_lines):
	In non-toolkit/non-GTK version clear internal border.
	* xterm.c (x_clear_under_internal_border): New function for
	non-toolkit/non-GTK version.
	(x_after_update_window_line): In non-toolkit/non-GTK version
	don't do that.
	(handle_one_xevent, x_set_window_size):
	Call x_clear_under_internal_border in non-toolkit/non-GTK version.
	* xterm.h (x_clear_under_internal_border): Extern it.

2014-01-07  Paul Eggert  <eggert@cs.ucla.edu>

	Fix misdisplay of interlaced GIFs with libgif5 (Bug#16372).
	* image.c (gif_load): libgif5 deinterlaces for us, so don't do
	it again.

2014-01-06  Eli Zaretskii  <eliz@gnu.org>

	* xdisp.c (redisplay_window): Don't skip window redisplay if the
	last value of point is not equal to buffer's point.  (Bug#16129)

2014-01-05  Paul Eggert  <eggert@cs.ucla.edu>

	Spelling fixes.
	* nsterm.h (updateCollectionBehavior): Rename from
	updateCollectionBehaviour.  All uses changed.

	Port to GNU/Linux with recent grsecurity/PaX patches (Bug#16343).
	* Makefile.in (SETFATTR): New macro.
	(temacs$(EXEEXT)): Use it.

2014-01-04  Martin Rudalics  <rudalics@gmx.at>

	Fix maximization behavior on Windows (Bug#16300).
	* w32fns.c (w32_fullscreen_rect): Don't handle
	FULLSCREEN_MAXIMIZED and FULLSCREEN_NONE specially.
	* w32term.c (w32fullscreen_hook): Use SetWindowPlacement instead
	of SetWindowPos.  Restore last placement also when leaving
	FULLSCREEN_HEIGHT and FULLSCREEN_WIDTH.  Call ShowWindow in all
	but the FULLSCREEN_BOTH case.

2014-01-03  Paul Eggert  <eggert@cs.ucla.edu>

	Port to C89.
	* data.c (arithcompare_driver):
	* fileio.c (Fcar_less_than_car):
	* fns.c (internal_equal):
	* frame.c (delete_frame):
	* lisp.h (enum More_Lisp_Bits):
	* lread.c (read1):
	Avoid C99 constructs that don't work in C89.
	* data.c (ULL_MAX, count_trailing_zeros_ll): New macros,
	to port to C89, which doesn't have 'long long'.
	(count_trailing_zero_bits): Use them.

2014-01-03  Chong Yidong  <cyd@gnu.org>

	* doc.c (Fdocumentation): Remove dynamic-docstring-function.

2014-01-02  Martin Rudalics  <rudalics@gmx.at>

	Further adjust frame/window scrollbar width calculations.
	* window.c (apply_window_adjustment):
	Set windows_or_buffers_changed.
	(Fwindow_scroll_bars): Return actual scrollbar width.
	* xfns.c (x_set_scroll_bar_default_width): Rename wid to unit.
	For non-toolkit builds again use 14 as minimum width and set
	FRAME_CONFIG_SCROLL_BAR_WIDTH accordingly.
	* xterm.c (XTset_vertical_scroll_bar): Take width from
	WINDOW_SCROLL_BAR_AREA_WIDTH.
	(x_new_font): Rename wid to unit.  Base calculation of new
	scrollbar width on toolkit used and make it analogous to that of
	x_set_scroll_bar_default_width.
	* w32fns.c (x_set_scroll_bar_default_width): Rename wid to unit.
	(Fx_create_frame): Call x_set_scroll_bar_default_width instead
	of GetSystemMetrics.
	* w32term.c (w32_set_vertical_scroll_bar): Take width from
	WINDOW_SCROLL_BAR_AREA_WIDTH.
	(x_new_font): Make it correspond to changes in xterm.c.

2014-01-01  Paul Eggert  <eggert@cs.ucla.edu>

	* lisp.h (EMACS_INT): Configure based on INTPTR_MAX, not LONG_MAX.
	This is a cleaner way to fix the MinGW-w64 porting problem.
	Check for INTPTR_MAX misconfiguration.

2014-01-01  Eli Zaretskii  <eliz@gnu.org>

	* search.c (newline_cache_on_off, find_newline): In indirect
	buffers, use the newline cache of the base buffer.

	* insdel.c (invalidate_buffer_caches): If BUF is an indirect
	buffer, invalidate the caches of its base buffer.  (Bug#16265)

	* indent.c (width_run_cache_on_off, compute_motion): In indirect
	buffers, use the width-run cache of the base buffer.

	* xdisp.c (redisplay_window): When the window displays an indirect
	buffer, and the character widths in the display table have
	changed, invalidate the width-run cache of the corresponding base
	buffer.

	* fileio.c (Finsert_file_contents): When invalidating the newline
	cache, consider the case of inserting into indirect buffer.

	* bidi.c (bidi_paragraph_cache_on_off, bidi_find_paragraph_start):
	In indirect buffers, use the paragraph cache of the base buffer.

2013-12-31  Martin Rudalics  <rudalics@gmx.at>

	* window.c (grow_mini_window): Fix last change.

2013-12-31  Jan Djärv  <jan.h.d@swipnet.se>

	* nsterm.m (windowDidResignKey:): Set mouse_moved to 0 (Bug#8421).

2013-12-31  Fabrice Popineau  <fabrice.popineau@supelec.fr>

	* w32term.c (w32_initialize): Use LCID and LOWORD.

	* w32proc.c (create_child): Use pid_t for 5th argument.
	(IsValidLocale): Don't provide prototype for MinGW64.
	(Fw32_get_valid_keyboard_layouts, Fw32_get_keyboard_layout)
	(Fw32_set_keyboard_layout): Use HKL and HIWORD/LOWORD.

	* w32heap.c (allocate_heap) [_WIN64]: Use "ull", not "i64", which
	MinGW64 doesn't support.

	* lisp.h (EMACS_INT) [_WIN64]: Define for the MinGW64 build.

	* w32.c (set_named_security_info): New function.
	(acl_set_file): Fall back on set_named_security_info if
	set_file_security fails.
	(g_b_init_set_named_security_info_w)
	(g_b_init_set_named_security_info_a): New static variables.
	(globals_of_w32): Initialize them to zero.
	(set_named_security_info): Set them to non-zero if the
	corresponding API is available.
	(SetNamedSecurityInfoW_Proc, SetNamedSecurityInfoA_Proc):
	New function typedefs.

2013-12-31  Martin Rudalics  <rudalics@gmx.at>

	Some more fixes following pixelwise resize changes including one
	for Bug#16306.
	* gtkutil.c (x_wm_set_size_hint): Have size hints respect value
	of frame_resize_pixelwise.
	* widget.c (pixel_to_text_size): New function.
	(update_wm_hints): Have size hints respect value of
	frame_resize_pixelwise.
	(EmacsFrameResize): Alway process resize requests pixelwise.
	* window.c (grow_mini_window): Make sure mini window is at least
	one line tall.
	* xdisp.c (display_menu_bar): Make sure menubar extends till
	right end of frame.
	* xfns.c (x_set_menu_bar_lines): Resize frame windows pixelwise.
	(x_set_tool_bar_lines): Calculate pixelwise.
	* xterm.c (x_wm_set_size_hint): Have size hints respect value of
	frame_resize_pixelwise.

2013-12-30  Juanma Barranquero  <lekktu@gmail.com>

	* fileio.c (Fcopy_file) [!WINDOWSNT]: Don't declare on Windows
	variables not used there.

2013-12-30  Eli Zaretskii  <eliz@gnu.org>

	* w32.c (sys_umask): New function.  (Bug#16299)

2013-12-30  Martin Rudalics  <rudalics@gmx.at>

	* dispnew.c (change_frame_size_1): Take old width of root window
	from that window's pixel width.  (Bug#16284)

2013-12-29  Paul Eggert  <eggert@cs.ucla.edu>

	Plain copy-file no longer chmods an existing destination (Bug#16133).
	* fileio.c (realmask): Now a static var, not a local.
	(barf_or_query_if_file_exists): New arg KNOWN_TO_EXIST.
	Remove arg STATPTR.  All uses changed.
	(Fcopy_file): Do not alter permissions of existing destinations,
	unless PRESERVE-PERMISSIONS (renamed from
	PRESERVE-EXTENDED-ATTRIBUTES) is non-nil.
	Avoid race when testing for existing destinations and for
	when input and output files are the same.
	If changing the group fails, adjust both default and
	preserved permissions so that access is not granted to the
	wrong group.
	(Fset_default_file_modes, init_fileio): Update realmask.
	(Fdefault_file_modes): Use realmask instead of calling umask.

2013-12-28  Paul Eggert  <eggert@cs.ucla.edu>

	Fix pipe bug with OS X emacs --daemon (Bug#16262).
	* emacs.c (main) [DAEMON_MUST_EXEC]: Clear the close-on-exec
	flags on the daemon pipe ends before execing.

2013-12-28  Eli Zaretskii  <eliz@gnu.org>

	* w32fns.c (Fx_create_frame): Error out if called from a TTY
	session.  (Bug#14739)

2013-12-27  Jarek Czekalski  <jarekczek@poczta.onet.pl>

	* callproc.c (Vexec_path): Document that exec-directory is in it.

2013-12-27  Steve Purcell  <steve@sanityinc.com>  (tiny change)

	* nsterm.m (syms_of_nsterm): Enable ns-use-srgb-colorspace by
	default.

2013-12-27  Chong Yidong  <cyd@gnu.org>

	* data.c (Fsymbol_function): Doc fix.

2013-12-26  Martin Rudalics  <rudalics@gmx.at>

	Some more tinkering with Bug#16051.
	* window.c (resize_frame_windows): Don't let the size of the
	root window drop below the frame's default character size.
	Never ever delete any subwindows - let the window manager do the
	clipping.

	* w32fns.c (x_set_tool_bar_lines): Rewrite calculation of number
	of toolbar lines needed when they exceed the height of the root
	window.
	(unwind_create_frame_1): New function.
	(Fx_create_frame): Generally inhibit calling the window
	configuration change hook here.  Remove extra call to
	change_frame_size - it's not needed when we don't run the
	configuration change hook.

2013-12-26  Paul Eggert  <eggert@cs.ucla.edu>

	Fix core dumps with gcc -fsanitize=address and GNU/Linux.
	On my Fedora 19 platform the core dumps were so big that
	my desktop became nearly catatonic.
	* alloc.c (no_sanitize_memcpy) [MAX_SAVE_STACK > 0]: New function.
	(Fgarbage_collect) [MAX_SAVE_STACK > 0]: Use it.
	(USE_ALIGNED_MALLOC): Do not define if addresses are sanitized.
	(mark_memory): Use ATTRIBUTE_NO_SANITIZE_ADDRESS rather than
	a clang-only syntax.
	* conf_post.h (__has_feature): New macro, if not already defined.
	(ADDRESS_SANITIZER, ADDRESS_SANITIZER_WORKAROUND)
	(ATTRIBUTE_NO_SANITIZE_ADDRESS): New macros.

2013-12-25  Eli Zaretskii  <eliz@gnu.org>

	* w32fns.c (Fw32_shell_execute): Make DOCUMENT absolute only if it
	is a file name.  (Bug#16252)

2013-12-25  Chong Yidong  <cyd@gnu.org>

	* keyboard.c (Voverriding_terminal_local_map)
	(Voverriding_local_map): Doc fix.

	* keymap.c (Vemulation_mode_map_alists): Doc fix.

2013-12-24  Eli Zaretskii  <eliz@gnu.org>

	* w32fns.c (Fw32_shell_execute): Ensure DOCUMENT is an absolute
	file name when it is submitted to ShellExecute.  Simplify code.
	Don't test DOCUMENT for being a string, as that is enforced by
	CHECK_STRING.  Doc fix.

2013-12-23  Eli Zaretskii  <eliz@gnu.org>

	* xdisp.c (tool_bar_height): Use WINDOW_PIXEL_WIDTH to set up the
	iterator X limits, not FRAME_TOTAL_COLS, for consistency with what
	redisplay_tool_bar does.  Improve and fix commentary.
	(hscroll_window_tree): Don't assume w->cursor.vpos is within the
	limits of the glyph matrices.  (Bug#16051)
	(redisplay_tool_bar): Modify the tool-bar-lines frame parameter
	only when the new size is different from the old one, and the new
	size can be achieved given the frame height.

2013-12-23  Jan Djärv  <jan.h.d@swipnet.se>

	* conf_post.h: Use unsigned it for bool_bf if GNUSTEP (Bug#16210).

2013-12-23  Glenn Morris  <rgm@gnu.org>

	* lread.c (Fload): Mention load-prefer-newer in doc.

2013-12-22  Martin Rudalics  <rudalics@gmx.at>

	Handle Bug#16207 by being more restrictive when running hooks.
	* window.c (unwind_change_frame): New function.
	(Fset_window_configuration): Don't run configuration change hook
	while the frame configuration is unsafe.  Call select_window
	twice.

2013-12-22  Xue Fuqiao  <xfq.free@gmail.com>

	* lread.c (syms_of_lread) <load_prefer_newer>: Doc fix.

2013-12-21  Jan Djärv  <jan.h.d@swipnet.se>

	* nsterm.h: Declare EmacsColor category.

	* nsterm.m (NSColor): Implement EmacsColor category.
	(ns_get_color): Use colorUsingDefaultColorSpace.
	(ns_get_color, ns_term_init): Use colorForEmacsRed.

	* nsfns.m (Fxw_color_values): Use colorUsingDefaultColorSpace.

2013-12-21  Eli Zaretskii  <eliz@gnu.org>

	* image.c (fn_png_longjmp) [WINDOWSNT]: Mark the function as
	having the PNG_NORETURN attribute, to avoid compiler warning in
	my_png_error.

2013-12-21  YAMAMOTO Mitsuharu  <mituharu@math.s.chiba-u.ac.jp>

	* w32term.h (struct scroll_bar): Remove member `fringe_extended_p'.

	* w32term.c (w32_draw_fringe_bitmap, x_scroll_run): Remove code for
	fringe background extension.
	(x_scroll_bar_create): Remove variables `sb_left' and `sb_width',
	because they are now always the same as `left' and `width',
	respectively.  Remove code for the case that `width' and
	`sb_width' are different.

2013-12-20  Martin Rudalics  <rudalics@gmx.at>

	Remove scroll_bar_actual_width from frames.
	* frame.h (struct frame): Remove scroll_bar_actual_width slot.
	* frame.c (Fscroll_bar_width): Return scroll bar area width.
	(x_figure_window_size):
	* nsterm.m (x_set_window_size):
	* widget.c (set_frame_size):
	* w32term.c (x_set_window_size):
	* xterm.c (x_set_window_size, x_set_window_size_1): Don't set
	scroll_bar_actual_width.

	Convert scroll_bar members to integers on Windows.
	* w32term.h (struct scroll_bar): Convert top, left, width,
	height, start, end and dragging to integers.
	* w32fns.c (w32_createscrollbar): Remove XINT conversions for
	scroll_bar members.
	* w32term.c (w32_set_scroll_bar_thumb)
	(w32_scroll_bar_handle_click): Remove XINT conversions for
	scroll_bar members.  Treat bar->dragging as integer.
	(x_scroll_bar_create): Call ALLOCATE_PSEUDOVECTOR with "top" as
	first element.  Remove XINT conversions for scroll_bar members.
	(w32_set_vertical_scroll_bar, x_scroll_bar_report_motion):
	Remove XINT conversions for scroll_bar members.

	Fix assignment for new window total sizes.
	* window.c (Fwindow_resize_apply_total): Assign values for
	minibuffer window.

2013-12-20  Chong Yidong  <cyd@gnu.org>

	* textprop.c (Fadd_face_text_property): Doc fix.  Rename `appendp'
	argument to `append'.

2013-12-19  Eli Zaretskii  <eliz@gnu.org>

	* xdisp.c (extend_face_to_end_of_line): Use default face, not the
	current text face, for extending the face of the display margins.
	(Bug#16192)

	* casefiddle.c (Fupcase_word, Fdowncase_word, Fcapitalize_word):
	Doc fix.  (Bug#16190)

2013-12-19  Jan Djärv  <jan.h.d@swipnet.se>

	* nsterm.h (KEY_NS_DRAG_FILE, KEY_NS_DRAG_COLOR, KEY_NS_DRAG_TEXT):
	Remove.

	* nsterm.m (Qfile, Qurl): New.
	(EV_MODIFIERS2): New macro.
	(EV_MODIFIERS): Use EV_MODIFIERS2.
	(ns_term_init): Remove font and color from DND, does not work on
	newer OSX, and other ports don't have them.
	(performDragOperation:): Handle modifiers used during drag.
	Use DRAG_N_DROP_EVENT instead of NS specific events (Bug#8051).
	Remove global Lisp variables used to communicate with ns-win.el.
	Remove font and color handling.
	(syms_of_nsterm): Defsym Qfile and Qurl.

2013-12-19  Anders Lindgren  <andlind@gmail.com>

	* nsterm.m (NSTRACE_SIZE, NSTRACE_RECT): New macros.
	(ns_constrain_all_frames, x_set_offset): Remove assignment to
	dont_constrain.
	(updateFrameSize:, windowWillResize:toSize:): Add trace.
	(constrainFrameRect): Remove special case nr_screens == 1.
	Don't constrain size to size of view.

	* nsterm.h (ns_output): Remove dont_constrain.

2013-12-19  Anders Lindgren  <andlind@gmail.com>

	* nsterm.m (mouseDown:): Generate HORIZ_WHEEL_EVENT.

2013-12-18  Paul Eggert  <eggert@cs.ucla.edu>

	Minor fixes for recent openp changes.
	* lisp.h (GCPRO7): New macro.
	* lread.c (openp): Use bool for boolean; all callers changed.
	Protect save_string from GC.  Don't assume that file descriptors
	are nonzero.  Redo save_mtime comparison to avoid bogus GCC
	warning about uninitialized variable.

2013-12-18  Eli Zaretskii  <eliz@gnu.org>

	* w32fns.c (emacs_abort): Use intptr_t as argument of
	INT_BUFSIZE_BOUND, to avoid compiler warnings.

2013-12-18  Glenn Morris  <rgm@gnu.org>

	* lread.c (Fload): Pass load_prefer_newer to openp.
	Don't bother checking mtime if openp already did it.
	(openp): Add `newer' argument, to check all suffixes
	and find the newest file.
	(syms_of_lread) <load_prefer_newer>: New option.  (Bug#2061)
	* callproc.c (call_process):
	* charset.c (load_charset_map_from_file):
	* emacs.c (init_cmdargs):
	* image.c (x_create_bitmap_from_file, x_find_image_file):
	* lisp.h (openp):
	* lread.c (Flocate_file_internal):
	* process.c (Fformat_network_address):
	* sound.c (Fplay_sound_internal):
	* w32.c (check_windows_init_file):
	* w32proc.c (sys_spawnve): Update for new arg spec of openp.

	* emacs.c (standard_args) [HAVE_NS]: Remove -disable-font-backend.

2013-12-17  Eli Zaretskii  <eliz@gnu.org>

	* w32.c (getloadavg): Don't index samples[] array with negative
	indices.  Recover from wall-clock time being set backwards.

	* w32term.c (w32_initialize): Declare the argument of
	set_user_model as const.

	* w32menu.c <MessageBoxW_Proc>: Fix argument declarations.
	(w32_menu_show): Constify some arguments passed to MessageBox.

	* w32uniscribe.c (uniscribe_font_driver): Use LISP_INITIALLY_ZERO
	to initialize Lisp objects.

	* w32font.c (w32font_driver): Use LISP_INITIALLY_ZERO to
	initialize Lisp objects.

	* frame.c (x_set_frame_parameters) [HAVE_X_WINDOWS]: Declare and
	use variables used only on X under that condition.

	* fileio.c (Fcopy_file) [!WINDOWSNT]: Don't declare on Windows
	variables not used there.

2013-12-16  Paul Eggert  <eggert@cs.ucla.edu>

	Fix problems with CANNOT_DUMP and EMACSLOADPATH.
	* lread.c (init_lread): If CANNOT_DUMP, we can't be dumping.

2013-12-16  Eli Zaretskii  <eliz@gnu.org>

	* xdisp.c (Fmove_point_visually): Fix subtle bugs in the fallback
	code, revealed in presence of R2L characters, character
	compositions, and display vectors.  A better fix for Bug#16148.
	(extend_face_to_end_of_line): Don't reference tool_bar_window in
	GTK and NS builds, they don't have this member of struct frame.

	* dispextern.h (struct composition_it): Correct a comment for the
	'width' member.

2013-12-16  Paul Eggert  <eggert@cs.ucla.edu>

	* font.h (valid_font_driver) [!ENABLE_CHECKING]: Define a dummy.
	This prevents a compilation error on C compilers that do not
	default functions to return 'int' if not declared.  Also, add
	INLINE_HEADER_BEGIN and INLINE_HEADER_END to this include file,
	since it now uses inline functions.

2013-12-16  Eli Zaretskii  <eliz@gnu.org>

	* xdisp.c (extend_face_to_end_of_line): Don't fill background of
	display margins on mode line, header line, and in the frame's
	tool-bar window.  (Bug#16165)

2013-12-16  Andreas Schwab  <schwab@suse.de>

	* gnutls.c (Fgnutls_boot): Properly check Flistp return value.

2013-12-16  Teodor Zlatanov  <tzz@lifelogs.com>

	* gnutls.c (Fgnutls_boot): Use `Flistp' instead of
	`CHECK_LIST_CONS'.

2013-12-16  Martin Rudalics  <rudalics@gmx.at>

	* w32term.c (w32_enable_frame_resize_hack): Default to 1.

2013-12-16  Dmitry Antipov  <dmantipov@yandex.ru>

	* font.c (valid_font_driver) [ENABLE_CHECKING]: New function
	intended to find bogus pointers in font objects (Bug#16140).
	* font.h (valid_font_driver) [ENABLE_CHECKING]: Add prototype.
	* alloc.c (cleanup_vector): Use valid_font_driver in eassert.
	(compact_font_cache_entry, compact_font_caches) [!HAVE_NTGUI]:
	Disable for MS-Windows due to Bug#15876; apparently this
	requires more or less substantial changes in fontset code.
	* xfont.c (xfont_close):
	* xftfont.c (xftfont_close): Call x_display_info_for_display
	to check whether 'Display *' is valid (Bug#16093 and probably
	Bug#16069).

2013-12-15  Eli Zaretskii  <eliz@gnu.org>

	* fileio.c (Fexpand_file_name) [WINDOWSNT]: Fix conditionals.
	Reported by Juanma Barranquero <lekktu@gmail.com>.

	* process.c (Fprocess_send_eof): Don't crash if someone tries to
	open a pty on MS-Windows.  (Bug#16152)

	* emacs.c (decode_env_path): Fix bogus comparison against
	emacs_dir.  Reported by Juanma Barranquero <lekktu@gmail.com>.

2013-12-15  Juanma Barranquero  <lekktu@gmail.com>

	* w32fns.c (Fw32_shell_execute): Remove unused local variable.
	(Fx_file_dialog): Add parentheses around && to silence warning.

	* w32term.c (construct_drag_n_drop): Remove unused local variable.

2013-12-15  Eli Zaretskii  <eliz@gnu.org>

	* xdisp.c (extend_face_to_end_of_line): Extend background of
	non-default face in margin areas as well.  (Bug#16151)
	(display_line): Call extend_face_to_end_of_line for continued
	lines as well, if the display margins have non-zero width.
	(set_glyph_string_background_width): When needed, set the
	extends_to_end_of_line_p flag on glyph strings to be drawn in
	margin areas, not only in the text area.

	* frame.h (FRAME_MOUSE_UPDATE): Fix a typo that caused infloop at
	startup.

2013-12-15  Paul Eggert  <eggert@cs.ucla.edu>

	* gnutls.c (Fgnutls_boot): Fix typo; "!" applied to a Lisp_Object.
	Don't worry about verify_error being t, since it has to be a list.

2013-12-14  Paul Eggert  <eggert@cs.ucla.edu>

	Use bool for boolean, focusing on headers.
	* atimer.h, lisp.h, syssignal.h, syswait.h, unexelf.c:
	No need to include <stdbool.h>, since conf_post.h does it now.
	* buffer.h (BUF_COMPUTE_UNCHANGED, DECODE_POSITION)
	(BUFFER_CHECK_INDIRECTION, GET_OVERLAYS_AT, PER_BUFFER_VALUE_P)
	(SET_PER_BUFFER_VALUE_P):
	* ccl.c, ccl.h (setup_ccl_program):
	* ccl.h (CHECK_CCL_PROGRAM):
	* character.h (MAKE_CHAR_UNIBYTE, CHECK_CHARACTER_CAR)
	(CHECK_CHARACTER_CDR, CHAR_STRING_ADVANCE, NEXT_CHAR_BOUNDARY)
	(PREV_CHAR_BOUNDARY, FETCH_STRING_CHAR_ADVANCE)
	(FETCH_STRING_CHAR_AS_MULTIBYTE_ADVANCE)
	(FETCH_STRING_CHAR_ADVANCE_NO_CHECK, FETCH_CHAR_ADVANCE)
	(FETCH_CHAR_ADVANCE_NO_CHECK, INC_POS, DEC_POS, INC_BOTH)
	(DEC_BOTH, BUF_INC_POS, BUF_DEC_POS):
	* charset.h (CHECK_CHARSET, CHECK_CHARSET_GET_ID)
	(CHECK_CHARSET_GET_ATTR, CHECK_CHARSET_GET_CHARSET)
	(CHARSET_FAST_MAP_SET):
	* coding.c (decode_coding_ccl, encode_coding_ccl):
	* coding.h (CHECK_CODING_SYSTEM, CHECK_CODING_SYSTEM_GET_SPEC)
	(CHECK_CODING_SYSTEM_GET_ID, SJIS_TO_JIS, SJIS_TO_JIS2)
	(JIS_TO_SJIS, JIS_TO_SJIS2, ENCODE_FILE, DECODE_FILE)
	(ENCODE_SYSTEM, DECODE_SYSTEM, ENCODE_UTF_8)
	(decode_coding_c_string):
	* composite.h (COMPOSITION_DECODE_REFS, COMPOSITION_DECODE_RULE):
	* conf_post.h (has_attribute):
	* dispextern.h (trace_redisplay_p)
	(INC_TEXT_POS, DEC_TEXT_POS, SET_GLYPH_FROM_GLYPH_CODE)
	(SET_CHAR_GLYPH, SET_CHAR_GLYPH_FROM_GLYPH)
	(SET_GLYPH_FROM_CHAR_GLYPH)
	(WINDOW_WANTS_MODELINE_P, WINDOW_WANTS_HEADER_LINE_P)
	(FACE_SUITABLE_FOR_ASCII_CHAR_P, FACE_SUITABLE_FOR_CHAR_P)
	(PRODUCE_GLYPHS, reset_mouse_highlight, in_display_vector_p)
	(cursor_in_mouse_face_p):
	* dispnew.c (adjust_glyph_matrix, clear_glyph_matrix_rows)
	(blank_row, prepare_desired_row)
	(build_frame_matrix_from_leaf_window, make_current)
	(mirror_make_current, mirrored_line_dance, mirror_line_dance)
	(update_window, scrolling_window, update_frame_line):
	* disptab.h (GLYPH_FOLLOW_ALIASES):
	* editfns.c (Fformat):
	* font.h (FONT_WEIGHT_SYMBOLIC, FONT_SLANT_SYMBOLIC)
	(FONT_WIDTH_SYMBOLIC, FONT_WEIGHT_FOR_FACE, FONT_SLANT_FOR_FACE)
	(FONT_WIDTH_FOR_FACE, FONT_WEIGHT_NAME_NUMERIC)
	(FONT_SLANT_NAME_NUMERIC, FONT_WIDTH_NAME_NUMERIC)
	(FONT_SET_STYLE, CHECK_FONT, CHECK_FONT_SPEC, CHECK_FONT_ENTITY)
	(CHECK_FONT_OBJECT, CHECK_FONT_GET_OBJECT, FONT_ADD_LOG)
	(FONT_DEFERRED_LOG):
	* frame.h (FRAME_W32_P, FRAME_MSDOS_P, FRAME_WINDOW_P)
	(FRAME_EXTERNAL_TOOL_BAR, FRAME_EXTERNAL_MENU_BAR, FOR_EACH_FRAME)
	(FRAME_MOUSE_UPDATE):
	* fringe.c (Fdefine_fringe_bitmap):
	* image.c (x_create_bitmap_from_data, x_create_bitmap_mask)
	(x_create_bitmap_from_xpm_data, xpm_load_image):
	* intervals.h (INTERVAL_HAS_PARENT, INTERVAL_PARENT)
	(set_interval_parent, RESET_INTERVAL, COPY_INTERVAL_CACHE)
	(MERGE_INTERVAL_CACHE):
	* keymap.h (KEYMAPP):
	* lisp.h (eassert, USE_LSB_TAG, CHECK_LISP_OBJECT_TYPE)
	(STRING_SET_UNIBYTE, STRING_SET_MULTIBYTE, DEFSYM, PSEUDOVECTORP)
	(CHECK_RANGED_INTEGER, CHECK_TYPE_RANGED_INTEGER)
	(CHECK_NUMBER_COERCE_MARKER, CHECK_NUMBER_OR_FLOAT_COERCE_MARKER)
	(DEFVAR_LISP, DEFVAR_LISP_NOPRO, DEFVAR_BOOL, DEFVAR_INT)
	(DEFVAR_BUFFER_DEFAULTS, DEFVAR_KBOARD, QUIT)
	(RETURN_UNGCPRO, USE_SAFE_ALLOCA, SAFE_NALLOCA, SAFE_FREE)
	(SAFE_ALLOCA_LISP, FOR_EACH_ALIST_VALUE, functionp):
	* syntax.h (SYNTAX_ENTRY, SYNTAX_WITH_FLAGS, SYNTAX)
	(UPDATE_SYNTAX_TABLE_FORWARD, UPDATE_SYNTAX_TABLE_BACKWARD)
	(SETUP_BUFFER_SYNTAX_TABLE):
	* systime.h (timespec_valid_p):
	* term.c (save_and_enable_current_matrix):
	* window.h (WINDOW_MENU_BAR_P, WINDOW_TOOL_BAR_P):
	* xdisp.c (in_display_vector_p, display_tool_bar_line)
	(redisplay_internal, try_window_reusing_current_matrix)
	(sync_frame_with_window_matrix_rows, try_window_id)
	(display_menu_bar, display_tty_menu_item, display_mode_line)
	(coords_in_mouse_face_p, cursor_in_mouse_face_p):
	* xdisp.c (trace_redisplay_p) [GLYPH_DEBUG]:
	* xmenu.c (xmenu_show):
	* xterm.c (use_xim, x_term_init):
	* xterm.h (XSync, GTK_CHECK_VERSION, use_xim, SET_SCROLL_BAR_X_WIDGET)
	(struct x_bitmap_record):
	Use bool for booleans.
	* ccl.c (struct buffer_text):
	* ccl.h (struct ccl_program):
	* charset.h (struct charset):
	* cm.h (struct cm):
	* coding.h (struct iso_2022_spec, struct coding_system):
	* dispextern.h (struct glyph, struct glyph_matrix, struct glyph_row)
	(struct glyph_string, struct face, struct face_cache)
	(struct bidi_string_data, struct bidi_it)
	(struct draw_fringe_bitmap_params, struct it, Mouse_HLInfo)
	(struct image):
	* editfns.c (Fformat):
	* frame.h (struct frame):
	* fringe.c (struct fringe_bitmap):
	* intervals.h (struct interval):
	* keyboard.h (struct kboard):
	* lisp.h (struct Lisp_Symbol, struct Lisp_Misc_Any, struct Lisp_Marker)
	(struct Lisp_Overlay, struct Lisp_Save_Value, struct Lisp_Free)
	(struct Lisp_Buffer_Local_Value, union specbinding):
	* macfont.m (struct macfont_info):
	* process.h (struct Lisp_Process):
	* termchar.h (struct tty_display_info):
	* window.h (struct window):
	* xterm.h (struct x_output):
	Use bool_bf for boolean bit-fields.
	* ccl.c (setup_ccl_program): Now returns bool instead of -1 or 0.
	All callers changed.
	* ccl.h (struct ccl_program): Remove unused members private_state,
	src_multibyte, dst_multibyte, cr_consumed, suppress_error,
	eight_bit_control.
	(struct ccl_spec): Remove unused members cr_carryover,
	eight_bit_carryover.
	* conf_post.h: Include <stdbool.h>.
	(bool_bf): New type.
	* dispextern.h (TRACE, PREPARE_FACE_FOR_DISPLAY):
	* intervals.h (RESET_INTERVAL, COPY_INTERVAL_CACHE)
	(MERGE_INTERVAL_CACHE): Surround statement macro with proper
	'do { ... } while (false)' brackets.
	* dispextern.h (IF_DEBUG): Properly parenthesize and convert to void.
	Args must now be expressions; all callers changed.
	(SET_MATRIX_ROW_ENABLED_P): Assume 2nd arg is bool.
	(PRODUCE_GLYPHS): Simplify use of boolean.
	* fileio.c (Fcopy_file):
	If I is an integer, prefer 'if (I != 0)' to 'if (I)'.
	* lisp.h (UNGCPRO): Return void, not int.
	(FOR_EACH_TAIL): Use void expression, not int expression.
	* region-cache.c: Reindent.
	* region-cache.h: Copy comments from region-cache.c, to fix
	incorrect remarks about booleans.

2013-12-14  Eli Zaretskii  <eliz@gnu.org>

	* xdisp.c (Fmove_point_visually): Expect overshoot in move_it_to
	when character at point is displayed from a display vector.
	(Bug#16148)

2013-12-14  Teodor Zlatanov  <tzz@lifelogs.com>

	* gnutls.c: Replace `:verify_hostname_error' with `:verify_error',
	now a list of certificate validation checks that will abort a
	connection with an error.
	(Fgnutls_boot): Document it and use it.

2013-12-14  Martin Rudalics  <rudalics@gmx.at>

	* w32term.c (w32_enable_frame_resize_hack): New variable.
	(x_set_window_size): Use it to hack frame resizing on Windows
	(Bug#16028).

2013-12-14  Eli Zaretskii  <eliz@gnu.org>

	* fileio.c (Fcopy_file) [WINDOWSNT]: Move most of the
	Windows-specific code to w32.c.  Change error message text to
	match that of Posix platforms.

	* w32.c (w32_copy_file): New function, most of the code copied and
	reworked from Fcopy_file.  Improve error handling.  Plug memory
	leak when errors are thrown.  Support file names outside of the
	current codepage.  (Bug#7100)

2013-12-13  Paul Eggert  <eggert@cs.ucla.edu>

	* lread.c (load_path_default): Prototype.

2013-12-13  Glenn Morris  <rgm@gnu.org>

	* lread.c: Unconditionally reset load-path after dumping.  (Bug#16107)
	(dump_path): Remove.
	(load-path-default): Remove `changed' argument.
	Do not set dump_path permanently.  Simplify.
	(init_lread): Simplify.
	(syms_of_lread): Remove dump_path.

2013-12-13  Dmitry Antipov  <dmantipov@yandex.ru>

	* alloc.c, font.c, font.h, ftfont.c, ftxfont.c, macfont.m,
	* nsfont.m, w32font.c, xfont.c, xftfont.c: Revert last and
	2013-12-12 font-related change to avoid Bug#16128, which
	is quite hard to fix without even more substantial changes.

2013-12-13  Dmitry Antipov  <dmantipov@yandex.ru>

	* font.c (font_close_object): Check for live frame (Bug#16128).

2013-12-13  Paul Eggert  <eggert@cs.ucla.edu>

	* gnutls.c, gnutls.h (emacs_gnutls_record_check_pending):
	Return ptrdiff_t, not int, since it's a buffer size.
	Reindent/reparen some macros to a more Gnuish style.

2013-12-12  Paul Eggert  <eggert@cs.ucla.edu>

	Avoid undefined behavior with huge regexp interval counts.
	* regex.c (GET_INTERVAL_COUNT): Rename from 'GET_UNSIGNED_NUMBER',
	since it's now specialized to interval counts.  All uses changed.
	Do not assume wrapraound on signed integer overflow.
	(regex_compile): Simplify based on the above changes.

2013-12-12  Eli Zaretskii  <eliz@gnu.org>

	Support file names on MS-Windows that use characters outside of
	the current system codepage.  (Bug#7100)

	* w32.c (get_file_security, set_file_security)
	(create_symbolic_link): Separate pointers and boolean flags for
	ANSI and Unicode APIs.  Use the latter if w32_unicode_filenames is
	non-zero, else the former.
	(codepage_for_filenames, filename_to_utf16, )
	(filename_from_utf16, filename_to_ansi, filename_from_ansi):
	New functions.
	(init_user_info): Allow $HOME and $SHELL to include non-ANSI
	characters.
	(normalize_filename): Lose the DBCS code, now works on UTF-8.
	Accept only one argument; all callers changed.
	(dostounix_filename): Remove the second argument, now works in
	UTF-8.  All callers changed.
	(parse_root): Lose DBCS code.
	(get_long_basename, w32_get_short_filename, init_environment)
	(GetCachedVolumeInformation, sys_readdir, open_unc_volume)
	(read_unc_volume, logon_network_drive, faccessat, sys_chdir)
	(sys_chmod, sys_creat, sys_fopen, sys_link, sys_mkdir, sys_open)
	(sys_rename_replace, sys_rmdir, sys_unlink, stat_worker, utime)
	(is_symlink, readlink, chase_symlinks, w32_delayed_load): Work in
	Unicode mode if w32_unicode_filenames is non-zero, in ANSI mode
	otherwise.
	(ansi_encode_filename): New function.
	(get_emacs_configuration, get_emacs_configuration_options):
	Functions deleted.
	(add_volume_info, GetCachedVolumeInformation): Run the input file
	name through unixtodos_filename, to ensure it is stored and
	referenced in canonical form.
	(get_volume_info): Lose the DBCS code, now works in UTF-8.
	(logon_network_drive, sys_link, utime): Improve error handling.
	(sys_access): New function.
	(hashval, generate_inode_val): Unused functions deleted.
	(symlink, readlink, readlinkat): Lose DBCS code, now works in UTF-8.
	(check_windows_init_file): Convert error message from UTF-8 to
	ANSI codepage, for display in the message box.
	(globals_of_w32): Set w32_unicode_filenames according to the OS
	version.

	* w32term.c (construct_drag_n_drop): Work in Unicode mode when
	w32_unicode_filenames is non-zero, ANSI mode otherwise.
	(syms_of_w32term): Declare w32-unicode-filenames.

	* w32proc.c (new_child, delete_child): Remove code that handled
	unused pending_deletion and input_file members of the child struct.
	(create_child, sys_spawnve): Convert all file names to ANSI
	codepage.  Use ANSI APIs explicitly; forcibly fail if any file
	name cannot be encoded in ANSI codepage.  Don't use
	unixtodos_filename, mirror slashes by hand.
	(record_infile, record_pending_deletion): Functions deleted.
	(Fw32_short_file_name): Call w32_get_short_filename instead of
	GetShortPathName.

	* w32notify.c (add_watch): Work in Unicode mode when
	w32_unicode_filenames is non-zero, ANSI mode otherwise.
	(Fw32notify_add_watch): Rewrite to avoid using GetFullPathName;
	instead, do the same with Lisp primitives.

	* w32fns.c (file_dialog_callback, Fx_file_dialog)
	(Fsystem_move_file_to_trash, Fw32_shell_execute)
	(Ffile_system_info, Fdefault_printer_name): Work in Unicode mode
	when w32_unicode_filenames is non-zero, ANSI mode otherwise.
	(Fw32_shell_execute): Improve error reporting.
	(Fdefault_printer_name): Ifdef away for Cygwin.

	* w32.h (struct _child_process): Remove input_file and
	pending_deletion members that are no longer used.
	(dostounix_filename, w32_get_short_filename, filename_from_ansi)
	(filename_to_ansi, filename_from_utf16, filename_to_utf16)
	(ansi_encode_filename): New and updated prototypes.

	* unexw32.c (open_input_file, open_output_file, unexec): Use ANSI
	APIs explicitly.
	(unexec): Don't use dostounix_filename, it expects a file name in
	UTF-8.  Instead, mirror backslashes by hand.  Convert NEW_NAME to
	ANSI encoding.

	* fileio.c (Ffile_name_directory, file_name_as_directory)
	(directory_file_name, Fexpand_file_name)
	(Fsubstitute_in_file_name) [WINDOWSNT]: Adapt to the change in
	arguments of dostounix_filename.
	(Fexpand_file_name) [WINDOWSNT]: Convert value of $HOME to UTF-8.
	use MAX_UTF8_PATH for size of file-name strings.
	(emacs_readlinkat): Build an explicitly unibyte string for file
	names.
	(syms_of_fileio) <file-name-coding-system>:
	<default-file-name-coding-system>: Mention MS-Windows peculiarities.

	* emacs.c (init_cmdargs) [WINDOWSNT]: Convert argv[0] to UTF-8.
	(main) [WINDOWSNT]: Convert the argv[] elements that are files or
	directories to UTF-8.
	(decode_env_path) [WINDOWSNT]: Convert file names taken from the
	environment, and each element of the input PATH, to UTF-8.

	* dired.c (file_attributes): Use build_unibyte_string explicitly
	to make Lisp strings from user and group names.

	* coding.h (ENCODE_FILE, DECODE_FILE): Just call encode_file and
	decode_file.

	* coding.c (decode_file_name, encode_file_name): New functions.

	* termcap.c (tgetent): Adapt to the change in arguments of
	dostounix_filename.

	* sysdep.c (sys_subshell) [WINDOWSNT]: Use MAX_UTF8_PATH for file
	names.

	* msdos.c (dostounix_filename, init_environment): Adapt to the
	change in arguments of dostounix_filename.

	* image.c (xpm_load, tiff_load, gif_load, imagemagick_load)
	[WINDOWSNT]: Encode file names passed to the image libraries in
	ANSI codepage.

	* gnutls.c (Fgnutls_boot): Encode all file names passed to GnuTLS.
	[WINDOWSNT]: Convert file names to the current ANSI codepage.

	* filelock.c (lock_file) [WINDOWSNT]: Adapt to the change in
	arguments of dostounix_filename.

2013-12-12  Dmitry Antipov  <dmantipov@yandex.ru>

	* font.h (struct font_entity) [HAVE_NS]: New field to record
	font driver which was used to create this entity.
	(struct font) [HAVE_WINDOW_SYSTEM]: New field to record
	frame where the font was opened.
	(font_close_object): Add prototype.
	* font.c (font_make_entity) [HAVE_NS]: Zero out driver field.
	(font_close_object): Not static any more.  Lost frame arg.
	Adjust comment and users.
	* alloc.c (cleanup_vector): Call font_close_object to adjust
	per-frame font counters correctly.  If HAVE_NS, also call
	driver-specific cleanup for font-entity objects.
	* ftfont.c (ftfont_open):
	* nsfont.m (nsfont_open):
	* w32font.c (w32font_open_internal):
	* xfont.c (xfont_open):
	* xftfont.c (xftfont_open): Save frame pointer in font object.
	* macfont.m (macfont_open): Likewise.
	(macfont_descriptor_entity): Save driver pointer to be able
	to call its free_entity routine when font-entity is swept.
	* ftxfont.c (ftxfont_open): Add eassert because frame
	pointer should be saved by ftfont_driver.open.

2013-12-12  Dmitry Antipov  <dmantipov@yandex.ru>

	* xterm.c (x_make_frame_visible): Restore hack which is needed when
	input polling is used.  This is still meaningful for Cygwin, see
	http://lists.gnu.org/archive/html/emacs-devel/2013-12/msg00351.html.
	* keyboard.c (poll_for_input_1, input_polling_used):
	Define unconditionally.
	* dispextern.h (FACE_SUITABLE_FOR_CHAR_P): Remove unused macro.
	(FACE_FOR_CHAR): Simplify because face_for_char does the same.
	* fontset.c (face_suitable_for_char_p) [0]: Remove unused function.
	(font_for_char): Prefer ptrdiff_t to int for buffer position.
	(face_for_char): Likewise.  Rearrange eassert and return ASCII
	face for CHAR_BYTE8_P.
	* fontset.h (font_for_char, face_for_char): Adjust prototypes.

2013-12-11  Ken Brown  <kbrown@cornell.edu>

	* dispextern.h (erase_phys_cursor):
	* keyboard.h (make_ctrl_char): Declare prototypes if HAVE_NTGUI.

2013-12-11  Dmitry Antipov  <dmantipov@yandex.ru>

	* nsterm.m (x_free_frame_resources):
	* term.c (tty_free_frame_resources):
	* xterm.c (x_free_frame_resources): Do not check for non-NULL
	face cache because it's implied by free_frame_faces anyway.
	* w32term.c (x_free_frame_resources): Likewise.  Do not call
	free_frame_faces twice.

2013-12-11  Rüdiger Sonderfeld  <ruediger@c-plusplus.de>

	* editfns.c (Fformat_time_string): Mention %F in the doc.

2013-12-11  Martin Rudalics  <rudalics@gmx.at>

	* window.c (resize_frame_windows): Don't return immediately when
	the root window's size doesn't change - the minibuffer window
	may still have to be repositioned/resized.
	* xfns.c (Fx_create_frame): Always change the frame size after
	initializing the frame's faces.
	* xterm.c (handle_one_xevent): Don't set pixel sizes here,
	change_frame_size should already have done it.
	(x_new_font): Assign new tool- and menu-bar heights.
	(x_set_window_size_1): Account for tool- and menu-bar heights
	(Bug#16013).  Don't set pixel sizes since change_frame_size
	should already have done it.

2013-12-11  Paul Eggert  <eggert@cs.ucla.edu>

	Remove the option of using libcrypto.
	* Makefile.in (LIB_CRYPTO): Remove.
	(LIBES): Don't use it.

2013-12-11  Juri Linkov  <juri@jurta.org>

	* term.c (term_get_fkeys_1): Remove non-standard IBM terminfo
	as obsolete to avoid conflicts with <S-up>.  (Bug#13471)

2013-12-10  Dmitry Antipov  <dmantipov@yandex.ru>

	* xdisp.c (display_tool_bar_line): Don't extend on a previously
	drawn tool bar items (Bug#16058).
	* font.c (font_find_for_lface): Ensure SAFE_FREE on return.

2013-12-09  Ken Brown  <kbrown@cornell.edu>

	* frame.c (get_frame_param): Make extern if HAVE_NTGUI.

	* lisp.h (get_frame_param): Adjust conditions for prototype
	declaration.

2013-12-09  Dmitry Antipov  <dmantipov@yandex.ru>

	* gtkutil.c (USE_NEW_GTK_FONT_CHOOSER) [HAVE_FREETYPE]:
	Avoid unused macro warning if configured --without-xft.

2013-12-09  Jan Djärv  <jan.h.d@swipnet.se>

	* alloc.c (Fmemory_limit): Avoid compiler warning.  Return 0 always.

2013-12-08  Jan Djärv  <jan.h.d@swipnet.se>

	* nsterm.m (updateFrameSize:): Fix GNUstep toolbar not updating.

	* emacs.c (main): Call fixup_locale a second time for GNUstep.

2013-12-08  Martin Rudalics  <rudalics@gmx.at>

	* frame.c (x_set_font): Mark frame as garbaged (Bug#16028).

2013-12-08  Paul Eggert  <eggert@cs.ucla.edu>

	Use libcrypto's checksum implementations if available, for speed.
	* Makefile.in (LIB_CRYPTO): New macro.
	(LIBES): Use it.

	* frame.h (SET_FRAME_VISIBLE): Now an inline function.
	The macro didn't conform to C99 due to type mismatch,
	which caused compilation failure with Sun C 5.12,
	and it was confusing anyway.  Include window.h to declare
	redisplay_other_windows.

2013-12-08  Stefan Monnier  <monnier@iro.umontreal.ca>

	* window.c (set_window_buffer): Update mode line (bug#16084).

2013-12-07  Paul Eggert  <eggert@cs.ucla.edu>

	Fix minor problems found by static checking.
	* keyboard.c (poll_for_input_1, input_polling_used):
	Define only if HAVE_NTGUI.
	* xmenu.c (popup_activate_callback): Omit unnecessary
	check against USE_X_TOOLKIT, which must be defined here anyway.
	* xterm.c, xterm.h (x_dispatch_event) [! (USE_X_TOOLKIT || USE_MOTIF)]:
	Now static.

2013-12-07  Martin Rudalics  <rudalics@gmx.at>

	* w32term.c (w32_read_socket): Fix int/Lisp_Object type mixup.

2013-12-07  Jan Djärv  <jan.h.d@swipnet.se>

	* gtkutil.c (tb_size_cb): Call xg_height_or_width_changed.

	* nsterm.m (x_set_window_size): Remove fprintf.
	(init): Define always.  Set applicationDidFinishLaunchingCalled
	for GNUstep.
	(applicationDidFinishLaunching:):
	Set applicationDidFinishLaunchingCalled.
	(applicationDidBecomeActive:): Call applicationDidFinishLaunching if
	not called.

	* nsterm.h (EmacsApp): Add applicationDidFinishLaunchingCalled.

	Pixel resize changes for NS (Bug#16049).
	* nsterm.m (x_set_window_size): Change parameters rows/cols to
	height/width.  row/cols are locals.
	Pass pixelwise to check_frame_size.  Don't set FRAME_PIXEL_WIDTH/HEIGHT.
	(updateFrameSize:): Remove gsextra.  Adjust for pixelwise resize.
	(windowWillResize): Remove gsextra.  Calculate extra as in
	updateFrameSize.
	(x_new_font): Don't change frame size if fullscreen.
	Change size pixelwise.

	* nsfns.m (Fx_create_frame): Call change_frame_size twice as per
	comment in xfns.c.  Change to pixelwise call.

2013-12-06  Eli Zaretskii  <eliz@gnu.org>

	* buffer.c (Fset_buffer_multibyte): Invalidate buffer caches.
	(Bug#16070)

2013-12-06  Dmitry Antipov  <dmantipov@yandex.ru>

	* xterm.c (input_signal_count): Remove.
	(x_dispatch_event): Define unconditionally.
	(x_make_frame_visible): Process X events until the frame
	is really visible (Bug#16027).
	* xterm.h (x_dispatch_event): Declare unconditionally.

2013-12-05  Jan Djärv  <jan.h.d@swipnet.se>

	* nsfns.m (ns_frame_parm_handlers): Add right/bottom_divider_width.

	* nsterm.m (x_set_window_size): Handle pixelwise.

2013-12-05  Martin Rudalics  <rudalics@gmx.at>

	* w32term.c (x_new_font):
	* xterm.c (x_new_font): Calculate new frame size from new font
	size (Bug#16028).

2013-12-04  Stefan Monnier  <monnier@iro.umontreal.ca>

	* lisp.h (FOR_EACH_TAIL): New macro.
	* fns.c (Fdelq): Use it to avoid inf-loops; remove QUIT.

	* window.c (select_window): Call second wset_redisplay before we change
	selected_window (bug#16034).

2013-12-04  Paul Eggert  <eggert@cs.ucla.edu>

	* bidi.c (LRM_CHAR, RLM_CHAR): Remove; no longer used.

2013-12-04  Eli Zaretskii  <eliz@gnu.org>

	* w32xfns.c: Include window.h, to avoid a compiler warning.

2013-12-04  Stefan Monnier  <monnier@iro.umontreal.ca>

	* window.c (window_scroll): Mark window for redisplay (bug#16034).
	(scroll_command, Fscroll_other_window): Don't cause redisplay now that
	window_scroll takes care of it.
	(Fset_window_point, Fdelete_other_windows_internal)
	(set_window_buffer, Fwindow_resize_apply, resize_frame_windows)
	(Fsplit_window_internal, Fdelete_window_internal)
	(Fresize_mini_window_internal, Fset_window_configuration)
	(apply_window_adjustment): Use fset_redisplay and wset_redisplay to
	cause redisplay instead of forcing a complete redisplay.
	* xdisp.c (wset_redisplay): Don't set windows_or_buffers_changed if
	we're only affecting the selected_window.

2013-12-04  Eli Zaretskii  <eliz@gnu.org>

	* bidi.c (bidi_get_type, bidi_get_category): Handle the isolate
	directional control characters.  Update type and category
	determination according to the UBA from Unicode v6.3.
	(bidi_category_t): New category EXPLICIT_FORMATTING.

	* dispextern.h (bidi_type_t): Update to include new bidirectional
	properties introduced with Unicode v6.3.  (Bug#16043)

2013-12-04  Martin Rudalics  <rudalics@gmx.at>

	* xterm.c (XTflash): Fix coordinate of bottom area to flash
	(Bug#16044).

2013-12-04  Dmitry Antipov  <dmantipov@yandex.ru>

	* font.c (font_list_entities): Remove dummy assignment.
	* font.h (struct font) [HAVE_WINDOW_SYSTEM]: Group members which are
	used on graphic displays only.  Remove unused 'font_encoder' member.
	(struct font_bitmap): Remove unused 'extra' member.
	* nsfont.m (nsfont_open):
	* w32font.c (w32font_open_internal):
	* ftfont.c (ftfont_get_bitmap): Adjust users.

2013-12-03  Paul Eggert  <eggert@cs.ucla.edu>

	Use bool for boolean.
	* tparam.c (tparam1):
	* undo.c (record_point, record_property_change):
	Use bool for boolean, for local vars that are always true or false.

	Minor integer overflow fixes (Bug#16033).
	* window.c (Fset_window_new_pixel): Don't let new_pixel go negative.
	This improves on the previous fix to this function.
	(window_resize_check): When summing up pixel counts, don't rely on
	undefined behavior if the sum overflows.

2013-12-03  Martin Rudalics  <rudalics@gmx.at>

	* window.c (Fset_window_new_pixel): Don't choke at negative
	argument value (Bug#16033).

	* xfns.c (Fx_create_frame): Add another call to change_frame_size
	to avoid crash in window_box_height.

	* gtkutil.h: Fix external declaration of xg_frame_set_char_size.
	* gtkutil.c (xg_frame_set_char_size, style_changed_cb): Fix size
	calculation.
	* xterm.c (x_set_window_size): Fix size calculation (Bug#16013).

2013-12-03  Paul Eggert  <eggert@cs.ucla.edu>

	Minor integer overflow fixes.
	* window.c (Fset_window_new_pixel, grow_mini_window):
	* xdisp.c (Fwindow_text_pixel_size):
	Avoid undefined behavior on signed integer overflow.
	* xfns.c (x_set_mouse_color):
	Check that drag shape fits in 'unsigned', since that's what X wants.

2013-12-02  Eli Zaretskii  <eliz@gnu.org>

	Improve reporting of fatal exception on MS-Windows.
	* w32fns.c (my_exception_handler): New function.
	(globals_of_w32fns): Set it up as the unhandled exception
	handler.  Initialize exception code and address to zeros.
	(emacs_abort): If the exception code and address are available,
	print them at the beginning of the backtrace.  Fix the format of
	printing addresses (was producing 0x0x12345678 on XP).
	(Bug#15994)

2013-12-02  Helmut Eller  <eller.helmut@gmail.com>

	* eval.c (Fbacktrace__locals): New function.
	(syms_of_eval): Defsubr it.

2013-12-02  Dmitry Antipov  <dmantipov@yandex.ru>

	* font.h (FONT_WIDTH, FONT_HEIGHT, FONT_BASE, FONT_DESCENT):
	Define here to unify between...
	* nsterm.h, w32term.h, xterm.h: ...port-specific headers.
	* w32term.h (CHECK_W32_FRAME): Remove unused macro.

2013-12-02  YAMAMOTO Mitsuharu  <mituharu@math.s.chiba-u.ac.jp>

	* xterm.h (struct scroll_bar): Remove member `fringe_extended_p'.

	* xterm.c (x_draw_fringe_bitmap, x_scroll_run): Remove code for
	fringe background extension.
	(x_scroll_bar_create): Remove variables `sb_left' and `sb_width',
	because they are now always the same as `left' and `width',
	respectively.  Remove code for the case that `width' and
	`sb_width' are different.

2013-12-01  Paul Eggert  <eggert@cs.ucla.edu>

	Fix minor problems found by static checking.
	* dispextern.h, xdisp.c (x_draw_bottom_divider): Now static.
	* frame.c (set_frame_param) [!HAVE_NTGUI]: Remove.
	* xdisp.c (Ftool_bar_height) [USE_GTK || HAVE_NS]: Now const function.

2013-12-01  Lars Magne Ingebrigtsen  <larsi@gnus.org>

	* image.c (imagemagick_compute_animated_image): Don't crash if we
	have an animation with different-sized images (bug#15313).

2013-11-30  Martin Rudalics  <rudalics@gmx.at>

	Remove some unused items introduced during pixelwise change.
	* window.c (window_resize_total_check): Remove unused function.
	* xdisp.c (remember_mouse_glyph): Remove unused label.
	(Ftool_bar_height): Move declaration inside #if.
	* xterm.c (x_set_window_size): Don't use r and c.

2013-11-30  Juanma Barranquero  <lekktu@gmail.com>

	* xdisp.c (Fwindow_text_pixel_size): Remove unused variables
	`value' and `endp'.

	* window.c (Fset_window_configuration): Comment out unused variables.

	* w32term.c (w32_read_socket): Remove unused variable `buf'.

2013-11-30  Jan Djärv  <jan.h.d@swipnet.se>

	* xdisp.c (redisplay_internal): unrequest_sigio => request_sigio.

	* xfaces.c (NEAR_SAME_COLOR_THRESHOLD): Move inside HAVE_WINDOW_SYSTEM.

	* gnutls.c (gnutls_audit_log_function): Only declare and define if
	HAVE_GNUTLS3 (Bug#16001).

	* xdisp.c (redisplay_internal): Call request_sigio at end_of_redisplay
	if interrupts are deferred (Bug#15801).

2013-11-30  Martin Rudalics  <rudalics@gmx.at>

	Support resizing frames and windows pixelwise.
	* dispextern.h (enum window_part): Add ON_SCROLL_BAR,
	ON_RIGHT_DIVIDER and ON_BOTTOM_DIVIDER.
	(struct glyph_matrix): Replace window_left_col and
	window_top_line by window_pixel_left and window_pixel_top.
	(WINDOW_WANTS_MODELINE_P, WINDOW_WANTS_HEADER_LINE_P):
	Minor rewrite.
	(enum face_id): Add WINDOW_DIVIDER_FACE_ID.
	(draw_window_divider, move_it_to, x_draw_right_divider)
	(x_draw_bottom_divider, change_frame_size): Add or fix
	declarations.
	* dispnew.c (change_frame_size_1): Change prototype.
	(adjust_glyph_matrix, required_matrix_width)
	(adjust_frame_glyphs_for_window_redisplay): Use pixel
	values instead of lines and columns.
	(marginal_area_string): Use WINDOW_FRINGES_WIDTH instead of
	WINDOW_TOTAL_FRINGE_WIDTH.
	(handle_window_change_signal, do_pending_window_change)
	(init_display): Adjusts calls of change_frame_size.
	(change_frame_size, change_frame_size_1): Handle pixelwise
	changes.
	* frame.c (Qright_divider_width, Qbottom_divider_width):
	New Lisp objects.
	(set_menu_bar_lines_1, set_menu_bar_lines, make_frame)
	(make_terminal_frame, Fmake_terminal_frame, Fframe_parameters)
	(x_set_internal_border_width, x_set_vertical_scroll_bars)
	(x_set_scroll_bar_width, x_figure_window_size): Handle pixel
	values.
	(set_frame_param): New function.
	(Fframe_text_cols, Fframe_text_lines, Fframe_total_cols)
	(Fframe_text_width, Fframe_text_height, Fscroll_bar_width)
	(Ffringe_width, Fborder_width, Fright_divider_width)
	(Fbottom_divider_width): New functions, defsubr them.
	(Fset_frame_height, Fset_frame_width, Fset_frame_size):
	New argument pixelwise.
	(struct frame_parm_table): New members Qright_divider_width and
	Qbottom_divider_width.
	(x_set_frame_parameters): Handle parameters for pixelwise sizes.
	(x_report_frame_params): Handle Qright_divider_width and
	Qbottom_divider_width.
	(x_set_right_divider_width, x_set_bottom_divider_width):
	New functions.
	(frame_resize_pixelwise): New option.
	* frame.h (struct frame): Add tool_bar_height, menu_bar_height,
	new_pixelwise, right_divider_width and bottom_divider_width;
	remove total_lines; rename text_lines, text_cols, new_text_lines
	and new_text_cols to text_height, text_width, new_height and
	new_width respectively.
	(FRAME_LINES, FRAME_COLS): Rename to FRAME_TEXT_HEIGHT and
	FRAME_TEXT_WIDTH respectively.
	(FRAME_MENU_BAR_HEIGHT, FRAME_TOOL_BAR_HEIGHT)
	(FRAME_RIGHT_DIVIDER_WIDTH, FRAME_BOTTOM_DIVIDER_WIDTH)
	(FRAME_TEXT_TO_PIXEL_WIDTH, FRAME_PIXEL_TO_TEXT_WIDTH):
	New macros.
	(FRAME_TOP_MARGIN_HEIGHT, FRAME_LEFT_SCROLL_BAR_AREA_WIDTH)
	(FRAME_RIGHT_SCROLL_BAR_AREA_WIDTH, FRAME_SCROLL_BAR_AREA_WIDTH)
	(SET_FRAME_COLS, SET_FRAME_WIDTH, SET_FRAME_HEIGHT)
	(FRAME_TEXT_COLS_TO_PIXEL_WIDTH, FRAME_PIXEL_WIDTH_TO_TEXT_COLS)
	(FRAME_TEXT_COLS_TO_PIXEL_WIDTH): Rewrite macros.
	(FRAME_TOTAL_COLS_ARG): Remove macro.
	* fringe.c (draw_fringe_bitmap_1): Handle right divder.
	* gtkutil.c (xg_frame_resized, xg_frame_set_char_size)
	(x_wm_set_size_hint): Handle frame pixel sizes.
	* indent.c (compute_motion, Fcompute_motion):
	Call window_body_width instead of window_body_cols.
	* keyboard.c (Qright_divider, Qbottom_divider): New symbols.
	(make_lispy_position): Handle right and bottom dividers.
	(Fsuspend_emacs): Pixelize call of change_frame_size.
	* keyboard.h: Extern Qright_divider, Qbottom_divider.
	* lisp.h: Extern set_frame_param.
	* nsfns.m (x_set_tool_bar_lines): Pixelize call of
	x_set_window_size.
	(Fx_create_frame): Add entry for vertical_drag_cursor.
	Pixelize call of change_frame_size.
	* nsterm.h (struct ns_output): Add vertical_drag_cursor.
	* nsterm.m (ns_update_window_end): Optionally draw right
	divider.
	(x_set_window_size): Add argument pixelwise.
	Call check_frame_size and change_frame_size with pixelwise zero.
	(ns_draw_window_divider): New function.
	(ns_redisplay_interface): Add ns_draw_window_divider.
	(updateFrameSize:): Call change_frame_size with pixelwise zero.
	(x_new_font): Call x_set_window_size with pixelwise zero.
	* print.c (print_object): For a window print its sequence
	number again.
	* term.c (Fresume_tty): Pixelize call of change_frame_size.
	* w32fns.c (x_set_mouse_color): Handle vertical drag cursor.
	(x_set_menu_bar_lines, x_set_tool_bar_lines): Calculate pixelwise.
	(w32_createwindow): Use scroll bar area width.
	(w32_wnd_proc): Handle bottom divider width.
	For WM_WINDOWPOSCHANGING return zero if we resize pixelwise.
	(Fx_create_frame): Default divider width parameters.
	Caclulate sizes pixelwise.  Add vertical drag cursor support.
	(x_create_tip_frame): Default divider widths to zero.
	Pixelize call to change_frame_size.
	(Fx_show_tip): Add handling of divider widths.  Pixelize window
	position and sizes.
	(Fw32_frame_rect): New function.
	(frame_parm_handler w32_frame_parm_handlers): Add divider
	widths.
	(Vx_window_vertical_drag_shape): Add variable.
	* w32inevt.c (resize_event, maybe_generate_resize_event):
	Pixelize change_frame_size calls.
	* w32menu.c (set_frame_menubar): Pixelize x_set_window_size
	call.
	* w32term.c (w32_draw_window_divider): New function.
	(x_update_window_end): Handle right divider.
	(w32_draw_fringe_bitmap, x_scroll_run)
	(w32_set_vertical_scroll_bar): Pixelize scrollbar widths.
	(w32_read_socket): Handle SIZE_MAXIMIZED separately.
	Calculate new frame sizes pixelwise.
	(x_new_font): Pixelize call to x_set_window_size.
	(x_check_fullscreen): Pixelize call to change_frame_size.
	(x_set_window_size_1, x_set_window_size): New argument
	pixelwise.  Calculate pixelwise.
	(x_wm_set_size_hint): Use scroll bar area width.
	(w32_redisplay_interface): Add w32_draw_window_divider.
	* w32term.h (struct w32_output): Add vertical drag cursor.
	* widget.c (set_frame_size, update_wm_hints)
	(EmacsFrameResize, EmacsFrameSetValues): Pixelize calls of
	change_frame_size.
	(EmacsFrameSetCharSize): Pixelize call of x_set_window_size.
	* window.c (sequence_number): Restore.
	(Fwindow_pixel_width, Fwindow_pixel_height)
	(Fwindow_mode_line_height, Fwindow_header_line_height)
	(window_pixel_to_total, Frun_window_scroll_functions)
	(Fset_window_new_pixel, window_resize_apply_total)
	(Fwindow_resize_apply_total): New functions.
	(window_body_height, window_body_width): Rename from
	window_body_lines.  New argument PIXELWISE.
	Calculate pixelwise.
	(Fwindow_body_height, Fwindow_body_width): New argument
	PIXELWISE.
	(coordinates_in_window, window_relative_x_coord): Use window's
	pixel width instead of total width.
	(replace_window, recombine_windows): Initialize pixel values.
	(resize_root_window, resize_frame_windows, grow_mini_window)
	(shrink_mini_window): New argument PIXELWISE.
	Calculate pixelwise.
	(Fdelete_other_windows_internal, adjust_window_margins)
	(window_resize_check, window_resize_apply)
	(Fdelete_window_internal, Fresize_mini_window_internal)
	(Fwindow_text_width, Fwindow_text_height): Calculate pixelwise.
	(check_frame_size): Rename arguments.  New argument PIXELWISE.
	Calculate pixelwise.
	(set_window_buffer): Make samebuf bool.  Run configuration change
	hook only if buffer changed.
	(Fset_window_buffer): Rewrite doc-string.
	(make_window): Initialize new_pixel slot.
	(Fwindow_resize_apply): Check pixel size of root window.
	(Fsplit_window_internal): Call 2nd argument pixel_size.
	Calculate pixelwise.
	(Fscroll_left, Fscroll_right): Call window_body_width instead of
	window_body_cols.
	(save_window_data): New slots frame_text_width,
	frame_text_height, frame_menu_bar_height, frame_tool_bar_height.
	(saved_window): New slots pixel_left, pixel_top, pixel_height,
	pixel_width.
	(Fcurrent_window_configuration, Fset_window_configuration)
	(save_window_save, compare_window_configurations): Handle new
	slots in save_window_data and saved_window.
	(Fset_window_scroll_bars): Fix doc-string.
	(window_resize_pixelwise): New variable.
	(coordinates_in_window, Fcoordinates_in_window_p):
	Handle dividers.
	(make_parent_window): Adjust sequence_number.
	(Fwindow_right_divider_width, Fwindow_bottom_divider_width):
	New functions.
	* window.h (struct window): New members new_pixel, pixel_left,
	pixel_top, pixel_width, pixel_height.  Restore sequence_number.
	(wset_new_pixel): New function.
	(WINDOW_PIXEL_WIDTH, WINDOW_PIXEL_HEIGHT)
	(MIN_SAFE_WINDOW_PIXEL_WIDTH, MIN_SAFE_WINDOW_PIXEL_HEIGHT)
	(WINDOW_LEFT_PIXEL_EDGE, WINDOW_RIGHT_PIXEL_EDGE)
	(WINDOW_TOP_PIXEL_EDGE, WINDOW_BOTTOM_PIXEL_EDGE)
	(WINDOW_BOTTOMMOST_P, WINDOW_BOX_LEFT_PIXEL_EDGE)
	(WINDOW_BOX_RIGHT_PIXEL_EDGE, WINDOW_MARGINS_COLS)
	(WINDOW_MARGINS_WIDTH, WINDOW_RIGHT_DIVIDER_WIDTH)
	(WINDOW_BOTTOM_DIVIDER_WIDTH): New macros.
	(WINDOW_TOTAL_FRINGE_WIDTH): Rename to WINDOW_FRINGES_WIDTH.
	(WINDOW_TOTAL_WIDTH, WINDOW_TOTAL_HEIGHT): Remove macros.
	(WINDOW_RIGHT_EDGE_X, WINDOW_LEFT_EDGE_X, WINDOW_TOP_EDGE_Y)
	(WINDOW_BOTTOM_EDGE_Y, WINDOW_FULL_WIDTH_P, WINDOW_LEFTMOST_P)
	(WINDOW_RIGHTMOST_P, WINDOW_BOX_LEFT_EDGE_X)
	(WINDOW_BOX_RIGHT_EDGE_X, WINDOW_FRINGE_COLS)
	(WINDOW_BOX_HEIGHT_NO_MODE_LINE, WINDOW_BOX_TEXT_HEIGHT):
	Rewrite.
	(resize_frame_windows, grow_mini_window, shrink_mini_window)
	(window_body_width, check_frame_size): Adapt external declarations.
	* xdisp.c (last_max_ascent): New integer.
	(window_text_bottom_y): Handle bottom divider.
	(window_box_width, window_box_height): Calculate pixelwise.
	(get_glyph_string_clip_rects): Handle right divider.
	(remember_mouse_glyph): When windows are resized pixelwise
	proceed with width and height set to 1.
	(init_iterator): Use WINDOW_PIXEL_WIDTH instead of
	WINDOW_TOTAL_WIDTH.
	(move_it_to): Calculate and return maximum x position
	encountered.
	(Fwindow_text_pixel_size): New function.
	(resize_mini_window, update_tool_bar): Calculate pixelwise.
	(tool_bar_lines_needed): Rename to tool_bar_height.
	Calculate pixelwise.
	(Ftool_bar_lines_needed): Rename to Ftool_bar_height.
	Calculate pixelwise.
	(redisplay_tool_bar): Calculate pixelwise.
	(redisplay_window): Calculate pixelwise.  Handle dividers.
	(draw_glyphs, x_clear_end_of_line, note_mouse_highlight)
	(x_draw_vertical_border): Handle dividers.
	(define_frame_cursor1): Handle vertical drag cursor.
	(x_draw_right_divider, x_draw_bottom_divider): New functions.
	(expose_window): Calculate pixelwise.  Handle dividers.
	(init_xdisp): Initialize pixel values.
	* xfaces.c (Qwindow_divider): New face.
	(realize_basic_faces): Realize it.
	* xfns.c (x_set_mouse_color): Handle vertical_drag_cursor.
	(x_set_menu_bar_lines, x_set_tool_bar_lines): Calculate pixelwise.
	(x_set_scroll_bar_default_width): Default actual width to 16.
	(Fx_create_frame): Set sizes pixelwise.
	(x_create_tip_frame): Default divider widths to zero.
	Pixelize call of change_frame_size.
	(Fx_show_tip): Handle divider widths.  Initial pixel position
	and sizes.
	(frame_parm_handler x_frame_parm_handlers): Add divider widths.
	(Vx_window_vertical_drag_shape): New option.
	* xmenu.c (free_frame_menubar): Pixelize call of
	x_set_window_size.
	* xterm.c (x_draw_window_divider): New function.
	(x_update_window_end): Optionally draw right divider.
	(x_draw_fringe_bitmap, x_scroll_run, x_scroll_bar_create)
	(XTset_vertical_scroll_bar): Use scroll bar pixel width.
	(handle_one_xevent, x_new_font): Calculate pixelwise.
	(x_set_window_size_1, x_set_window_size): New argument
	pixelwise.  Calculate pixelwise.
	(x_wm_set_size_hint): Pixelize call of check_frame_size.
	(struct x_redisplay_interface): Add x_draw_window_divider.
	* xterm.h (struct x_output): Add vertical_drag_cursor.

2013-11-30  Stefan Monnier  <monnier@iro.umontreal.ca>

	* xdisp.c (redisplay_internal): Don't call set_window_update_flags.
	Set invisible frames's `redisplay' when a full redisplay is requested.
	(redisplay_window): Set must_be_updated_p instead (bug#15999).
	(redisplay_mode_lines): Don't set must_be_updated_p any more.
	(display_mode_lines): Set it here instead.

	* dispnew.c (set_window_update_flags): Remove `b' argument; make static.

	* dispextern.h (set_window_update_flags): Remove.

2013-11-29  Stefan Monnier  <monnier@iro.umontreal.ca>

	* fns.c (internal_equal): Add a hash_table argument to handle cycles.

	* xdisp.c (REDISPLAY_SOME_P): New macro.
	(redisplay_internal): Use it (bug#15999).
	(prepare_menu_bars, redisplay_window): Use it as well.

	* lisp.mk (lisp): Add electric.elc and uniquify.elc.

2013-11-29  Tom Seddon  <emacs@tomseddon.plus.com>  (tiny change)

	* w32font.c (g_b_init_get_char_width_32_w): New static var.
	(globals_of_w32font): Zero it out.
	(GetCharWidth32W_Proc): New function pointer.
	(get_char_width_32_w): New function.
	(compute_metrics): If get_glyph_outline_w returns an error, try
	get_char_width_32_w before declaring a failure.  This avoids
	punishing raster (a.k.a. "bitmap") fonts by slowing down
	redisplay.  (Bug#6364).

2013-11-29  Eli Zaretskii  <eliz@gnu.org>

	* xdisp.c (clear_mouse_face): Don't invalidate the entire
	mouse-highlight info, just signal frame_up_to_date_hook that mouse
	highlight needs to be redisplayed.  (Bug#15913)

2013-11-29  Paul Eggert  <eggert@cs.ucla.edu>

	Fix minor problems found by static checking.
	* buffer.h (struct buffer_text, struct buffer):
	* frame.h (struct frame):
	* window.h (struct window):
	Avoid 'bool foo : 1;', as it's not portable to pre-C99 compilers,
	as described in ../lib/stdbool.in.h.  Use 'unsigned foo : 1;' instead.
	* menu.c (syms_of_menu): Define x-popup-dialog, removing a
	no-longer-valid use of HAVE_MENUS.
	* xdisp.c (propagate_buffer_redisplay): Now static.

2013-11-29  Stefan Monnier  <monnier@iro.umontreal.ca>

	* xmenu.c (Fmenu_or_popup_active_p):
	* window.c (Fset_window_configuration):
	* menu.c (Fx_popup_menu, Fx_popup_dialog):
	* keyboard.c (record_menu_key, read_char_x_menu_prompt):
	* fns.c (Fyes_or_no_p):
	* editfns.c (Fmessage_box, Fmessage_or_box):
	* alloc.c (make_save_ptr_ptr):
	* xdisp.c, w32menu.c, term.c, xterm.h, xterm.c: Remove HAVE_MENUS.

	* window.c (Fset_window_configuration): Move select_window later.

2013-11-28  Stefan Monnier  <monnier@iro.umontreal.ca>

	Refine redisplay optimizations to only redisplay *some* frames/windows
	rather than all of them.
	* xdisp.c (REDISPLAY_SOME): New constant.
	(redisplay_other_windows, wset_redisplay, fset_redisplay)
	(bset_redisplay, bset_update_mode_line): New functions.
	(message_dolog): Use bset_redisplay.
	(clear_garbaged_frames): Use fset_redisplay.
	(echo_area_display): Use wset_redisplay.
	(buffer_shared_and_changed): Remove.
	(prepare_menu_bars): Call Vpre_redisplay_function before updating
	frame titles.  Compute the actual set of windows redisplayed.
	Don't update frame titles and menu bars for frames that don't need to
	be redisplayed.
	(propagate_buffer_redisplay): New function.
	(AINC): New macro.
	(redisplay_internal): Use it.  Be more selective in the set of windows
	we redisplay.  Propagate windows_or_buffers_changed to
	update_mode_lines a bit later to simplify the code.
	(mark_window_display_accurate_1): Reset window and buffer's
	`redisplay' flag.
	(redisplay_window): Do nothing if neither the window nor the buffer nor
	the frame needs redisplay.
	* window.h (struct window): Add `redisplay' field.
	(wset_redisplay, fset_redisplay, bset_redisplay, bset_update_mode_line)
	(redisplay_other_windows, window_list): New declarations.
	* window.c (select_window, Fset_window_start): Use wset_redisplay.
	(window_list): Not static any more.
	(grow_mini_window, shrink_mini_window): Use fset_redisplay.
	* minibuf.c (read_minibuf_unwind): Don't redisplay everything.
	* insdel.c (prepare_to_modify_buffer_1): Use bset_redisplay.
	* frame.c (Fmake_frame_visible): Don't redisplay everything.
	* frame.h (struct frame): Add `redisplay' field.
	Move `external_menu_bar' bitfield next to other bit-fields.
	(SET_FRAME_GARBAGED): Use fset_redisplay.
	(SET_FRAME_VISIBLE): Don't garbage the frame;
	Use redisplay_other_windows.
	* buffer.h (struct buffer): Add `redisplay' field.
	* buffer.c (Fforce_mode_line_update): Pay attention to the `all' flag.
	(modify_overlay): Use bset_redisplay.
	* alloc.c (gc_sweep): Don't unmark strings while sweeping symbols.

2013-11-28  Eli Zaretskii  <eliz@gnu.org>

	Support w32 file notifications in batch mode.
	* w32proc.c (sys_select): Don't wait on interrupt_handle if it is
	invalid (which happens in batch mode).  If non-interactive, call
	handle_file_notifications to store file notification events in the
	input queue.  (Bug#15933)

	* w32notify.c (send_notifications): Handle FRAME_INITIAL frames as well.

	* w32inevt.c (handle_file_notifications): Now external, not static.

	* w32term.h (handle_file_notifications): Provide prototype.

	* emacs.c (main) [HAVE_W32NOTIFY]: When non-interactive, call
	init_crit, since init_display, which does that otherwise, is not
	called.

2013-11-27  Glenn Morris  <rgm@gnu.org>

	* Makefile.in ($(lispsource)/international/charprop.el): New.
	(emacs$(EXEEXT)): Depend on charprop.el.

2013-11-27  Eli Zaretskii  <eliz@gnu.org>

	* fileio.c (Finsert_file_contents): Invalidate buffer caches when
	deleting portions of the buffer under non-nil REPLACE argument.
	(Bug#15973)

	* w32notify.c (Fw32notify_add_watch): If the argument FILE is a
	directory, watch it and not its parent.
	(add_watch): Allow empty string in FILE.

2013-11-27  Martin Rudalics  <rudalics@gmx.at>

	* window.c (Fset_window_start, window_resize_apply)
	(window_scroll): Reset window_end_valid (Bug#15957).

2013-11-27  Glenn Morris  <rgm@gnu.org>

	* Makefile.in (leimdir): Now in lisp source directory.
	($(leimdir)/leim-list.el): Just use ../leim .
	* epaths.in (PATH_DUMPLOADSEARCH):
	* lread.c (load_path_default):
	* nsterm.m (ns_load_path): No more leim directory.

2013-11-26  Andreas Schwab  <schwab@suse.de>

	* .gdbinit (xgettype): Add cast.

2013-11-26  Glenn Morris  <rgm@gnu.org>

	Preload leim-list.el.
	* epaths.in (PATH_DUMPLOADSEARCH): Add leim/.
	* callproc.c (init_callproc): Don't assume PATH_DUMPLOADSEARCH
	is a single directory.

2013-11-25  Paul Eggert  <eggert@cs.ucla.edu>

	bool-vector-subsetp is now the normal direction (Bug#15912).
	* data.c (Fbool_vector_subsetp): Test whether the first argument
	is a subset of the second one, not the reverse.  Add doc string.

	Fix minor problems found by static checking.
	* lread.c (load_path_default): Now static.
	* textprop.c (text_property_stickiness): Be consistent about the
	test used when deciding whether to consider the previous character.
	This simplifies the code a bit.

2013-11-25  Stefan Monnier  <monnier@iro.umontreal.ca>

	* textprop.c (text_property_stickiness): Fix front-stickiness at BOB.

	* frame.c (Fhandle_focus_in, Fhandle_focus_out): Move to frame.el.
	(syms_of_frame): Don't defsubr them.

2013-11-25  Glenn Morris  <rgm@gnu.org>

	* lread.c (load_path_default): Change the sense of the argument.
	(init_lread): When EMACSLOADPATH is set, do not ignore changes
	from dump_path.  When it is not, avoid checking dump_path twice.

	* lread.c (init_lread): Fix 2013-11-23 goof that was checking
	uninstalled dump_path against installed Vload_path.  (Bug#15964)

2013-11-24  Stefan Monnier  <monnier@iro.umontreal.ca>

	Export get_pos_property to Elisp.
	* editfns.c (Fget_pos_property): Rename from get_pos_property.
	(syms_of_editfns): Export it to Elisp.

	* data.c (Fmake_variable_buffer_local): Mention `permanent-local'.

2013-11-23  Romain Francoise  <romain@orebokech.com>

	* fileio.c (init_fileio): Move `write_region_inhibit_fsync'
	initialization here ...
	(syms_of_fileio): ... from here.

2013-11-23  Stefan Monnier  <monnier@iro.umontreal.ca>

	* lread.c (init_lread): Fix int/Lisp_Object mixup.
	Please use --enable-check-lisp-object-type.

2013-11-23  Glenn Morris  <rgm@gnu.org>

	* process.c (get_process): Explicit error for dead buffers.

2013-11-23  Andreas Schwab  <schwab@linux-m68k.org>

	* process.c (get_process): Check that OBJ is a live buffer.  (Bug#15923)

2013-11-23  Glenn Morris  <rgm@gnu.org>

	Empty elements in EMACSLOADPATH stand for the default.  (Bug#12100)
	* lread.c (load_path_check): Take path to check as argument.
	(load_path_default): New, split from init_lread.
	(init_lread): Move calc of default load-path to load_path_default.
	Empty elements in EMACSLOADPATH now stand for the default.
	(load-path): Doc fix.
	* emacs.c (decode_env_path): Add option to treat empty elements
	as nil rather than ".".
	* callproc.c (init_callproc_1, init_callproc):
	* image.c (Vx_bitmap_file_path):
	* lisp.h (decode_env_path):
	* lread.c (Vsource_directory):
	Update for new argument spec of decode_env_path.

2013-11-22  Eli Zaretskii  <eliz@gnu.org>

	* bidi.c (bidi_find_paragraph_start): Limit the returned positions
	to BEGV_BYTE..ZV_BYTE range.  (Bug#15951)

2013-11-21  Paul Eggert  <eggert@cs.ucla.edu>

	Fix some dependency problems that cause unnecessary recompiles.
	Problem reported by RMS in
	<http://lists.gnu.org/archive/html/emacs-devel/2013-11/msg00421.html>.
	* Makefile.in (OLDXMENU_TARGET, OLDXMENU, OLDXMENU_DEPS)
	(really-lwlib, really-oldXMenu, stamp-oldxmenu)
	(../src/$(OLDXMENU), $(OLDXMENU)): Remove.
	(temacs$(EXEEXT)): Depend on $(LIBXMENU), not stamp-oldxmenu.
	($(lwlibdir)/liblw.a, $(oldXMenudir)/libXMenu11.a, FORCE): New targets.
	(boostrap-clean): No need to remove stamp-oldxmenu.

	Fix recently introduced bool vector overrun.
	This was due to an optimization that went awry.
	Reported by Glenn Morris in
	<http://lists.gnu.org/archive/html/emacs-devel/2013-11/msg00622.html>.
	* alloc.c (make_uninit_bool_vector): Don't allocate a dummy word
	for empty vectors, undoing the 2013-11-18 change.
	* data.c (bool_vector_binop_driver): Rely on this.
	Fix bug that occasionally overran the destination.
	* lisp.h (struct Lisp_Bool_vector): Document this.

2013-11-20  Jan Djärv  <jan.h.d@swipnet.se>

	* nsterm.m (init, run, stop:): Enable again.  stop calls super stop
	to handle dialogs.

	* nsterm.m (init, run, stop:): Comment out for now, does not work
	with dialogs.

2013-11-19  Paul Eggert  <eggert@cs.ucla.edu>

	* charset.c (syms_of_charset): Don't read past end of string.

2013-11-19  Glenn Morris  <rgm@gnu.org>

	* frame.c (Fhandle_focus_in, Fhandle_focus_out): Doc fixes.

2013-11-19  Brian Jenkins  <brian@brianjenkins.org>  (tiny change)

	Add hooks to run on gaining/losing focus.  (Bug#15029)
	* frame.c (Qfocus_in_hook, Qfocus_out_hook): New static lisp objects.
	(Fhandle_focus_in, Fhandle_focus_out): Run focus hooks.
	(syms_of_frame): Add focus-in-hook, focus-out-hook.

2013-11-18  Paul Eggert  <eggert@cs.ucla.edu>

	* data.c (bool_vector_binop_driver): Rename locals for sanity's sake.
	The old names predated the API change that put destination at end.

	Improve API of recently-added bool vector functions (Bug#15912).
	The old API had (bool-vector-count-matches A B)
	and (bool-vector-count-matches-at A B I), which gave the
	misleading impression that the two functions were variants, one
	with a location I.  The new API has (bool-vector-count-population A)
	and (bool-vector-count-consecutive A B I) to make the distinction
	clearer.  The first function no longer has a B argument, since the
	caller can easily determine the number of nils if the length and
	number of ts is known.
	* data.c (Fbool_vector_count_population): Rename from
	bool_vector_count_matches, and accept just 1 argument.
	(Fbool_vector_count_consecutive): Rename from
	Fbool_vector_count_matches_at.

	Always allocate at least one bits_word per bool vector.
	See Daniel Colascione in:
	http://lists.gnu.org/archive/html/emacs-devel/2013-11/msg00518.html
	* alloc.c (make_uninit_bool_vector): Always allocate at least one word.
	* data.c (bool_vector_binop_driver): Rely on this.  Tune.
	* lisp.h (struct Lisp_Bool_vector): Document this.

2013-11-18  Eli Zaretskii  <eliz@gnu.org>

	* insdel.c (invalidate_buffer_caches): New function, consolidated
	from part of prepare_to_modify_buffer.
	(insert_from_gap, prepare_to_modify_buffer):
	* coding.c (code_convert_region, code_convert_string):
	Call invalidate_buffer_caches.  (Bug#15841)

	* lisp.h (invalidate_buffer_caches): Add prototype.

2013-11-17  Eli Zaretskii  <eliz@gnu.org>

	* w32term.c (x_update_window_end): Don't invalidate the entire
	mouse-highlight info, just signal frame_up_to_date_hook that mouse
	highlight needs to be redisplayed.  (Bug#15913)

2013-11-17  Paul Eggert  <eggert@cs.ucla.edu>

	* lisp.h (DEBUGGER_SEES_C_MACROS): Remove.

2013-11-16  Eli Zaretskii  <eliz@gnu.org>

	* doc.c (Fsubstitute_command_keys): Inhibit modification hooks
	while we are using Vprin1_to_string_buffer.

	* keymap.c (describe_map): Don't crash if PT is 1 both before and
	after inserting the description string.  (Bug#15907)

2013-11-15  Paul Eggert  <eggert@cs.ucla.edu>

	* data.c: Work around bogus GCC diagnostic about shift count.
	Reported by Eli Zaretskii in
	<http://lists.gnu.org/archive/html/emacs-devel/2013-11/msg00489.html>.
	(pre_value): New function.
	(count_trailing_zero_bits): Use it.

2013-11-15  Eli Zaretskii  <eliz@gnu.org>

	* lisp.h (DEBUGGER_SEES_C_MACROS) [GCC < v3.5]: Pessimistically
	assume C macros are not supported even under -g3 in these old GCC
	versions.

2013-11-15  Leo Liu  <sdl.web@gmail.com>

	* minibuf.c (Ftry_completion, Fall_completions)
	(Ftest_completion): Use FUNCTIONP.  (Bug#15889)

2013-11-15  Paul Eggert  <eggert@cs.ucla.edu>

	* lisp.h (DEFINE_GDB_SYMBOL_BEGIN, DEFINE_GDB_SYMBOL_END):
	Define to empty if DEBUGGER_SEES_C_MACROS is defined.
	This avoids placing unnecessary constants into the Emacs code.

2013-11-14  Kazuhiro Ito  <kzhr@d1.dion.ne.jp>  (tiny change)

	* keyboard.c (make_ctrl_char) [HAVE_NTGUI]: Now externally visible
	for Cygwin w32 build.

	* xdisp.c (erase_phys_cursor) [HAVE_NTGUI]: Now externally visible
	for Cygwin w32 build.  (Bug#15892)

2013-11-14  Paul Eggert  <eggert@cs.ucla.edu>

	Simplify, port and tune bool vector implementation.
	* alloc.c (bool_vector_exact_payload_bytes)
	(bool_vector_payload_bytes): Remove.
	(bool_vector_fill): Return its argument.
	* alloc.c (bool_vector_fill):
	* lread.c (read1):
	* print.c (print_object):
	Simplify by using bool_vector_bytes.
	* alloc.c (make_uninit_bool_vector):
	New function, broken out from Fmake_bool_vector.
	(Fmake_bool_vector): Use it.  Use tail call.
	(make_uninit_bool_vector, vector_nbytes): Simplify size calculations.
	* data.c (BITS_PER_ULL): New constant.
	(ULLONG_MAX, count_one_bits_ll): Fall back on long counterparts
	if long long versions don't exist.
	(shift_right_ull): New function.
	(count_one_bits_word): New function, replacing popcount_bits_word
	macro.  Don't assume that bits_word is no wider than long long.
	(count_one_bits_word, count_trailing_zero_bits):
	Don't assume that bits_word is no wider than long long.
	* data.c (bool_vector_binop_driver, bool_vector_not):
	* fns.c (Fcopy_sequence):
	* lread.c (read1):
	Create an uninitialized destination, to avoid needless work.
	(internal_equal): Simplify.
	(Ffillarray): Prefer tail call.
	* data.c (bool_vector_binop_driver): Don't assume bit vectors always
	contain at least one word.
	(bits_word_to_host_endian): Prefer if to #if.  Don't assume
	chars are narrower than ints.
	* data.c (Fbool_vector_count_matches, Fbool_vector_count_matches_at):
	* fns.c (Fcopy_sequence):
	Simplify and tune.
	* lisp.h (bits_word, BITS_WORD_MAX, BITS_PER_BITS_WORD):
	Don't try to port to hosts where bits_word values have holes; the
	code wouldn't work there anyway.  Verify this assumption, though.
	(bool_vector_bytes): New function.
	(make_uninit_bool_vector): New decl.
	(bool_vector_fill): Now returns Lisp_Object.

	* xfns.c (xic_create_fontsetname):
	* xrdb.c (gethomedir): Prefer tail calls.

2013-11-12  Paul Eggert  <eggert@cs.ucla.edu>

	* xterm.c (syms_of_xterm): staticpro Qmodifier_value, Qalt, Qhyper,
	Qmeta, and Qsuper.  This is safer, and it's what w32fns.c does.

	* buffer.c (Fforce_mode_line_update): Don't fall off end of function
	that requires a return value.
	(Fset_buffer_modified_p): Take advantage of this change to do
	a tail call.

2013-11-11  Stefan Monnier  <monnier@iro.umontreal.ca>

	* buffer.c (Frestore_buffer_modified_p): Sync it with
	Fset_buffer_modified_p.
	(Fforce_mode_line_update): New function, moved from subr.el.
	(Fset_buffer_modified_p): Use them.
	(syms_of_buffer): Defsubr Fforce_mode_line_update.

2013-11-11  Paul Eggert  <eggert@cs.ucla.edu>

	* search.c (find_newline): Rewrite to prefer offsets to pointers.
	This avoids undefined behavior when subtracting pointers into
	different aways.  On my platform it also makes the code a tad
	smaller and presumably faster.

2013-11-11  Stefan Monnier  <monnier@iro.umontreal.ca>

	* keyboard.c (command_loop_1): Use region-extract-function.
	* insdel.c (Qregion_extract_function): Not static any more (can we
	stop pretending that these vars can benefit from being marked static?).

2013-11-09  Eli Zaretskii  <eliz@gnu.org>

	* search.c (find_newline): If buffer text is relocated during the
	"dumb loop", adjust C pointers into buffer text to follow suit.
	(Bug#15841)

2013-11-09  Łukasz Stelmach  <stlman@poczta.fm>  (tiny change)

	* gtkutil.c (xg_check_special_colors): Use rgb: instead of rgbi:
	for conversion (Bug#15837).

2013-11-09  Eli Zaretskii  <eliz@gnu.org>

	* fileio.c (Finsert_file_contents): Invalidate the newline cache
	for the entire range of inserted characters.  (Bug#15841)

2013-11-08  Jan Djärv  <jan.h.d@swipnet.se>

	* xfaces.c (lface_fully_specified_p): Let distant-foreground be
	unspecified.
	(realize_default_face): Remove assignment to distant-foreground if
	unspecified (Bug#15815).

2013-11-08  Eli Zaretskii  <eliz@gnu.org>

	* xdisp.c (message_dolog): Make sure the *Messages* buffer has its
	cache-long-scans disabled, since we don't want to call
	prepare_to_modify_buffer (in insert_1_both) for each message we
	display.

	* buffer.h (bset_cache_long_scans): New INLINE function, moved
	from buffer.c.  Improve commentary to the buffer field setter
	functions.

	* buffer.c (bset_cache_long_scans): Static function deleted.
	Improve commentary to the buffer field setter functions.
	(init_buffer_once): Default for cache-long-scans changed to t.
	(Bug#15797)

2013-11-08  Paul Eggert  <eggert@cs.ucla.edu>

	* gmalloc.c (special_realloc, calloc, mallochook): Use tail calls.

	* chartab.c (make_sub_char_table): Fix size typo (Bug#15825).
	This bug was introduced in my 2013-06-21 change, and caused
	struct Lisp_Sub_Char_Table objects to be given too many slots,
	which broke 'make -C admin/unidata'.

2013-11-07  Jan Djärv  <jan.h.d@swipnet.se>

	Import changes from mac-port 4.5.
	* macfont.m (mac_font_copy_default_descriptors_for_language)
	(mac_font_copy_default_name_for_charset_and_languages): Declare.
	(cf_charset_table): big-5-0 has uniquifier 0x4EDC.
	(macfont_language_default_font_names): New.
	(macfont_list): Rearrange language/charset code.
	(macfont_close): Don't check for macfont_info->cache.
	(mac_ctfont_create_preferred_family_for_attributes): New font
	selection code, call
	mac_font_copy_default_name_for_charset_and_languages.
	(mac_font_copy_default_descriptors_for_language)
	(mac_font_copy_default_name_for_charset_and_languages): New functions.

	* macfont.h (kCTVersionNumber10_9): Define if not defined.

2013-11-07  Paul Eggert  <eggert@cs.ucla.edu>

	Port to C11 aligned_alloc, and fix some integer overflows.
	* alloc.c (USE_ALIGNED_ALLOC): New symbol.
	(USE_POSIX_MEMALIGN): Remove.  All uses replaced with USE_ALIGNED_ALLOC,
	and use of posix_memalign replaced with aligned_alloc.
	(aligned_alloc): New function, defined or declared as needed.
	* conf_post.h (HAVE_POSIX_MEMALIGN) [DARWIN_OS]:
	Don't undef; configure.ac now does this.
	* gmalloc.c (aligned_alloc) [MSDOS]: New decl.
	(calloc, aligned_alloc): Check for integer overflow.
	(aligned_alloc): Rename from memalign.  All uses changed.
	(memalign): New function, an alias for aligned_alloc.

2013-11-06  Stefan Monnier  <monnier@iro.umontreal.ca>

	* xdisp.c (redisplay_internal): Fix typo in last change.

2013-11-06  Paul Eggert  <eggert@cs.ucla.edu>

	* regex.c: Fix --enable-gcc-warning glitch with GCC 4.5.2.

2013-11-06  Stefan Monnier  <monnier@iro.umontreal.ca>

	* xdisp.c (syms_of_xdisp): New vars redisplay--all-windows-cause and
	redisplay--mode-lines-cause.
	(redisplay_internal): Keep them uptodate.  Remove redundant check of
	buffer_shared_and_changed.
	* *.[chm]: Number every assignment to update_mode_lines so we
	can track why it is set.

2013-11-06  Eli Zaretskii  <eliz@gnu.org>

	* editfns.c (Fformat_time_string): Doc fix.  (Bug#15816)

2013-11-06  Stefan Monnier  <monnier@iro.umontreal.ca>

	* *.[chm]: Number every assignment to windows_or_buffers_changed so we
	can track why it is set.

2013-11-06  Paul Eggert  <eggert@cs.ucla.edu>

	Integer-related fixes for term.c etc.
	* dispextern.h (face_tty_specified_color): New function.
	* term.c (turn_on_face): Don't rely on undefined behavior when
	assigning an out-of-range value to 'long'.
	Simplify test for toggling highlight.
	(tty_capable_p): Omit last two (unused) args.  All callers changed.
	* term.c (tty_capable_p, tty_menu_display, tty_menu_add_selection)
	(read_menu_input, tty_menu_activate, tty_menu_show):
	* xfaces.c (x_supports_face_attributes_p)
	(tty_supports_face_attributes_p):
	Use bool for boolean.  All callers changed.
	(tty_supports_face_attributes_p): Omit defaults for color indices;
	no longer needed.  Simplify tail call.

2013-11-05  Stefan Monnier  <monnier@iro.umontreal.ca>

	* xdisp.c (prepare_menu_bars): Mark static.
	* lisp.h (prepare_menu_bars): Don't declare.
	* xselect.c (x_handle_selection_clear):
	* callproc.c (call_process): Remove redundant call to prepare_menu_bars.

2013-11-05  Paul Eggert  <eggert@cs.ucla.edu>

	* keyboard.c (Fcommand_error_default_function): Fix pointer signedness
	glitch.  Eliminate 'sz' prefix; Hungarian notation is not helpful here.

2013-11-05  Stefan Monnier  <monnier@iro.umontreal.ca>

	* keyboard.c (Fcommand_error_default_function): Rename from
	Fdefault_error_output.

2013-11-05  Jarek Czekalski  <jarekczek@poczta.onet.pl>  (tiny change)

	* keyboard.c (Fdefault_error_output): New function, extracted from
	cmd_error_internal.
	(syms_of_keyboard): Use it for Vcommand_error_function.

2013-11-05  Stefan Monnier  <monnier@iro.umontreal.ca>

	* eval.c (handlerlist_sentinel): New variable (bug#15802).
	(init_eval): Use it to ensure handlerlist is non-NULL.
	(unwind_to_catch): Make sure we never set handlerlist to NULL.
	(Fsignal): Adjust NULLness test of handlerlist.
	* lisp.h (PUSH_HANDLER): Assume handlerlist is non-NULL.

2013-11-05  Eli Zaretskii  <eliz@gnu.org>

	* callproc.c (call_process): Call prepare_to_modify_buffer before
	decoding text read from the sub-process, as the decoded stuff will
	be inserted into the buffer.  This will invalidate the various
	caches maintained for the buffer.  (Bug#15148)

2013-11-05  Xue Fuqiao  <xfq.free@gmail.com>

	* xdisp.c (syms_of_xdisp): Mention the active display table in doc
	string of glyphless-char-display.

2013-11-05  Jan Djärv  <jan.h.d@swipnet.se>

	* nsfns.m (ns_get_name_from_ioreg): New function.
	(ns_screen_name): Don't use deprecated CGDisplayIOServicePort on
	OSX >= 10.9.  Use ns_get_name_from_ioreg.

2013-11-05  Paul Eggert  <eggert@cs.ucla.edu>

	Simplify and port recent bool vector changes.
	* alloc.c (ROUNDUP): Move here from lisp.h, since it's now used
	only in this file.  Use a more-efficient implementation if the
	second argument is a power of 2.
	(ALIGN): Rewrite in terms of ROUNDUP.  Make it a function.
	Remove no-longer-necessary compile-time checks.
	(bool_vector_exact_payload_bytes): New function.
	(bool_vector_payload_bytes): Remove 2nd arg; callers that need
	exact payload changed to call the new function.  Do not assume
	that the arg or result fits in ptrdiff_t.
	(bool_vector_fill): New function.
	(Fmake_bool_vector): Use it.  Don't assume bit counts fit
	in ptrdiff_t.
	(vroundup_ct): Don't assume arg fits in size_t.
	* category.c (SET_CATEGORY_SET): Remove.  All callers now just
	invoke set_category_set.
	(set_category_set): 2nd arg is now EMACS_INT and 3rd is now bool.
	All callers changed.  Use bool_vector_set.
	* category.h (XCATEGORY_SET): Remove; no longer needed.
	(CATEGORY_MEMBER): Now a function.  Rewrite in terms of
	bool_vector_bitref.
	* data.c (Faref): Use bool_vector_ref.
	(Faset): Use bool_vector_set.
	(bits_word_to_host_endian): Don't assume you can shift by CHAR_BIT.
	(Fbool_vector_not, Fbool_vector_count_matches)
	(Fbool_vector_count_matches_at): Don't assume CHAR_BIT == 8.
	* fns.c (concat): Use bool_vector_ref.
	(Ffillarray): Use bool_vector_fill.
	(mapcar1): Use bool_vector_ref.
	(sxhash_bool_vector): Hash words, not bytes.
	* lisp.h (BOOL_VECTOR_BITS_PER_CHAR): Now a macro as well as
	a constant, since it's now used in #if.
	(bits_word, BITS_WORD_MAX, BITS_PER_BITS_WORD): Fall back on
	unsigned char on unusual architectures, so that we no longer
	assume that the number of bits per bits_word is a power of two or
	is a multiple of 8 or of CHAR_BIT.
	(Qt): Add forward decl.
	(struct Lisp_Bool_Vector): Don't assume EMACS_INT is aligned
	at least as strictly as bits_word.
	(bool_vector_data, bool_vector_uchar_data): New accessors.
	All data structure accesses changed to use them.
	(bool_vector_words, bool_vector_bitref, bool_vector_ref)
	(bool_vector_set): New functions.
	(bool_vector_fill): New decl.
	(ROUNDUP): Move to alloc.c as described above.

	Fix recent gnutls changes.
	* gnutls.c (Fgnutls_boot): Don't assume C99.
	* process.c (wait_reading_process_output): Fix typo in recent change.

2013-11-05  Teodor Zlatanov  <tzz@lifelogs.com>

	* process.c (wait_reading_process_output, read_process_output)
	(send_process): Check gnutls_state is not NULL.

	* gnutls.c (emacs_gnutls_handle_error): Adjust log level for EAGAIN.
	(Fgnutls_boot): Set process gnutls_p later, after initialization.

2013-11-04  Jan Djärv  <jan.h.d@swipnet.se>

	* nsterm.m (init, run, stop:): New methods in EmacsApp for
	OSX >= 10.9 to prevent memory leak of GCD dispatch source.

	* nsterm.h (EmacsApp): Add shouldKeepRunning and isFirst for
	OSX >= 10.9.

	* nsfns.m (Fx_create_frame): Fix memory leak.

	* macfont.m (CG_SET_FILL_COLOR_WITH_GC_FOREGROUND)
	(CG_SET_FILL_COLOR_WITH_GC_BACKGROUND)
	(CG_SET_STROKE_COLOR_WITH_GC_FOREGROUND): Fix memory leak.

2013-11-04  Eli Zaretskii  <eliz@gnu.org>

	* xdisp.c (message3_nolog, message_with_string): Encode the string
	before writing it to the terminal in a non-interactive session.

	* lread.c (openp): If both FILENAME and SUFFIX are unibyte, make
	sure we concatenate them into a unibyte string.

	* fileio.c (make_temp_name): Encode PREFIX, and decode the
	resulting temporary name before returning it to the caller.
	(Fexpand_file_name): If NAME is pure-ASCII and DEFAULT_DIRECTORY
	is a unibyte string, convert NAME to a unibyte string to ensure
	that the result is also a unibyte string.

	* emacs.c (init_cmdargs): Use build_unibyte_string to make sure we
	create unibyte strings from default paths and directory/file
	names.

	* coding.h (ENCODE_FILE): Do not attempt to encode a unibyte
	string.

	* callproc.c (init_callproc): Use build_unibyte_string to make
	sure we create unibyte strings from default paths and
	directory/file names.

	* buffer.c (init_buffer): Don't store default-directory of
	*scratch* in multibyte form.  The original problem which led to
	that is described in
	http://lists.gnu.org/archive/html/emacs-pretest-bug/2004-11/msg00532.html,
	but it was solved long ago.  (Bug#15260)

2013-11-04  Paul Eggert  <eggert@cs.ucla.edu>

	Port to stricter C99 platforms.
	Especially, C99 prohibits nesting a struct X inside struct Y if
	struct X has a flexible array member.
	* alloc.c (struct sdata): New type.
	(sdata): Implement in terms of struct sdata.
	Remove u member; all uses replaced by next_vector, set_next_vector.
	(SDATA_SELECTOR, SDATA_DATA, SDATA_DATA_OFFSET): Adjust to sdata change.
	(SDATA_DATA_OFFSET): Now a constant, not a macro.
	(struct sblock): Rename first_data member to data, which is now
	a flexible array member.  All uses changed.
	(next_vector, set_next_vector, large_vector_vec): New functions.
	(vector_alignment): New constant.
	(roundup_size): Make it a multiple of ALIGNOF_STRUCT_LISP_VECTOR, too.
	(struct large-vector): Now merely a NEXT member, since the old approach
	ran afoul of stricter C99.  All uses changed to use
	large_vector_vec or large_vector_offset.
	(large_vector_offset): New constant.
	* dispnew.c: Include tparam.h, for tgetent.
	Do not include term.h; no longer needed.
	* gnutls.c (Fgnutls_boot): Don't continue after calling a _Noreturn.
	* lisp.h (ENUM_BF) [__SUNPRO_C && __STDC__]: Use unsigned int.
	(struct Lisp_Vector): Use a flexible array member for contents,
	instead of a union with a member that is an array of size 1.
	All uses changed.
	(ALIGNOF_STRUCT_LISP_VECTOR): New constant, to make up for the
	fact that the struct no longer contains a union.
	(struct Lisp_Misc_Any, struct Lisp_Marker, struct Lisp_Overlay)
	(struct Lisp_Save_Value, struct Lisp_Free):
	Use unsigned, not int, for spacers, to avoid c99 warning.
	(union specbinding): Use unsigned, not bool, for bitfield, as
	bool is not portable to pre-C99 hosts.

2013-11-04  Glenn Morris  <rgm@gnu.org>

	* emacs.c (usage_message): Mention that `-L :...' appends.

2013-11-02  Glenn Morris  <rgm@gnu.org>

	* Makefile.in (abs_builddir): Remove.
	(bootstrap_exe): Use relative filename.

	Use relative filenames in TAGS files.
	* Makefile.in (abs_srcdir): Remove it again.
	(.PHONY): Remove frc.
	(maintainer-clean): No more TAGS-LISP file.
	(TAGS): Pass relative file names to etags.
	(../lisp/TAGS): Rename from TAGS-LISP.  Work in ../lisp.

	* Makefile.in (abs_srcdir): New, set by configure.
	(lispdir): Remove.
	(maintainer-clean): Remove pointless echo.  That should be in the
	top-level Makefile, if anywhere.  Delete TAGS-LISP.
	(extraclean): No s/ and m/ directories for some time.
	(TAGS): Also depend on ctagsfiles3.
	Remove no-longer-defined S_FILE.
	Pass absolute filenames to etags once more.
	(TAGS-LISP): Replace lispdir with its expansion.
	(TAGS-LISP, $(lwlibdir)/TAGS): Correctly pass ETAGS to sub-makes.
	($(lwlibdir)/TAGS): Remove useless subshell, check cd return value.

2013-11-02  Jan Djärv  <jan.h.d@swipnet.se>

	* xfaces.c (check_lface_attrs, realize_default_face):
	Add LFACE_DISTANT_FOREGROUND_INDEX (Bug#15788).
	(realize_default_face): Set DISTANT_FOREGROUND to unspecified_fg.

2013-11-02  Paul Eggert  <eggert@cs.ucla.edu>

	* emacs.c (original_pwd): Remove global var by making it local.
	(init_cmdargs): New arg ORIGINAL_PWD; caller changed.

2013-11-01  Jan Djärv  <jan.h.d@swipnet.se>

	* xfaces.c: Declare color_distance.
	(QCdistant_foreground): New variable.
	(NEAR_SAME_COLOR_THRESHOLD): New define.
	(load_color2): New function.
	(load_color): Call load_color2.
	(load_face_colors): Call load_color2 and if distant-color is specified
	calculate distant and use distant-color if colors are near.
	(LFACE_DISTANT_FOREGROUND): New define.
	(merge_face_ref, Finternal_set_lisp_face_attribute)
	(Finternal_get_lisp_face_attribute)
	(x_supports_face_attributes_p): Handle distant-foreground similar to
	foreground.
	(syms_of_xfaces): DEFSYM QCdistant_foreground.

	* dispextern.h (lface_attribute_index):
	Add LFACE_DISTANT_FOREGROUND_INDEX.

2013-11-01  Claudio Bley  <claudio.bley@googlemail.com>

	* image.c (pbm_next_char): New function.
	See http://netpbm.sourceforge.net/doc/pbm.html for the details.
	(pbm_scan_number): Use it.
	(Qlibjpeg_version): New variable.
	(syms_of_image): DEFSYM and initialize it.

2013-10-31  Jan Djärv  <jan.h.d@swipnet.se>

	* emacs.c (main): Skip -psn args on OSX even if ! isatty (0).

2013-10-31  Glenn Morris  <rgm@gnu.org>

	* emacs.c (original_pwd): New char.
	(main): If using --chdir, store original_pwd.
	(init_cmdargs): When setting Vinvocation_directory based on a
	relative argv[0], use original_pwd if set.  (Bug#15768)

2013-10-29  Stefan Monnier  <monnier@iro.umontreal.ca>

	* keyboard.c (command_loop_1): If command is nil, call `undefined'.

2013-10-29  Paul Eggert  <eggert@cs.ucla.edu>

	* insdel.c: Fix minor problems found by static checking.
	(Qregion_extract_function): Now static.
	(prepare_to_modify_buffer_1): Remove unused locals.

2013-10-29  Stefan Monnier  <monnier@iro.umontreal.ca>

	* xdisp.c (prepare_menu_bars): Call Vpre_redisplay_function.
	(syms_of_xdisp): Declare pre-redisplay-function.
	(markpos_of_region): Remove function.
	(init_iterator, compute_stop_pos, handle_face_prop)
	(face_before_or_after_it_pos, reseat_to_string)
	(get_next_display_element, window_buffer_changed)
	(redisplay_internal, try_cursor_movement, redisplay_window)
	(try_window_reusing_current_matrix, try_window_id, display_line)
	(note_mode_line_or_margin_highlight, note_mouse_highlight)
	(display_string, mouse_face_from_buffer_pos): Remove region handling.
	* window.h (struct window): Remove field `region_showing'.
	* dispextern.h (struct it): Remove region_beg/end_charpos.
	(face_at_buffer_position, face_for_overlay_string)
	(face_at_string_position): Update prototypes.
	* xfaces.c (face_at_buffer_position, face_for_overlay_string)
	(face_at_string_position): Remove `region_beg' and `region_end' args.
	* fontset.c (Finternal_char_font):
	* font.c (font_at, font_range): Adjust calls accordingly.
	* insdel.c (Qregion_extract_function): New var.
	(syms_of_insdel): Initialize it.
	(prepare_to_modify_buffer_1): Use it.

2013-10-29  Dmitry Antipov  <dmantipov@yandex.ru>

	Prefer 'unsigned long' to 'long unsigned int' and 'unsigned long int'.
	* ftxfont.c (ftxfont_get_gcs):
	* gtkutil.c (xg_set_widget_bg, xg_set_background_color):
	* xfaces.c (x_free_colors, x_free_dpy_colors)
	(x_create_gc, unload_color):
	* xselect.c (x_property_data_to_lisp):
	* xsettings.c (parse_settings):
	* xterm.c (x_copy_color, x_alloc_lighter_color, x_setup_relief_color)
	(get_bits_and_offset): Adjust definition.
	* frame.c (XParseGeometry): Adjust locals.
	* lisp.h (toplevel): Adjust EMACS_UINT type definition.
	* regex.h (toplevel): Likewise for reg_syntax_t.

2013-10-29  Stefan Monnier  <monnier@iro.umontreal.ca>

	* eval.c (run_hook_with_args): Use FUNCTIONP.

2013-10-29  Dmitry Antipov  <dmantipov@yandex.ru>

	* xterm.h (struct x_output): For 'black_relief' and 'white_relief'
	fields, drop 'allocated_p' member and use -1 for uninitialized value.
	* w32term.h (struct w32_output): Similarly but do not use -1 because...
	* xfaces.c (unload_color) [HAVE_X_WINDOWS]: ...this function is a no-op
	on MS-Windows anyway.
	(free_face_colors): Define only if HAVE_X_WINDOWS and...
	(free_realized_face): ...adjust user.
	* xfns.c (Fx_create_frame, x_create_tip_frame): Initialize black and
	white relief pixels to -1.
	* xterm.c (x_setup_relief_color, x_free_frame_resources): Adjust users.
	* w32term.c (w32_setup_relief_color, x_free_frame_resources): Likewise.
	* dispextern.h (unload_color): Move prototype under HAVE_X_WINDOWS.

2013-10-28  Paul Eggert  <eggert@cs.ucla.edu>

	* dispextern.h, image.c (x_bitmap_height, x_bitmap_width): Now static.
	* xfaces.c (load_pixmap): Omit last two args, which are always NULL
	in practice now.  All callers changed.

2013-10-28  Dmitry Antipov  <dmantipov@yandex.ru>

	* dispextern.h (struct face): Use bitfields for 'underline_type'
	and 'box' members.  Remove set-but-unused members 'pixmap_w' and
	'pixmap_h'.  If not HAVE_WINDOW_SYSTEM, also remove dummy
	'stipple' member.  Move 'lface' member up to help...
	* xfaces.c (make_realized_face): ...this function to find and
	clear just the members that need clearing.
	(load_face_colors, realize_x_face):
	* xdisp.c (extend_face_to_end_of_line): Adjust user.

2013-10-27  Dmitry Antipov  <dmantipov@yandex.ru>

	* xftfont.c (struct xftfont_info): Remove set-but-unused
	'screen' member.
	(xftfont_open): Adjust user.
	(xftfont_get_colors): Remove useless prototype.

2013-10-26  Eli Zaretskii  <eliz@gnu.org>

	* emacs.c (Fdump_emacs): Encode FILENAME and SYMFILE arguments
	before passing them to 'unexec'.  (Bug#15260)

2013-10-26  Xue Fuqiao  <xfq.free@gmail.com>

	* fringe.c (set_fringe_bitmap_face): Add usage note from lispref.

2013-10-25  Eli Zaretskii  <eliz@gnu.org>

	* w32uniscribe.c (uniscribe_close): Adjust the argument list to
	the changed signature of the font driver's 'close' method.

	* w32font.h (w32font_close): Adjust the prototype to the change in
	function definition.

	* w32font.c (w32font_close): Reintroduce deleted declaration of i.

	* w32uniscribe.c (uniscribe_close): Adapt the call to
	w32font_close to its new prototype.

2013-10-25  Dmitry Antipov  <dmantipov@yandex.ru>

	Omit unused frame argument of font API's close function.
	* font.h (struct font): Drop frame argument.  Adjust comment.
	* font.c (font_clear_cache, font_close_object): Adjust users.
	* ftfont.c (ftfont_close):
	* ftxfont.c (ftxfont_close):
	* macfont.m (macfont_close):
	* nsfont.m (nsfont_close):
	* w32font.c (w32font_close):
	* xfont.c (xfont_close):
	* xftfont.c (xftfont_close): Adjust driver-specific close functions,
	tweak comments and make functions safe if called more than once for
	the same font object.

	Perform font-specific cleanup when font object is swept by GC.  See
	http://lists.gnu.org/archive/html/emacs-devel/2013-10/msg00740.html.
	* alloc.c (cleanup_vector): New function.
	(sweep_vector): Call it for each reclaimed vector object.
	* font.h (struct font): Adjust comment.

2013-10-24  Glenn Morris  <rgm@gnu.org>

	* Makefile.in (abs_top_srcdir): New, set by configure.

2013-10-23  Dmitry Antipov  <dmantipov@yandex.ru>

	Adjust recent font-related changes to fix bug#15686.
	* alloc.c (mark_object) [HAVE_WINDOW_SYSTEM]: If marked frame
	is a live window system frame, mark its default font too.

2013-10-23  Glenn Morris  <rgm@gnu.org>

	* Makefile.in (RUN_TEMACS): Make relative (again).
	($(leimdir)/leim-list.el, .el.elc, $(lispsource)/loaddefs.el)
	(bootstrap-emacs$(EXEEXT)):
	Quote entities that might contain whitespace.

2013-10-23  Paul Eggert  <eggert@cs.ucla.edu>

	Port to Solaris 10 and its bundled GCC.
	Problem reported by Timothy C. Burt.
	* floatfns.c (isfinite, isnan): Redefine unconditionally.

2013-10-21  Dmitry Antipov  <dmantipov@yandex.ru>

	Do not allow font caches to grow too large.
	* alloc.c (compact_font_cache_entry, compact_font_caches):
	New functions or stub if not HAVE_WINDOW_SYSTEM.
	(compact_undo_list): Factor out from Fgarbage_collect.
	Add comment.
	(mark_face_cache): Mark face font.  Move down to avoid
	extra prototypes.
	(mark_terminals): Do not mark font cache here.
	(Fgarbage_collect): Call compaction functions described
	above.  Adjust comment.

2013-10-20  Jan Djärv  <jan.h.d@swipnet.se>

	* emacs.c (main): On Cocoa, if GUI session and 0 is not a tty,
	chdir to HOME (bug#15607).

	* nsterm.m (Qcocoa, Qgnustep): New variables.
	(syms_of_nsterm): Defsym Qcocoa, Qgnustep.  Fprovide appropriate one.
	(ns_get_color): Make selection color work for GNUstep also.

2013-10-18  Eli Zaretskii  <eliz@gnu.org>

	* keyboard.c (make_lispy_event): Remove GPM-specific code that
	handles mouse clicks.  Instead, let GPM use the same code as all
	the other mice use.  See the discussion starting at
	http://lists.gnu.org/archive/html/emacs-devel/2013-10/msg00521.html
	for the details of the problem with the menu bar this fixes.

2013-10-18  Dmitry Antipov  <dmantipov@yandex.ru>

	Remove port-specific display name lists to avoid extra
	complexity and data duplication with display info lists.
	* xterm.h (x_display_name_list): Remove declaration.
	* xterm.c (x_display_name_list): Remove.
	(x_term_init, x_delete_display, syms_of_xterm): Adjust users.
	* xfns.c (x_display_info_for_name, Fx_display_list):
	Likewise.  Use x_display_list where appropriate.
	* w32term.h (w32_display_name_list): Remove declaration.
	* w32term.c (w32_display_name_list): Remove.
	(w32_initialize_display_info, x_delete_display, syms_of_w32term):
	Adjust users.
	* w32fns.c (x_display_info_for_name, Fx_display_list):
	Likewise.  Use x_display_list where appropriate.
	* nsterm.h (ns_display_name_list): Remove declaration.
	* nsterm.m (ns_display_name_list): Remove.
	(ns_term_init, syms_of_nsterm): Adjust users.
	* nsfns.m (ns_display_info_for_name, Fx_display_list):
	Likewise.  Use x_display_list where appropriate.
	* termhooks.h (TERMINAL_FONT_CACHE): New macro.
	* alloc.c (toplevel) [HAVE_WINDOW_SYSTEM]: Include TERM_HEADER.
	(mark_terminals): Mark per-terminal font cache.

2013-10-17  Barry O'Reilly  <gundaetiapo@gmail.com>

	Don't run timers in input-pending-p.  Its new check-timers param
	provides the prior behavior.  (Bug#15045).
	* keyboard.c (Finput_pending_p): Accept optional check-timers param.

2013-10-17  Paul Eggert  <eggert@cs.ucla.edu>

	Make some functions static in non-Microsoft builds.
	On my platform (Fedora 19 x86-64), this shrinks the
	Emacs executable (text+data) by 0.25%.
	* dispextern.h (erase_phys_cursor) [!WINDOWSNT]:
	(load_color) [!MSDOS]:
	* gnutls.h (emacs_gnutls_transport_set_errno) [!WINDOWSNT]:
	* keyboard.h (make_ctrl_char) [!WINDOWSNT]:
	* lisp.h (check_existing):
	* process.h (conv_sockaddr_to_lisp, network_interface_list)
	(network_interface_info) [!WINDOWSNT]:
	* termhooks.h (encode_terminal_code) [!WINDOWSNT]:
	Remove extern decls.
	* fileio.c (check_existing):
	* keyboard.c (make_ctrl_char) [!WINDOWSNT]:
	* process.c (conv_sockaddr_to_lisp, network_interface_list)
	(network_interface_info) [!WINDOWSNT]:
	* term.c (encode_terminal_code) [!WINDOWSNT]:
	* xdisp.c (erase_phys_cursor) [!WINDOWSNT]:
	* xfaces.c (load_color) [!MSDOS]:
	Now static.
	* fileio.c (check_existing, check_executable, check_writable):
	* process.c (network_interface_list, network_interface_info):
	Move earlier, so that we don't need forward decls.
	* gnutls.c (fn_gnutls_transport_set_errno)
	(emacs_gnutls_transport_set_errno) [!WINDOWNT]:
	Remove; unused.
	* w32.c (init_environment): Use faccessat rather than
	check_existing, partly for consistency with the rest of the code
	in this file, partly so that check_existing can be static.

	Make VALMASK visible to GDB even if clang is used (Bug#15574).
	* emacs.c (MAIN_PROGRAM): New macro.
	* lisp.h (DEFINE_GDB_SYMBOL_BEGIN, DEFINE_GDB_SYMBOL_END): New macros.
	(ARRAY_MARK_FLAG, PSEUDOVECTOR_FLAG, VALMASK): Use them.

	bool vector int width fixes
	* data.c (bool_vector_spare_mask, Fbool_vector_count_matches)
	(Fbool_vector_count_matches_at):
	Use EMACS_INT, not ptrdiff_t, to record bit counts, as a bit count
	can exceed PTRDIFF_MAX, at least in theory.
	(Fbool_vector_count_matches_at):
	Use int, not ptrdiff_t, to record a value that can't exceed INT_MAX.

2013-10-16  Paul Eggert  <eggert@cs.ucla.edu>

	* process.h (conv_sockaddr_to_lisp): New decl, for newly-extern func.
	(struct sockaddr): Add forward decl, for platforms that lack it.

2013-10-16  Jan Djärv  <jan.h.d@swipnet.se>

	* nsselect.m (ns_string_from_pasteboard): Remove Fquit, just return
	Qnil (Bug#15628).

2013-10-16  Eli Zaretskii  <eliz@gnu.org>

	* w32.c (network_interface_get_info, network_interface_list)
	(network_interface_info): New functions.  (Bug#15610)
	(GetAdaptersInfo_Proc): New typedef.
	(get_adapters_info): New wrapper function.
	(globals_of_w32): Initialize g_b_init_get_adapters_info.

	* process.h (network_interface_list, network_interface_info):
	New prototypes.

	* process.c (conv_sockaddr_to_lisp): Now externally-visible.
	(Fnetwork_interface_list, Fnetwork_interface_info): Define for
	all systems.  Return non-nil for systems that HAVE_NET_IF_H and
	for WINDOWSNT.  Doc fix.
	(syms_of_process): Defsubr Snetwork_interface_list and
	Snetwork_interface_info unconditionally.

	* menu.c (have_boxes): Fix redundant simulation of radio buttons
	in NS GUI sessions.  (Bug#15629)

2013-10-16  Dmitry Antipov  <dmantipov@yandex.ru>

	* fns.c (Fstring_as_unibyte): Use xlispstrdup.

2013-10-15  Paul Eggert  <eggert@cs.ucla.edu>

	* print.c (print_object): Print " ..." when truncating bool vectors.

2013-10-15  Eli Zaretskii  <eliz@gnu.org>

	* w32inevt.c (do_mouse_event): Support mouse wheel and all the 5
	standard mouse buttons.

	* termhooks.h (struct input_event): Remove incorrect commentary.

2013-10-15  Paul Eggert  <eggert@cs.ucla.edu>

	Disallow bool vector operations on mixed-length operands.
	The old behavior left garbage in the result vector sometimes,
	and didn't seem to be useful.
	* data.c (Qwrong_length_argument): New static var.
	(wrong_length_argument): New function.
	(bool_vector_binop_driver): Check that args agree in length.

	* keyboard.c, keyboard.h (all_kboards): Now static.

2013-10-15  Xue Fuqiao  <xfq.free@gmail.com>

	* buffer.c (syms_of_buffer) <buffer-invisibility-spec>: Add usage
	note from the lispref.

2013-10-15  Dmitry Antipov  <dmantipov@yandex.ru>

	* nsterm.h (struct ns_display_info): Remove set-but-unused
	member image_cache (image caches are per-terminal anyway).
	(FRAME_X_IMAGE_CACHE): Remove.
	* nsterm.m (ns_initialize_display_info): Adjust user.

2013-10-14  Eli Zaretskii  <eliz@gnu.org>

	* w32proc.c: Include mingw_time.h.

	* w32.c: Include mingw_time.h.

	Implement scrolling of TTY menus when the screen is too short.

	* term.c (tty_menu_display): Accept an additional argument, the
	menu item from which to start displaying the menu.  Account for
	the value of Y when limiting the menu to the number of available
	screen lines.
	(mi_result): New enumeration.
	(read_menu_input): Return enumerated value.  When the y coordinate
	hits min_y or max_y, return scroll indication instead of wrapping
	around the menu.
	(tty_menu_activate): Handle the scrolling indications from
	read_menu_input.  Compute the first menu item to display and pass
	it to tty_menu_display.

2013-10-14  Dmitry Antipov  <dmantipov@yandex.ru>

	* termhooks.h (FRAME_MUST_WRITE_SPACES, FRAME_LINE_INS_DEL_OK)
	(FRAME_CHAR_INS_DEL_OK, FRAME_SCROLL_REGION_OK)
	(FRAME_SCROLL_REGION_COST, FRAME_MEMORY_BELOW_FRAME):
	Adjust to match the change described below.
	(struct terminal): Move must_write_spaces, line_ins_del_ok,
	char_ins_del_ok, scroll_region_ok, scroll_region_cost and
	memory_below_frame members to...
	* termchar.h (struct tty_display_info): ...here because they're
	relevant only on TTYs.  Prefer unsigned bitfield where appropriate.
	* term.c (init_tty):
	* nsterm.m (ns_create_terminal):
	* w32term.c (w32_create_terminal):
	* xterm.c (x_create_terminal): Adjust users.
	* dispnew.c (line_hash_code, line_draw_cost): Pass frame arg
	to filter out non-TTY frames.  Adjust comment.
	(scrolling): Adjust user.  Prefer eassert for debugging check.

2013-10-14  Dmitry Antipov  <dmantipov@yandex.ru>

	* xfaces.c (PT_PER_INCH): Remove unused macro.
	* termhooks.h (struct terminal): Remove set-but-unused
	member fast_clear_end_of_line.
	(FRAME_FAST_CLEAR_END_OF_LINE): Remove.
	* nsterm.m (ns_create_terminal):
	* term.c (init_tty):
	* w32term.c (w32_create_terminal):
	* xterm.c (x_create_terminal): Adjust users.

2013-10-14  Paul Eggert  <eggert@cs.ucla.edu>

	* lisp.h (bool_vector_size): New function.
	All uses of XBOOL_VECTOR (x)->size changed to bool_vector_size (x).
	* data.c (bool_vector_spare_mask, bool_vector_binop_driver)
	(Fbool_vector_not, Fbool_vector_count_matches_at):
	Remove uses of 'eassume' that should no longer be needed,
	because they are subsumed by the 'eassume' in bool_vector_size.

2013-10-12  Eli Zaretskii  <eliz@gnu.org>

	* image.c (GIFLIB_MAJOR, GIFLIB_MINOR, GIFLIB_RELEASE): Move back
	after inclusion of gif_lib.h, thus fixing compiler warnings caused
	by 2013-10-10T19:15:33Z!eggert@cs.ucla.edu.

2013-10-11  Eli Zaretskii  <eliz@gnu.org>

	* xdisp.c (deep_copy_glyph_row): Handle the case that FROM and TO
	have different dimensions.  (Bug#15575)

	* dispnew.c (fill_up_frame_row_with_spaces): Now has external
	visibility.

	* dispextern.h (fill_up_frame_row_with_spaces): Add prototype.

2013-10-11  Dmitry Antipov  <dmantipov@yandex.ru>

	* term.c (tty_menu_show): Never return with unbalanced
	specpdl.  Use eassert for debugging check.  Adjust style.

2013-10-11  Eli Zaretskii  <eliz@gnu.org>

	* term.c (read_menu_input): Make selection of menu items
	cyclical.  Suggested by Dmitry Antipov <dmantipov@yandex.ru>.
	(tty_menu_activate): Fix off-by-one error when computing max_y.

2013-10-11  Teodor Zlatanov  <tzz@lifelogs.com>

	* gnutls.c (gnutls_audit_log_function): Add function for GnuTLS
	audit logging (only used with GnuTLS 3.x) and enable it.

2013-10-11  Dmitry Antipov  <dmantipov@yandex.ru>

	* dispnew.c (redraw_frame): Remove useless #ifdef because
	FRAME_MSDOS_P is a compile-time zero everywhere except MS-DOS.
	Also, move TTY fflush to...
	* term.c (tty_update_end): ...this function.

2013-10-11  Eli Zaretskii  <eliz@gnu.org>

	* xdisp.c (display_tty_menu_item): Make sure we never write beyond
	the end of the frame's glyph matrix.  (Bug#15575)

	* term.c (tty_menu_display): Don't move cursor while overwriting
	frame's glyphs with menu items.  Limit the number of items
	displayed to what can be shown on the available screen lines,
	excluding the echo area.
	(tty_menu_activate): Limit the Y coordinate allowed by
	read_menu_input to the last screen line used for menu display.

2013-10-11  Paul Eggert  <eggert@cs.ucla.edu>

	* lisp.h (eassume): New macro.
	Also, include <verify.h>, for 'assume'.
	* alloc.c (bool_vector_payload_bytes, Fmake_bool_vector)
	(vroundup, vector_nbytes):
	* data.c (bool_vector_spare_mask, bool_vector_binop_driver)
	(Fbool_vector_not, Fbool_vector_count_matches)
	(Fbool_vector_count_matches_at):
	Use eassume, not eassert.
	* casetab.c (set_identity, shuffle):
	* composite.c (composition_gstring_put_cache):
	* dispnew.c (update_frame_1):
	* ftfont.c (ftfont_shape_by_flt):
	* image.c (gif_load):
	* intervals.c (offset_intervals):
	* macfont.m (macfont_shape):
	Remove calls to 'assume' that are no longer needed, because
	--enable-gcc-warnings no longer generates bogus warnings
	when these calls are removed.

2013-10-11  Dmitry Antipov  <dmantipov@yandex.ru>

	* xdisp.c (deep_copy_glyph_row): Remove unused locals.

2013-10-10  Stefan Monnier  <monnier@iro.umontreal.ca>

	* fileio.c (Fsubstitute_in_file_name): Use substitute-env-in-file-name.
	(Qsubstitute_env_in_file_name): New var.
	(syms_of_fileio): Define it.

2013-10-10  Eli Zaretskii  <eliz@gnu.org>

	* xdisp.c (deep_copy_glyph_row): Assert that the 'used' counts of
	FROM and TO are identical.  Copy only the glyphs of TEXT_AREA.
	(Bug#15575)

	* term.c (save_and_enable_current_matrix): Don't allocate and
	don't save margin areas.
	(restore_desired_matrix): Don't restore margin areas.
	(free_saved_screen): Don't free margin areas.

2013-10-10  Paul Eggert  <eggert@cs.ucla.edu>

	* image.c: Pacify --enable-gcc-warnings.
	(GIFLIB_MAJOR, GIFLIB_MINOR, GIFLIB_RELEASE, fn_GifErrorString):
	#define only if used.

2013-10-10  Eli Zaretskii  <eliz@gnu.org>

	* image.c (GIFLIB_MAJOR): Define to 4 if undefined.
	(GIFLIB_MINOR, GIFLIB_RELEASE): Define to zero if undefined.
	(GifErrorString) [GIFLIB_MAJOR >= 5]: Define a function pointer.
	(gif_load): For giflib v5.x and later, display the error message
	produced by giflib when its functions fail.
	(syms_of_image) <Qlibgif_version> [HAVE_NTGUI]: New DEFSYM.
	(Bug#15531)

2013-10-10  Dmitry Antipov  <dmantipov@yandex.ru>

	* keyboard.c (last_event_timestamp): Remove.  For X selection and
	GTK popup menus, it may be obtained from per-frame X display info.
	(kbd_buffer_store_event_hold, kbd_buffer_get_event)
	(process_special_events): Adjust users.
	* keyboard.h (last_event_timestamp): Remove declaration.
	* xmenu.c (xmenu_show, create_and_show_popup_menu): Lost last arg.
	Use FRAME_DISPLAY_INFO (f)->last_user_time for gtk_menu_popup.
	* menu.h (xmenu_show): Adjust prototype.
	* menu.c (Fx_popup_menu): Adjust user.
	* xselect.c (x_own_selection, x_get_foreign_selection)
	(Fx_disown_selection_internal): Use dpyinfo->last_user_time.

2013-10-10  Dmitry Antipov  <dmantipov@yandex.ru>

	* keyboard.c (init_kboard): Now static.  Add arg
	to denote window system.  Adjust comment.
	(init_keyboard): Adjust user.
	(allocate_kboard): New function.
	(syms_of_keyboard):
	* nsterm.m (ns_term_init):
	* term.c (init_tty):
	* w32term.c (w32_create_terminal):
	* xterm.c (x_term_init): Use it.
	* keyboard.h (init_kboard): Remove prototype.
	(allocate_kboard): Add prototype.

2013-10-10  Barry Fishman  <barry_fishman@acm.org>  (tiny change)

	* image.c (GIFLIB_MAJOR): Ensure it's defined.
	(DGifOpen, DGifOpenFileName): Handle giflib 5 syntax.  (Bug#15531)

2013-10-09  Paul Eggert  <eggert@cs.ucla.edu>

	* fns.c (sxhash_bool_vector): Fix buffer read overrun.

2013-10-09  Eli Zaretskii  <eliz@gnu.org>

	* term.c (tty_menu_activate): Flush the output stream after
	showing the cursor, and don't mark the frame garbaged at exit from
	the function.  Fixes redisplay glitches when moving from one menu
	to another.

2013-10-09  Jan Djärv  <jan.h.d@swipnet.se>

	* nsfns.m (Fns_convert_utf8_nfd_to_nfc): Check input for valid UTF-8
	or throw error (Bug#15570).

2013-10-09  Paul Eggert  <eggert@cs.ucla.edu>

	* intervals.c (temp_set_point_both): Move test into 'eassert',
	for speed.

	* lisp.h (eassert): Don't use 'assume'.
	Sometimes 'assume' wins in performance, and sometimes it loses,
	so it shouldn't be used all the time.  Perhaps we need two
	flavors of 'eassert', one for where 'assume' is far more likely
	to help or to hurt; but that can be done later.
	Problem reported by Dmitry Antipov in
	<http://lists.gnu.org/archive/html/emacs-devel/2013-10/msg00276.html>.
	Also, don't include <verify.h>; no longer needed.

2013-10-09  Glenn Morris  <rgm@gnu.org>

	* eval.c (Fcond): Doc tweak.

2013-10-09  Eli Zaretskii  <eliz@gnu.org>

	* xfaces.c (x_free_gc) [HAVE_X_WINDOWS, HAVE_NTGUI]: Don't pass
	expressions with side effects to eassert.  (Bug#15565)

2013-10-09  Stefan Monnier  <monnier@iro.umontreal.ca>

	* fns.c (hashfn_user_defined): Allow hash functions to return any
	Lisp_Object.

2013-10-08  Paul Eggert  <eggert@cs.ucla.edu>

	Fix minor problems found by static checking.
	* dispnew.c (save_current_matrix): Omit unnecessary casts.
	* dispnew.c (update_frame_with_menu): Mark debug local as used.
	* keyboard.c, keyboard.h (Qmouse_movement): Now static.
	* keyboard.c (read_menu_command): Remove unused local.
	* lisp.h (read_menu_command): New decl.
	* menu.c, menu.h (menu_item_width): Arg is now unsigned char *, for
	benefit of STRING_CHAR_AND_LENGTH.  All uses changed.
	Return ptrdiff_t, not int.
	* term.c (tty_menu_struct): 'allocated' member is now ptrdiff_t,
	not int, for benefit of xpalloc.
	(tty_menu_create, tty_menu_make_room): Simplify by using xzalloc
	and xpalloc.
	(have_menus_p): Remove; unused.
	(tty_menu_add_pane, tty_menu_add_selection): Change signedness of
	local char * pointer to pacify STRING_CHAR_AND_LENGTH.
	(tty_menu_add_selection, tty_menu_locate, tty_meny_destroy):
	Now static.
	(save_and_enable_current_matrix): Omit unnecessary casts.
	(read_menu_input): Omit local extern decl (now in lisp.h).
	Don't access uninitialized storage if mouse_get_xy fails.
	(tty_menu_activate): Mark local as initialized, for lint.
	(tty_menu_activate, tty_meny_show): Remove unused locals.

2013-10-08  Eli Zaretskii  <eliz@gnu.org>

	Support menus on text-mode terminals.
	* xterm.h (xw_popup_dialog): Add prototype.

	* xmenu.c (Fx_popup_dialog): Function moved to menu.c.
	(xmenu_show): Block input here, instead in Fx_popup_menu.
	(xw_popup_dialog): New function, with X-specific bits of popup
	dialogs.

	* xdisp.c (deep_copy_glyph_row, display_tty_menu_item):
	New functions.

	* window.c (Fset_window_configuration): Use run-time tests of the
	frame type instead of compile-time conditionals, when menu-bar
	lines are considered.

	* w32term.h (w32con_hide_cursor, w32con_show_cursor)
	(w32_popup_dialog): New prototypes.

	* w32menu.c (Fx_popup_dialog): Function deleted.
	(w32_popup_dialog): New function, with w32 specific bits of popup
	dialogs.  Block input here.

	* w32inevt.c (w32_console_read_socket): Minor change to add
	debugging TTY events.

	* w32fns.c (show_hourglass): If returning early because the frame
	is not a GUI frame, unblock input.

	* w32console.c (w32con_hide_cursor, w32con_show_cursor, cursorX)
	(cursorY): New functions.

	* termhooks.h (cursorX, cursorY): Prototypes of functions on
	WINDOWSNT, macros that call curX and curY elsewhere.

	* termchar.h (struct tty_display_info) <showing_menu>: New flag.

	* term.c (tty_hide_cursor, tty_show_cursor) [WINDOWSNT]: Call w32
	specific function to hide and show cursor on a text-mode terminal.
	(tty_menu_struct, struct tty_menu_state): New structures.
	(tty_menu_create, tty_menu_make_room, tty_menu_search_pane)
	(tty_menu_calc_size, mouse_get_xy, tty_menu_display)
	(have_menus_p, tty_menu_add_pane, tty_menu_add_selection)
	(tty_menu_locate, save_and_enable_current_matrix)
	(restore_desired_matrix, screen_update, read_menu_input)
	(tty_menu_activate, tty_menu_destroy, tty_menu_help_callback)
	(tty_pop_down_menu, tty_menu_last_menubar_item)
	(tty_menu_new_item_coords, tty_menu_show): New functions.
	(syms_of_term): New DEFSYMs for tty-menu-* symbols.

	* nsterm.h (ns_popup_dialog): Adjust prototype.

	* nsmenu.m (ns_menu_show): Block and unblock input here, instead
	of in x-popup-menu.
	(ns_popup_dialog): Adapt order of arguments to the other
	*_menu_show implementations.
	(Fx_popup_dialog): Function deleted.

	* msdos.c (x_set_menu_bar_lines): Delete unused function.

	* menu.h (tty_menu_show, menu_item_width): Provide prototypes.

	* menu.c (have_boxes): New function.
	(single_keymap_panes): Use it instead of a compile-time
	conditional.
	(single_menu_item): Use run-time tests of the frame type instead
	of compile-time conditionals.
	(encode_menu_string): New function.
	(list_of_items, list_of_panes): Use it instead of ENCODE_STRING
	the macro, since different types of frame need different encoding
	of menu items.
	(digest_single_submenu): Use run-time tests of frame type instead
	of, or in addition to, compile-time conditionals.
	(menu_item_width, Fmenu_bar_menu_at_x_y): New functions.
	(Fx_popup_menu): Detect when the function is called from keyboard
	on a TTY.  Don't barf when invoked on a text-mode frame.
	Check frame type at run time, instead of compile-time conditionals for
	invoking terminal-specific menu-show functions.
	Call tty_menu_show on text-mode frames.
	(Fx_popup_dialog): Move here from xmenu.c.  Test frame types at
	run time to determine which alternative to invoke; support dialogs
	on TTYs.

	* keyboard.h <Qmouse_movement>: Declare.

	* keyboard.c <Qmouse_movement>: Now extern.
	<Qecho_keystrokes>: New static variable.
	(read_key_sequence): Accept an additional argument, a flag to
	prevent redisplay during reading of the key sequence.  All callers
	changed.
	(read_menu_command): New function.
	(read_char): When COMMANDFLAG is -2, do not redisplay and do not
	autosave.
	(toolkit_menubar_in_use): New function.
	(make_lispy_event): Use it instead of a compile-time test.

	* fns.c (Fyes_or_no_p) [HAVE_MENUS]: Don't condition on
	window-system being available.

	* editfns.c (Fmessage_box) [HAVE_MENUS]: Don't condition the call
	to x-popup-dialog on the frame type, they all now support popup
	dialogs.

	* dispnew.c (save_current_matrix): Save the margin areas.
	(restore_current_matrix): Restore margin areas.
	(update_frame_with_menu): New function.

	* dispextern.h (display_tty_menu_item, update_frame_with_menu):
	Add prototypes.

	* alloc.c (make_save_ptr): Now compiled unconditionally.

2013-10-08  Dmitry Antipov  <dmantipov@yandex.ru>

	* dispnew.c (set_window_update_flags): Add buffer arg.  Adjust comment.
	(redraw_frame, update_frame): Adjust users.
	* dispextern.h (set_window_update_flags): Adjust prototype.
	* xdisp.c (redisplay_internal): When updating all frames with zero
	windows_or_buffers_changed, assume that only the windows that shows
	current buffer should be really updated.

2013-10-08  Dmitry Antipov  <dmantipov@yandex.ru>

	Do not allocate huge temporary memory areas and objects while encoding
	for file I/O, thus reducing an enormous memory usage for large buffers.
	See http://lists.gnu.org/archive/html/emacs-devel/2013-10/msg00180.html.
	* coding.h (struct coding_system): New member raw_destination.
	* coding.c (setup_coding_system): Initialize it to zero.
	(encode_coding_object): If raw_destination is set, do not create
	dst_object.  Add comment.
	* fileio.c (toplevel): New constant E_WRITE_MAX.
	(e_write): Do not encode more than E_WRITE_MAX characters per one loop
	iteration.  Use raw_destination if E_WRITE_MAX characters is encoded.

2013-10-08  Jan Djärv  <jan.h.d@swipnet.se>

	* nsterm.m (windowDidExitFullScreen:)
	(toggleFullScreen:): Change NS_IMPL_COCOA to HAVE_NATIVE_FS.

2013-10-08  Paul Eggert  <eggert@cs.ucla.edu>

	Fix race where emacs aborts when sent SIGTERM (Bug#15534).
	* keyboard.c (unblock_input_to): Don't process pending signals
	if a fatal error is in progress.

	* lisp.h (bits_word, BITS_WORD_MAX): New type and macro.
	All uses of 'size_t' and 'SIZE_MAX' changed to use them, when
	they're talking about words in Lisp bool vectors.
	(BITS_PER_BITS_WORD): Rename from BITS_PER_SIZE_T.  All uses changed.
	* data.c (popcount_bits_word): Rename from popcount_size_t.
	(bits_word_to_host_endian): Rename from size_t_to_host_endian.
	All uses changed.

2013-10-07  Paul Eggert  <eggert@cs.ucla.edu>

	Improve support for popcount and counting trailing zeros (Bug#15550).
	* data.c: Include <count-one-bits.h>, <count-trailing-zeros.h>.
	(USE_MSC_POPCOUNT, POPCOUNT_STATIC_INLINE)
	(NEED_GENERIC_POPCOUNT, popcount_size_t_generic)
	(popcount_size_t_msc, popcount_size_t_gcc):
	Remove; now done by Gnulib.
	(popcount_size_t): Now a macro that defers to Gnulib.
	(count_trailing_zero_bits): Return int, for consistency with
	Gnulib and because Emacs prefers signed to unsigned int.
	Don't assume that size_t is either unsigned int or unsigned long
	or unsigned long long.
	(size_t_to_host_endian): Do not assume that size_t is either
	exactly 32 or exactly 64 bits wide.
	* lisp.h (BITS_PER_SIZE_T): Define consistently with BITS_PER_LONG
	etc., so that it's now an enum constant, not a macro.
	No need to assume that it's either 32 or 64.

2013-10-07  Jan Djärv  <jan.h.d@swipnet.se>

	* nsterm.m (windowDidEnterFullScreen:): setPresentationOptions only
	on >= 10.7.

2013-10-07  Dmitry Antipov  <dmantipov@yandex.ru>

	* insdel.c (insert_from_gap): Prefer ptrdiff_t to int where needed.
	* xdisp.c (handle_fontified_prop): Likewise.  Use bool for boolean.

2013-10-07  Paul Eggert  <eggert@cs.ucla.edu>

	emacs_read and emacs_write now use void *, not char *.
	* alloc.c (valid_pointer_p) [!WINDOWSNT]: Remove now-unnecessary cast.
	* sysdep.c (emacs_read, emacs_write, emacs_write_sig):
	Buffer arg is now void *, not char *.  This matches plain
	'read' and 'write' better, and avoids a constraint violation
	on Solaris 9 with Oracle Studio.

2013-10-07  Dmitry Antipov  <dmantipov@yandex.ru>

	* alloc.c (Fmake_string): For ASCII char initializer, prefer
	memset to explicit loop.  Otherwise copy largest possible chunk
	from initialized to uninitialized part, thus allowing the longer
	memcpy runs and reducing the number of loop iterations.

2013-10-06  Jan Djärv  <jan.h.d@swipnet.se>

	* nsterm.m (ns_update_begin): If native fullscreen and no toolbar,
	hide toolbar (Bug#15388).
	(windowDidEnterFullScreen:): If presentation options are zero,
	set them here (Bug#15388).
	(ns_update_auto_hide_menu_bar): Remove runtime check.
	Don't auto hide dock unless menubar is also auto hidden.

2013-10-05  Xue Fuqiao  <xfq.free@gmail.com>

	* editfns.c (message): Mention batch mode in doc string.

2013-10-05  Jan Djärv  <jan.h.d@swipnet.se>

	* nsterm.m (check_native_fs): Remove erroneous comment.

2013-10-04  Dmitry Antipov  <dmantipov@yandex.ru>

	* xdisp.c (redisplay_internal): Simplify because scan_for_column now
	uses find_newline instead of scan_newline and so doesn't move point.

2013-10-04  Paul Eggert  <eggert@cs.ucla.edu>

	Use hardware support for byteswapping on glibc x86 etc.
	On Fedora 19 x86-64, the new bswap_64 needs 1 instruction,
	whereas the old swap64 needed 30.
	* fringe.c (init_fringe_bitmap) [WORDS_BIGENDIAN]:
	* sound.c (le2hl, le2hs, be2hl) [!WINDOWSNT]:
	Use byteswap.h's macros to swap bytes.
	* lisp.h (swap16, swap32, swap64): Remove.
	All uses replaced by bswap_16, bswap_32, bswap_64.

	* bytecode.c (exec_byte_code): Use some more volatile variables
	to work around local variables getting clobbered by longjmp.
	Port to pre-C99, which doesn't allow decls after stmts.

2013-10-03  Paul Eggert  <eggert@cs.ucla.edu>

	* lisp.h (eassert): Assume that COND is true when optimizing.
	In other words, take on the behavior of eassert_and_assume.
	This makes Emacs 0.2% smaller on my platform (Fedora 19, x86-64).
	(eassert_and_assume): Remove.  All uses replaced by eassert.

	* xdisp.c (Qglyphless_char): Now static.

	Adjust to merge from gnulib.
	* conf_post.h (__has_builtin, assume): Remove; gnulib now does these.
	* lisp.h: Include <verify.h>, for 'assume'.

	* eval.c (clobbered_eassert): New macro.
	(internal_catch, internal_condition_case)
	(internal_condition_case_1, internal_condition_case_2)
	(internal_condition_case_n): Use it instead of eassert
	when the argument contains locals clobbered by longjmp.
	Don't use clobbered locals outside of clobbered_eassert.
	(internal_lisp_condition_case): Use a volatile variable
	to work around a local variable's getting clobbered.

2013-10-03  Stefan Monnier  <monnier@iro.umontreal.ca>

	* lisp.h (struct handler): Merge struct handler and struct catchtag.
	(PUSH_HANDLER): New macro.
	(catchlist): Remove.
	(handlerlist): Always declare.

	* eval.c (catchlist): Remove (merge with handlerlist).
	(handlerlist, lisp_eval_depth): Not static any more.
	(internal_catch, internal_condition_case, internal_condition_case_1)
	(internal_condition_case_2, internal_condition_case_n):
	Use PUSH_HANDLER.
	(unwind_to_catch, Fthrow, Fsignal): Adjust to merged
	handlerlist/catchlist.
	(internal_lisp_condition_case): Use PUSH_HANDLER.  Adjust to new
	handlerlist which can only handle a single condition-case handler at
	a time.
	(find_handler_clause): Simplify since we only a single branch here
	any more.

	* bytecode.c (BYTE_CODES): Add Bpushcatch, Bpushconditioncase
	and Bpophandler.
	(bcall0): New function.
	(exec_byte_code): Add corresponding cases.  Improve error message when
	encountering an invalid byte-code.  Let Bunwind_protect accept
	a function (rather than a list of expressions) as argument.

	* alloc.c (Fgarbage_collect): Merge scans of handlerlist and catchlist,
	and make them unconditional now that they're heap-allocated.

2013-10-03  Stefan Monnier  <monnier@iro.umontreal.ca>

	* charset.c (Fdecode_char, Fencode_char): Remove description of
	`restriction' arg. now that it's hidden by advertised-calling-convention.

2013-10-02  Jan Djärv  <jan.h.d@swipnet.se>

	* macfont.m (mac_ctfont_create_preferred_family_for_attributes):
	Remove unused variable (from mac-port).
	(macfont_draw): Use s->ybase for correct y position.

2013-10-02  Dmitry Antipov  <dmantipov@yandex.ru>

	* frame.h (struct frame): Drop has_minibuffer member because...
	(FRAME_HAS_MINIBUF_P): ...this macro can be implemented without it.
	* frame.c (make_frame, make_minibuffer_frame): Adjust users.

2013-10-02  Dmitry Antipov  <dmantipov@yandex.ru>

	* window.h (struct window): Prefer enum text_cursor_kinds to int
	for phys_cursor_type member.  Move the latter, phys_cursor_width,
	phys_cursor_ascent and phys_cursor_height under HAVE_WINDOW_SYSTEM.
	* window.c (replace_window, make_window): Adjust users.

2013-10-02  Dmitry Antipov  <dmantipov@yandex.ru>

	* fringe.c (toplevel): Do not use HAVE_WINDOW_SYSTEM because
	this module is never compiled otherwise.

2013-10-01  Alp Aker  <alp.tekin.aker@gmail.com>

	* macfont.m (macfont_draw): Use CGRectMake rather than NSMakeRect
	(Bug#15500).

2013-09-29  Eli Zaretskii  <eliz@gnu.org>

	* xdisp.c (get_next_display_element): Don't call face_for_font in
	a build configured --without-x.  (Bug#15484)

2013-09-29  Jan Djärv  <jan.h.d@swipnet.se>

	* window.c (calc_absolute_offset): #elif should be #elif defined.

	* frame.c (delete_frame): Block/unblock input to overcome race
	condition (Bug#15475).

2013-09-29  Andreas Politz  <politza@hochschule-trier.de>

	* frame.c (delete_frame): Record selected frame only after
	calling Qdelete_frame_functions (Bug#15477).

2013-09-28  Jan Djärv  <jan.h.d@swipnet.se>

	* nsterm.m (ns_selection_color): Remove.
	(ns_get_color): Check for ns_selection_(fg|bg)_color using
	NSColor selectedText(Background)Color.  Only for COCOA.
	(ns_term_init): Remove assignment of ns_selection_color, logic
	moved to ns_get_color.

	* nsterm.h (NS_SELECTION_BG_COLOR_DEFAULT): Rename from
	NS_SELECTION_COLOR_DEFAULT.
	(NS_SELECTION_FG_COLOR_DEFAULT): New.

2013-09-28  Eli Zaretskii  <eliz@gnu.org>

	* xdisp.c (Fdump_tool_bar_row): Ifdef away the body if 'struct
	frame' does not have the tool_bar_window member.

2013-09-26  Barry O'Reilly  <gundaetiapo@gmail.com>

	Signal error when reading an empty byte-code object (Bug#15405)
	* lread.c (read1): Signal error.
	* alloc.c (make_byte_code): eassert header size.
	(sweep_vectors): Change an int to size_t.

2013-09-24  Paul Eggert  <eggert@cs.ucla.edu>

	* dispnew.c (clear_glyph_row, copy_row_except_pointers): Use enums
	instead of ints, as it's the usual style for offsetof constants.  See:
	http://lists.gnu.org/archive/html/emacs-devel/2013-09/msg00478.html

	* data.c (POPCOUNT_STATIC_INLINE): New macro, as a hack for popcount.
	This is ugly, but it should fix the performance problem for older
	GCC versions in the short run.  I'll look into integrating the
	Gnulib module for popcount, as a better fix.
	See the thread starting in:
	http://lists.gnu.org/archive/html/emacs-devel/2013-09/msg00474.html
	(popcount_size_t_generic) [NEED_GENERIC_POPCOUNT]:
	(popcount_size_t_msc) [USE_MSC_POPCOUNT]:
	(popcount_size_t_gcc) [USE_GCC_POPCOUNT]:
	(popcount_size_t): Use it.

2013-09-24  Daniel Colascione  <dancol@dancol.org>

	* process.c (Fnetwork_interface_info): Fix build break due to
	vector changes.

2013-09-24  Paul Eggert  <eggert@cs.ucla.edu>

	* dispnew.c (clear_glyph_row, copy_row_except_pointers):
	Prefer signed to unsigned integers where either will do.
	No need for 'const' on locals that do not escape.
	Omit easserts with unnecessary and unportable assumptions about
	alignment.  Avoid unnecessary casts to char *.

2013-09-24  Dmitry Antipov  <dmantipov@yandex.ru>

	Use union for the payload of struct Lisp_Vector.
	This helps to avoid a few glitches dictated by C's aliasing rules.
	* lisp.h (struct Lisp_Vector): Use union for next and
	contents member.  Adjust comment.  Change related users.
	* alloc.c (next_in_free_list, set_next_in_free_list): Remove.
	Related users changed.
	* buffer.c, bytecode.c, ccl.c, character.h, chartab.c, composite.c:
	* composite.h, disptab.h, fns.c, fontset.c, indent.c, keyboard.c:
	* lread.c, msdos.c, process.c, w32menu.c, window.c, xdisp.c:
	* xfaces.c, xfont.c, xmenu.c: Related users changed.

2013-09-24  Dmitry Antipov  <dmantipov@yandex.ru>

	Optimize glyph row clearing and copying routines.
	* dispextern.h (struct glyph_row): Change layout of struct
	glyph_row to help copy_row_except_pointers.  Adjust comment.
	* dispnew.c (null_row): Remove.
	(clear_glyph_row): Use offsetof and memset to find and clear
	just the members that need clearing.  Adjust comment.
	(copy_row_except_pointers): Likewise for copying.

2013-09-24  Paul Eggert  <eggert@cs.ucla.edu>

	Some minor cleanups of recently-added bool vector code.
	* conf_post.h (assume): Always return void.  Use lint version
	only if GCC and MSC versions don't apply.
	* conf_post.h (assume):
	* data.c (USC_MSC_POPCOUNT, count_trailing_zero_bits):
	Depend on _MSC_VER, not __MSC_VER, for consistency with
	the rest of Emacs.
	* data.c (bool_vector_spare_mask, popcount_size_t_generic)
	(popcount_size_t_msc, popcount_size_t_gcc, popcount_size_t)
	(bool_vector_binop_driver, count_trailing_zero_bits)
	(size_t_to_host_endian): Now static, not static inline;
	the latter isn't needed with modern compilers and doesn't
	work with older compilers anyway.

	* alloc.c (valgrind_p): Use bool for boolean.

2013-09-23  Dmitry Antipov  <dmantipov@yandex.ru>

	* xdisp.c (noninteractive_need_newline, message_log_need_newline)
	(overlay_arrow_seen, message_enable_multibyte, line_number_displayed)
	(display_last_displayed_message_p, message_buf_print)
	(message_cleared_p, help_echo_showing_p, hourglass_shown_p):
	Use bool for boolean.
	* dispextern.h (cancel_line, init_desired_glyphs):
	Remove ancient leftover.
	(help_echo_showing_p, hourglass_shown_p):
	* lisp.h (noninteractive_need_newline): Adjust declaration.

2013-09-23  Dmitry Antipov  <dmantipov@yandex.ru>

	* dispnew.c (frame_garbaged, selected_frame, last_nonminibuf_frame):
	Move to...
	* frame.c (frame_garbaged, selected_frame, last_nonminibuf_frame):
	...this file and convert the latter to static.  Adjust comment.
	(make_initial_frame):
	* window.c (init_window_once): Adjust user.
	* frame.h (last_nonminibuf_frame): Remove declaration.
	* lisp.h (selected_frame): Likewise.
	* msdos.c (the_only_display_info): Adjust comment.

2013-09-23  Eli Zaretskii  <eliz@gnu.org>

	* xdisp.c (mouse_face_from_string_pos): Fix off-by-one error in
	computing the end column of mouse-highlight that comes from
	display or overlay strings.  (Bug#15437)
	(note_mouse_highlight): Adapt calculation of last argument to
	mouse_face_from_string_pos to the above change.

	* conf_post.h (__has_builtin): Define to zero, if undefined, on
	all platforms, not just for clang.

2013-09-23  Jan Djärv  <jan.h.d@swipnet.se>

	* filelock.c (lock_file_1): Rearrange to remove compiler warning
	about excess arguments to snprintf.

	* conf_post.h(assume): Use __builtin_unreachable for clang.

2013-09-23  Juanma Barranquero  <lekktu@gmail.com>

	* w32console.c (initialize_w32_display): Remove unused variable hlinfo.
	* w32term.c (w32_scroll_bar_handle_click): Remove unused variable f.

2013-09-23  Daniel Colascione  <dancol@dancol.org>

	* alloc.c (USE_VALGRIND): New macro; on by default
	when ENABLE_CHECKING.
	(mark_maybe_object, mark_maybe_pointer)
	[USE_VALGRIND]: Mark conservatively-scanned regions valid for
	valgrind purposes.
	(valgrind_p) [USE_VALGRIND]: New variable.
	(init_alloc) [USE_VALGRIND]: Initialize valgrind_p.

2013-09-22  Jan Djärv  <jan.h.d@swipnet.se>

	* process.c (wait_reading_process_output): Change int pnamelen to
	socklen_t.

	* nsterm.m (setMarkedText:selectedRange:, deleteWorkingText):
	* nsmenu.m (addDisplayItemWithImage:idx:tag:helpText:enabled:):
	* nsfont.m (ns_get_covering_families, ns_findfonts): Cast NSLog
	argument to unsigned long to avoid warning.
	(nsfont_draw): Use 0.25 instead of  Fix2X (kATSItalicQDSkew).

	* conf_post.h (assume): Fix compiler error: x shall be cond.

2013-09-22  Daniel Colascione  <dancol@dancol.org>

	* xfns.c (x_get_monitor_attributes): Suppress unused variable
	warning when compiling without a window system.

2013-09-22  Daniel Colascione  <dancol@dancol.org>

	* data.c (Qbool_vector_p): New symbol.
	(bool_vector_spare_mask, popcount_size_t_generic)
	(popcount_size_t_msc, popcount_size_t_gcc)
	(popcount_size_t)
	(bool_vector_binop_driver)
	(count_trailing_zero_bits, size_t_to_host_endian)
	(Fbool_vector_exclusive_or)
	(Fbool_vector_union)
	(Fbool_vector_intersection, Fbool_vector_set_difference)
	(Fbool_vector_subsetp, Fbool_vector_not)
	(Fbool_vector_count_matches)
	(Fbool_vector_count_matches_at): New functions.
	(syms_of_data): Intern new symbol, functions.
	* alloc.c (bool_vector_payload_bytes): New function.
	(Fmake_bool_vector): Instead of calling Fmake_vector,
	which performs redundant initialization and argument checking,
	just call allocate_vector ourselves.  Make sure we clear any
	terminating padding to zero.
	(vector_nbytes, sweep_vectors): Use bool_vector_payload_bytes
	instead of open-coding the size calculation.
	(vroundup_ct): New macro.
	(vroundup): Assume argument >= 0; invoke vroundup_ct.
	* casetab.c (shuffle, set_identity): Change lint_assume to assume.
	* composite.c (composition_gstring_put_cache):
	Change lint_assume to assume.
	* conf_post.h (assume): New macro.
	(lint_assume): Remove.
	* dispnew.c (update_frame_1): Change lint_assume to assume.
	* ftfont.c (ftfont_shape_by_flt): Change lint_assume
	to assume.
	* image.c (gif_load): Change lint_assume to assume.
	* lisp.h (eassert_and_assume): New macro.
	(Qbool_vector_p): Declare.
	(CHECK_BOOL_VECTOR, ROUNDUP, BITS_PER_SIZE_T): New macros.
	(swap16, swap32, swap64): New inline functions.
	* macfont.m (macfont_shape): Change lint_assume to assume.
	* ralloc.c: Rename ROUNDUP to PAGE_ROUNDUP throughout.
	* xsettings.c (parse_settings): Use new swap16 and
	swap32 from lisp.h instead of file-specific macros.

2013-09-22  Eli Zaretskii  <eliz@gnu.org>

	* xdisp.c (try_window_id): Don't abort if cursor row could not be
	found (which can legitimately happen when the glyph row at the
	window start is disabled in the current_matrix.  (Bug#15365)

2013-09-22  Paul Eggert  <eggert@cs.ucla.edu>

	Fix syntax.h bug introduced by recent INLINE change.
	syntax.h defined an extern inline function SYNTAX_ENTRY that was
	conditionally compiled one way in some modules, and a different
	way in others.  This doesn't work with extern inline functions,
	which must have the same definition in all modules, because the
	defining code might be shared across modules, depending on the
	implementation.  Symptoms reported by Martin Rudalics in:
	http://lists.gnu.org/archive/html/emacs-devel/2013-09/msg00414.html
	* regex.c, syntax.c (SYNTAX_ENTRY_VIA_PROPERTY): Remove.
	(SYNTAX, SYNTAX_ENTRY, SYNTAX_WITH_FLAGS): New macros,
	overriding the corresponding functions in syntax.h.
	* syntax.h (syntax_property_entry, syntax_property_with_flags)
	(syntax_property): New inline functions.
	(SYNTAX_ENTRY, SYNTAX_WITH_FLAGS, SYNTAX):
	Rewrite in terms of these new functions.

2013-09-21  Eli Zaretskii  <eliz@gnu.org>

	* dired.c (directory_files_internal): Use multibyte_chars_in_text,
	not chars_in_text, whose result depends on the multibyteness of
	the current buffer.  (Bug#15426)

2013-09-20  Paul Eggert  <eggert@cs.ucla.edu>

	Port recent change to hosts where pointers aren't 'long'.
	* xterm.c (x_send_scroll_bar_event, x_scroll_bar_to_input_event):
	Don't assume that pointers are the same width as 'long'.
	Add a compile-time check that a pointer fits into two X slots.

	A simpler, centralized INLINE.
	* conf_post.h (INLINE): Define only if not already defined.
	This allows us to use a single INLINE, defined by one file
	per executable.
	* emacs.c (INLINE): Define it.
	Also, include category.h, charset.h, composite.h, dispextern.h,
	syntax.h, systime.h, so that their INLINE definitions are expanded
	properly for Emacs.
	* blockinput.h, keyboard.c (BLOCKINPUT_INLINE):
	* buffer.h, buffer.c (BUFFER_INLINE):
	* category.h, category.c (CATEGORY_INLINE):
	* character.h, character.c (CHARACTER_INLINE):
	* charset.h, charset.c (CHARSET_INLINE):
	* composite.h, composite.c (COMPOSITE_INLINE):
	* dispextern.h, dispnew.c (DISPEXTERN_INLINE):
	* frame.h, frame.c (FRAME_INLINE):
	* intervals.h, intervals.c (INTERVALS_INLINE):
	* keyboard.h, keyboard.c (KEYBOARD_INLINE):
	* lisp.h, alloc.c (LISP_INLINE):
	* process.h, process.c (PROCESS_INLINE):
	* syntax.h, syntax.c (SYNTAX_INLINE):
	* systime.h, sysdep.c (SYSTIME_INLINE):
	* termhooks.h, terminal.c (TERMHOOKS_INLINE):
	* window.h, window.c (WINDOW_INLINE):
	Remove.  All uses replaced with INLINE.

2013-09-20  Dmitry Antipov  <dmantipov@yandex.ru>

	* xterm.c (handle_one_xevent): Revert part of 2013-09-17 change
	to avoid Bug#15398.

2013-09-19  Eli Zaretskii  <eliz@gnu.org>

	* w32reg.c (w32_get_string_resource): Make the first 2 arguments
	'const char *' to avoid compiler warnings due to similar change in
	the prototype of x_get_string_resource.

2013-09-19  Dmitry Antipov  <dmantipov@yandex.ru>

	* xterm.h (struct x_display_info): New members last_mouse_glyph_frame,
	last_mouse_scroll_bar, last_mouse_glyph and last_mouse_movement_time,
	going to replace static variables below.  Adjust comments.
	* xterm.c (last_mouse_glyph, last_mouse_glyph_frame)
	(last_mouse_scroll_bar, last_mouse_movement_time): Remove.
	(note_mouse_movement, XTmouse_position, x_scroll_bar_note_movement)
	(x_scroll_bar_report_motion, handle_one_xevent, syms_of_xterm):
	Related users changed.
	* w32term.h (struct w32_display_info): New members last_mouse_glyph_frame,
	last_mouse_scroll_bar, last_mouse_scroll_bar_pos, last_mouse_glyph and
	last_mouse_movement_time, going to replace static variables below.
	Adjust comments.
	* w32term.c (last_mouse_glyph_frame, last_mouse_scroll_bar)
	(last_mouse_scroll_bar_pos, last_mouse_glyph, last_mouse_movement_time):
	Remove.
	(note_mouse_movement, w32_mouse_position, w32_scroll_bar_handle_click)
	(x_scroll_bar_report_motion, syms_of_w32term): Related users changed.
	* nsterm.h (struct ns_display_info): New members last_mouse_glyph,
	last_mouse_movement_time and last_mouse_scroll_bar, going to replace
	static variables below.
	* nsterm.m (last_mouse_glyph, last_mouse_movement_time)
	(last_mouse_scroll_bar): Remove.
	(note_mouse_movement, ns_mouse_position, mouseMoved, mouseEntered)
	(mouseExited): Related users changed.

2013-09-19  Dmitry Antipov  <dmantipov@yandex.ru>

	Do not use external array to process X scroll bar messages.
	* xterm.c (scroll_bar_windows, scroll_bar_windows_size): Remove.
	(x_send_scroll_bar_event): Pack window pointer into two slots
	of XClientMessageEvent if we're 64-bit.  Adjust comment.
	(x_scroll_bar_to_input_event): Unpack accordingly.

2013-09-18  Dmitry Antipov  <dmantipov@yandex.ru>

	Ifdef away recent changes which aren't relevant to NS port.
	* dispextern.h (x_mouse_grabbed, x_redo_mouse_highlight)
	[!HAVE_NS]: Declare as such.
	* frame.c (x_mouse_grabbed, x_redo_mouse_highlight)
	[!HAVE_NS]: Define as such.

2013-09-18  Dmitry Antipov  <dmantipov@yandex.ru>

	* frame.c (x_redo_mouse_highlight): New function
	to factor out common code used in W32 and X ports.
	* dispextern.h (x_redo_mouse_highlight): Add prototype.
	* xterm.h (struct x_display_info):
	* w32term.h (struct w32_display_info):
	* nsterm.h (struct ns_display_info): New members
	last_mouse_motion_frame, last_mouse_motion_x and
	last_mouse_motion_y, going to replace static variables below.
	* xterm.c (last_mouse_motion_event, last_mouse_motion_frame)
	(redo_mouse_highlight): Remove.
	(note_mouse_movement, syms_of_xterm): Adjust user.
	(handle_one_xevent): Likewise.  Use x_redo_mouse_highlight.
	* w32term.c (last_mouse_motion_event, last_mouse_motion_frame)
	(redo_mouse_highlight): Remove.
	(note_mouse_movement, syms_of_w32term): Adjust user.
	(w32_read_socket): Likewise.  Use x_redo_mouse_highlight.
	* nsterm.m (last_mouse_motion_position, last_mouse_motion_frame):
	Remove.
	(note_mouse_movement, mouseMoved, syms_of_nsterm):
	* nsfns.m (compute_tip_xy): Adjust user.

2013-09-18  Dmitry Antipov  <dmantipov@yandex.ru>

	* frame.c (x_mouse_grabbed): New function.
	* dispextern.h (x_mouse_grabbed): Add prototype.
	(last_mouse_frame): Remove declaration.
	* xterm.h (struct x_display_info):
	* w32term.h (struct w32_display_info):
	* nsterm.h (struct ns_display_info): New member
	last_mouse_frame, going to replace...
	* xdisp.c (last_mouse_frame): ...global variable.
	(note_tool_bar_highlight):
	* w32term.c (w32_mouse_position, w32_read_socket):
	* xterm.c (XTmouse_position, handle_one_xevent):
	Use x_mouse_grabbed.
	* nsterm.m (ns_mouse_position, mouseDown): Adjust user.

2013-09-17  Dmitry Antipov  <dmantipov@yandex.ru>

	* w32term.c (w32_read_socket): Avoid temporary
	variables in a call to x_real_positions.
	* xterm.c (handle_one_xevent): Likewise.

2013-09-17  Dmitry Antipov  <dmantipov@yandex.ru>

	* frame.h (x_set_bitmap_icon) [!HAVE_NS]: New function.
	(x_icon_type): Remove prototype.
	(x_bitmap_icon) [!HAVE_NS]: Declare as such.
	* frame.c (x_icon_type): Remove.
	* w32term.c (x_make_frame_visible, x_iconify_frame):
	* xterm.c (x_make_frame_visible, x_iconify_frame):
	Use x_set_bitmap_icon to factor out common code.

2013-09-17  Dmitry Antipov  <dmantipov@yandex.ru>

	* dispextern.h (check_x_display_info, x_get_string_resource):
	Declare here just once and unify the latter.
	* frame.c (check_x_display_info, x_get_string_resource):
	* nsterm.h (check_x_display_info):
	* xrdb.c (x_get_string_resource):
	* xterm.h (check_x_display_info): Remove prototypes.
	* nsfns.m (x_get_string_resource): Likewise.  Adjust definition.
	* w32reg.c (x_get_string_resource): Likewise.
	(w32_get_rdb_resource): Adjust user.

2013-09-17  Dmitry Antipov  <dmantipov@yandex.ru>

	* xterm.h (struct x_display_info): New member
	x_pending_autoraise_frame, going to replace...
	* xterm.c (pending_autoraise_frame): ...static variable.
	(x_new_focus_frame, XTread_socket): Adjust users.
	* w32term.h (struct w32_display_info): New member
	w32_pending_autoraise_frame, going to replace...
	* w32term.c (pending_autoraise_frame): ...global variable.
	(x_new_focus_frame, w32_read_socket): Adjust users.

2013-09-17  Glenn Morris  <rgm@gnu.org>

	* xdisp.c (message_dolog): If we create *Messages*,
	switch it to messages-buffer-mode.

2013-09-17  Paul Eggert  <eggert@cs.ucla.edu>

	Don't overuse 'const' in types of locals.
	* bidi.c (bidi_count_bytes):
	* gtkutil.c, gtkutil.h (xg_event_is_for_menubar)
	(xg_event_is_for_scrollbar):
	* xselect.c (x_handle_property_notify)
	(x_handle_selection_notify, x_handle_dnd_message):
	* xsettings.c, xsettings.h (xft_settings_event):
	* xterm.c (x_handle_net_wm_state, handle_one_event)
	(x_menubar_window_to_frame, x_detect_focus_change)
	(construct_mouse_click, note_mouse_movement)
	(x_scroll_bar_to_input_event, x_scroll_bar_expose)
	(x_scroll_bar_handle_click, x_scroll_bar_note_movement)
	(handle_one_xevent, x_handle_net_wm_state):
	* xterm.h (x_handle_property_notify, x_handle_selection_notify)
	(x_handle_dnd_message):
	Avoid unnecessary 'const', typically the second 'const' in
	'const foo * const arg', a 'const' that does not affect the API
	and doesn't significantly help the human reader.

2013-09-17  Dmitry Antipov  <dmantipov@yandex.ru>

	* image.c (fn_g_type_init) [WINDOWSNT]: Define and load
	only if Glib < 2.36.0.
	(fn_g_type_init) [!WINDOWSNT]: Define only if Glib < 2.36.0.
	* xsettings.c (init_gconf, init_gsettings): Do not check
	for g_type_init.
	* xterm.c (handle_one_xevent): Do not call to x_clear_area
	if GTK >= 2.7.0.
	(toplevel) [USE_MOTIF]: Include xlwmenu.h to pacify GCC.

2013-09-16  Jan Djärv  <jan.h.d@swipnet.se>

	* xsettings.c (init_gconf, init_gsettings): Check for Glib 2.36.0
	before calling g_type_init.

	* font.c (syms_of_font): Move call to syms_of_(ns|mac)font ...

	* nsterm.m (syms_of_nsterm): ... to here.

2013-09-16  Dmitry Antipov  <dmantipov@yandex.ru>

	* xterm.c (toolkit_scroll_bar_interaction): Use bool for boolean.
	(ignore_next_mouse_click_timeout): Use Time as X does.
	(handle_one_xevent): Avoid cast and use unsigned comparison.

2013-09-16  Dmitry Antipov  <dmantipov@yandex.ru>

	Do not copy X event in handle_one_xevent except KeyPress case.
	Wnen XEvent is processed, it is unlikely to be changed except
	KeyPress case, so we can avoid copying and use const pointer to
	const data to make sure that an event is not changed elsewhere.
	* xterm.c (handle_one_xevent): Change 2nd arg to 'const XEvent *
	const' and do not create local copy except for the KeyPress event.
	Use casts to avoid a few glitches.  Adjust formatting.  Add comments.
	(SET_SAVED_BUTTON_EVENT): Remove and move the code to the only user.
	(x_handle_net_wm_state, x_menubar_window_to_frame)
	(x_detect_focus_change, construct_mouse_click, note_mouse_movement)
	(x_scroll_bar_to_input_event, x_scroll_bar_expose)
	(x_scroll_bar_handle_click, x_scroll_bar_note_movement):
	* gtkutil.c (xg_event_is_for_menubar, xg_event_is_for_scrollbar):
	* xselect.c (x_handle_property_notify, x_handle_selection_notify)
	(x_handle_dnd_message):
	* xsettings.c (xft_settings_event):
	Use 'const XEvent * const' where appropriate.
	* xterm.h, gtkutil.h, xsettings.h: Adjust related prototypes.

2013-09-16  Dmitry Antipov  <dmantipov@yandex.ru>

	Fix X event waiting to handle multiple frames.
	* frame.h (struct frame) [HAVE_X_WINDOWS]: New member wait_event_type.
	* xterm.c (pending_event_wait): Remove.  Adjust users.
	(x_detect_focus_change): Pass frame arg.
	(handle_one_xevent): Find related frame early and clear per-frame
	wait_event_type only if this is an event for the relevant frame.
	(x_wait_for_event): Use per-frame wait_event_type.

2013-09-15  Jan Djärv  <jan.h.d@swipnet.se>

	* nsfns.m (Fx_create_frame): Fix font driver registration for
	GNUstep.

	* font.c (syms_of_font): Check MAC_OS_X_VERSION_MAX_ALLOWED >= 1050
	for syms_of_macfont.

	* nsterm.m: Include macfont.h.
	(ns_tmp_flags, ns_tmp_font): Remove.
	(ns_compute_glyph_string_overhangs): Check for driver Qns.
	(ns_draw_glyph_string): Use local variables instead of ns_tmp_flags,
	ns_tmp_font.  Call ns_draw_text_decoration here instead of nsfont.m.
	(changeFont:): Fix code style.  Check for font driver type when
	getiing font.

	* nsterm.h (FONT_DESCENT, FONT_ASCENT): Define to (f)->ascent and
	(f)->descent.

	* nsfont.m (ns_tmp_flags, ns_tmp_font): Remove.
	(nsfont_open): Set font driver type.
	Set font->ascent and font->descent.  Figure out font instead of
	ns_tmp_font, and flags instead of ns_tmp_flags.
	Fix indentation.  Remove call to ns_draw_text_decoration,
	moved to nsterm.

	* nsfns.m: Include macfont.h.
	(Fx_create_frame): Register macfont driver, make a better default font.
	(Fns_popup_font_panel): Get font from macfont driver, if used.

	* macfont.m, macfont.h, macuvs.h: New files.

	* font.h: Declare syms_of_macfont.

	* font.c (syms_of_font): Call syms_of_macfont.

	* Makefile.in (NS_OBJ, SOME_MACHINE_OBJECTS): Add macfont.o.

2013-09-15  Dmitry Antipov  <dmantipov@yandex.ru>

	Drop VERTICAL_SCROLL_BAR_WIDTH_TRIM.  For X, it is zero since 1999,
	and it is always zero for others, so I assume that this is an ancient
	leftover which nobody will want to change any more.
	* xterm.h, w32term.h, nsterm.h (VERTICAL_SCROLL_BAR_WIDTH_TRIM): Remove.
	(VERTICAL_SCROLL_BAR_INSIDE_WIDTH):
	* frame.c (x_set_scroll_bar_width):
	* w32fns.c (w32_createscrollbar):
	* w32term.c (w32_set_vertical_scroll_bar):
	* xfns.c (x_set_scroll_bar_default_width):
	* xterm.c (XTflash, x_scroll_bar_create, XTset_vertical_scroll_bar)
	(x_scroll_bar_expose): Related users changed.

2013-09-15  Dmitry Antipov  <dmantipov@yandex.ru>

	* xterm.h (FRAME_X_SCREEN_NUMBER): Add comment.
	(BLACK_PIX_DEFAULT, WHITE_PIX_DEFAULT): Use FRAME_X_SCREEN_NUMBER.
	(SCROLL_BAR_X_WIDGET, SET_SCROLL_BAR_X_WIDGET) [USE_X_TOOLKIT]:
	Define as such.
	* frame.h (FRAME_SMALLEST_CHAR_WIDTH, FRAME_SMALLEST_FONT_HEIGHT):
	Define once here...
	* nsterm.h, w32term.h, xterm.h: ...and not here.
	* w32term.h (SCROLL_BAR_X_WIDGET, SET_SCROLL_BAR_X_WIDGET):
	Remove unused Xisms.
	* xterm.c, xfns.c (toplevel): Remove #ifdef HAVE_X_WINDOWS because
	these modules are never compiled otherwise.

2013-09-14  Eli Zaretskii  <eliz@gnu.org>

	* buffer.c (syms_of_buffer) <left-margin-width, right-margin-width>:
	Doc fix.  (Bug#15375)

2013-09-13  Dmitry Antipov  <dmantipov@yandex.ru>

	Unify Fx_focus_frame between all ports.
	* frame.h (x_focus_frame): New prototype.
	* xfns.c (Fx_focus_frame): Remove.
	(syms_of_xfns): Do not defsubr it.
	(x_focus_frame): X implementation.
	* nsfns.m (Fx_focus_frame): Remove.
	(syms_of_nsfns): Do not defsubr it.
	(x_focus_frame): NS implementation.
	* w32term.c (Fx_focus_frame): Remove.
	(x_focus_on_frame): Rename to...
	(x_focus_frame): W32 implementation.
	* w32term.h (x_focus_on_frame): Remove prototype.
	* w32fns.c (Fx_focus_frame): Remove.
	(syms_of_w32fns): Do not defsubr it.
	* frame.c (Fx_focus_frame): Define here.
	(syms_of_frame): Defsubr here.
	* gtkutil.c (xg_tool_bar_callback): Use x_focus_frame.

2013-09-13  Dmitry Antipov  <dmantipov@yandex.ru>

	Unify FRAME_window_system_DISPLAY_INFO macros between all ports.
	All of them are replaced with FRAME_DISPLAY_INFO, defined in
	each port to reference the port-specific window system data.
	* msdos.h (FRAME_X_DISPLAY_INFO): Remove.
	(FRAME_DISPLAY_INFO): Define.
	* w32term.h (FRAME_W32_DISPLAY_INFO, FRAME_X_DISPLAY_INFO): Remove.
	(FRAME_DISPLAY_INFO): Define.  Adjust users.
	* xterm.h (FRAME_X_DISPLAY_INFO): Remove.
	(FRAME_DISPLAY_INFO): Define.  Adjust users.
	* frame.h (FRAME_RES_X, FRAME_RES_Y): Unify.
	* font.c, frame.c, gtkutil.c, image.c, menu.c, msdos.c, nsfns.m:
	* nsfont.m, nsterm.m, w32fns.c, w32font.c, w32menu.c, w32term.c:
	* w32xfns.c, widget.c, xdisp.c, xfaces.c, xfns.c, xfont.c, xmenu.c:
	* xselect.c, xterm.c: All related users changed.

2013-09-13  Dmitry Antipov  <dmantipov@yandex.ru>

	* xterm.h (x_window_to_frame, x_any_window_to_frame)
	(x_menubar_window_to_frame): Remove prototypes.
	* xfns.c (x_window_to_frame, x_any_window_to_frame)
	(x_menubar_window_to_frame, x_top_window_to_frame):
	Move from here...
	* xterm.c (x_window_to_frame, x_any_window_to_frame)
	(x_menubar_window_to_frame, x_top_window_to_frame):
	...to here and convert all but the last to static.

2013-09-12  Eli Zaretskii  <eliz@gnu.org>

	* lisp.mk (lisp): Add w32-common-fns.elc.

2013-09-12  Xue Fuqiao  <xfq.free@gmail.com>

	* charset.c (char_charset): Document an exception for char-charset.

2013-09-12  Dmitry Antipov  <dmantipov@yandex.ru>

	* xterm.h (x_display_info): New field last_user_time...
	* xterm.c (toplevel): ...to replace static last_user_time.
	(handle_one_xevent, x_ewmh_activate_frame): Adjust users.

2013-09-12  Dmitry Antipov  <dmantipov@yandex.ru>

	* xterm.c (x_set_scroll_bar_thumb) [USE_LUCID && !HAVE_XAW3D]: Clip
	scroll bar values to prevent thumb from disappear and update comment.

2013-09-11  Glenn Morris  <rgm@gnu.org>

	* emacs.c (usage_message): Possessive apostrophe tweak.

2013-09-11  Dmitry Antipov  <dmantipov@yandex.ru>

	* nsterm.m (syms_of_nsterm): Use Qns.
	* w32fns.c (Fx_open_connection): Remove old '#if 0' code.
	* w32term.c (w32_create_terminal, syms_of_w32term): Use Qw32.
	* xfns.c (x_display_info_for_name, Fx_open_connection):
	Remove old '#if 0' code.
	(syms_of_xfns): Use Qx.
	* termhooks.h (fullscreen_hook): Remove the leftover.
	(struct terminal): Fix typo in comment.

2013-09-11  Dmitry Antipov  <dmantipov@yandex.ru>

	Cleaning up a few X scroll bar bits.
	* termhooks.h (enum scroll_bar_part): Add scroll_bar_nowhere member.
	* xterm.h (struct scroll_bar) [USE_TOOLKIT_SCROLL_BARS && USE_LUCID]:
	New member last_seen_part, going to replace...
	* xterm.c [USE_TOOLKIT_SCROLL_BARS]: ...global last_scroll_bar_part.
	(xt_action_hook) [USE_LUCID]: Adjust user.
	(xm_scroll_callback, xg_scroll_callback): Do not bloat with
	Lucid-specific scroll bar support.
	(xaw_jump_callback, xaw_scroll_callback): Prefer enum scroll_par_part
	to int and adjust to use last_seen_part member.
	(x_set_toolkit_scroll_bar_thumb) [USE_LUCID]: Adjust user.
	(x_scroll_bar_create) [USE_TOOLKIT_SCROLL_BARS && USE_LUCID]:
	Initialize last_seen_part.

2013-09-11  Stefan Monnier  <monnier@iro.umontreal.ca>

	* insdel.c (insert_from_buffer_1): Don't mark buffer as modified when
	insert-buffer-substring an empty string.

2013-09-11  Paul Eggert  <eggert@cs.ucla.edu>

	* xdisp.c (Ftool_bar_lines_needed): Declare as 'const' if ifdeffed out,
	avoiding a GCC warning.

2013-09-11  Dmitry Antipov  <dmantipov@yandex.ru>

	Ifdef away frame tool bar code when it is not really used.
	* frame.h (struct frame) [HAVE_WINDOW_SYSTEM && !USE_GTK && !HAVE_NS]:
	Move tool_bar_window, desired_tool_bar_string, current_tool_bar_string
	and minimize_tool_bar_window_p under the above.
	(fset_current_tool_bar_string, fset_desired_tool_bar_string)
	(fset_tool_bar_window): Likewise.
	* dispnew.c (clear_current_matrices, clear_desired_matrices)
	(adjust_frame_glyphs_for_window_redisplay, free_glyphs, update_frame)
	(change_frame_size_1):
	* window.c (window_from_coordinates, Frecenter): Adjust users.
	* window.h (WINDOW_TOOL_BAR_P): Define to zero when frame tool bar
	code is not really used.
	* xdisp.c (build_desired_tool_bar_string, display_tool_bar_line)
	(tool_bar_lines_needed, MAX_FRAME_TOOL_BAR_HEIGHT, tool_bar_item_info)
	(get_tool_bar_item, handle_tool_bar_click, note_tool_bar_highlight)
	[!USE_GTK && !HAVE_NS]: Define as such.
	(Ftool_bar_lines_needed, redisplay_tool_bar, show_mouse_face)
	(note_mouse_highlight, expose_frame):
	* xfns.c (x_set_tool_bar_lines):
	* xterm.c (handle_one_xevent): Adjust users.

2013-09-11  Paul Eggert  <eggert@cs.ucla.edu>

	Fix corruption with multiple emacsclient -t instances (Bug#15222).
	This bug was introduced by my 2013-08-26 patch, which incorrectly
	assumed that the terminfo implementation doesn't use termcap buffers.
	* term.c (init_tty) [TERMINFO]: Remove optimization, as
	these buffers apparently are used after all.
	* termchar.h (TERMCAP_BUFFER_SIZE) [TERMINFO]: Define here too.
	(struct tty_display_info): Define members termcap_term_buffer and
	termcap_strings_buffer even if TERMINFO.

2013-09-11  Dmitry Antipov  <dmantipov@yandex.ru>

	Fix last change.
	* data.c (Feqlsign, Flss, Fgtr, Fleq, Fgeq): Add convenient
	'usage' docstring entry to pacify make-docfile.

2013-09-11  Barry O'Reilly  <gundaetiapo@gmail.com>

	Change comparison functions =, <, >, <=, >= to take many arguments.
	* data.c: Change comparison functions' interface and implementation.
	* lisp.h: Make arithcompare available for efficient two arg
	comparisons.
	* bytecode.c: Use arithcompare.
	* fileio.c: Use new interface.

2013-09-11  Stefan Monnier  <monnier@iro.umontreal.ca>

	* keyboard.c (read_char): Don't break immediate_echo (bug#15332).

2013-09-10  Stefan Monnier  <monnier@iro.umontreal.ca>

	* eval.c (Feval): Document the new use of `lexical'.

2013-09-09  Dmitry Antipov  <dmantipov@yandex.ru>

	Review and drop old frame resize hack.
	* frame.h (struct frame): Remove force_flush_display_p.
	* dispnew.c (update_frame): Adjust user and don't call
	flush_frame here.  The comment has said that there was an issues
	with redisplaying fringes, but I don't see any differences with
	and without this hack.  Hopefully we can continue without it.
	* xdisp.c (clear_garbaged_frames): Adjust user and do not clear
	current frame matrices twice if resized_p is set.

2013-09-09  Dmitry Antipov  <dmantipov@yandex.ru>

	Do not populate pure Xism x_sync to other ports.
	* frame.h (x_sync): Move under HAVE_X_WINDOWS.
	* frame.c (other_visible_frames) [HAVE_X_WINDOWS]: Use as such.
	* nsfns.m, w32xfns.c (x_sync): Remove no-op.
	* w32term.h (x_sync): Remove prototype.

2013-09-09  Dmitry Antipov  <dmantipov@yandex.ru>

	Cleanup frame flushing.
	* dispextern.h (struct redisplay_interface):
	Drop flush_display_optional because flush_display is enough
	for X and flushing via RIF is just a no-op for others.
	* frame.h (flush_frame): New function.
	* dispnew.c (update_frame):
	* minibuf.c (read_minibuf):
	* xdisp.c (echo_area_display, redisplay_preserve_echo_area):
	Use it.
	* keyboard.c (detect_input_pending_run_timers): Do not flush
	all frames but selected one in redisplay_preserve_echo_area.
	* nsterm.m (ns_flush): Remove no-op.
	(ns_redisplay_interface): Adjust user.
	* w32term.h (x_flush): Remove no-op.
	(w32_redisplay_interface): Adjust user.
	* xterm.c (x_flush): Simplify because we do not flush all
	frames at once any more.  Adjust comment.
	(x_redisplay_interface): Adjust user.

2013-09-07  Paul Eggert  <eggert@cs.ucla.edu>

	Port --without-x --enable-gcc-warnings to Fedora 19.
	* gfilenotify.c (globals_of_gfilenotify):
	Call g_type_init only if using an older glib version that needs it.

2013-09-06  Dmitry Antipov  <dmantipov@yandex.ru>

	* lisp.h (last_glyphless_glyph_frame, last_glyphless_glyph_face_id)
	(last_glyphless_glyph_merged_face_id): Remove declarations.
	* dispextern.h (merge_glyphless_glyph_face): Add prototype.
	* xdisp.c (last_glyphless_glyph_frame, last_glyphless_glyph_face_id)
	(last_glyphless_glyph_merged_face_id): Now static.
	(merge_escape_glyph_face): New function, refactored from...
	(get_next_display_element): ...here.
	(merge_glyphless_glyph_face): New function, refactored from...
	(produce_glyphless_glyph): ...here...
	* term.c (produce_glyphless_glyph): ...and here.

2013-09-06  Stefan Monnier  <monnier@iro.umontreal.ca>

	* eval.c (eval_sub): Only call Ffunction if necessary.

2013-09-06  Dmitry Antipov  <dmantipov@yandex.ru>

	Attempt to make redisplay more selective when changing cursor type.
	* frame.h (struct frame): New bitfield cursor_type_changed.
	* xdisp.c (cursor_type_changed): Remove.
	(try_cursor_movement, redisplay_window, try_window_id)
	(set_frame_cursor_types, try_window_reusing_current_matrix):
	Adjust to use per-frame bitfield.
	(redisplay_internal): Look for cursor type change on each visible
	frame and consider all frames if cursor type has been changed on
	the frame other than selected.  If cursor type has been changed on
	selected frame only, do not use fast update.

2013-09-06  Dmitry Antipov  <dmantipov@yandex.ru>

	Attempt to make redisplay more selective when changing fonts.
	* frame.h (struct frame): New bitfield fonts_changed.
	* dispextern.h (fonts_changed_p, adjust_glyphs): Remove declaration.
	(adjust_frame_glyphs): Add prototype.
	* dispnew.c (fonts_changed_p): Remove.
	(adjust_glyphs): Remove because we do not
	adjust matrices on all frames at once any more.
	(adjust_frame_glyphs): Block and unblock input here.
	(adjust_glyph_matrix): Use fonts_changed.
	(change_frame_size_1): Use adjust_frame_glyphs.
	* font.c (font_open_entity): Use fonts_changed.
	* frame.c (set_menu_bar_lines, Fmake_terminal_frame):
	* w32fns.c (x_set_menu_bar_lines, x_set_tool_bar_lines, Fx_show_tip):
	* window.c (Fdelete_other_windows_internal, Fwindow_resize_apply)
	(Fsplit_window_internal, Fdelete_window_internal, grow_mini_window)
	(shrink_mini_window, Fresize_mini_window_internal)
	(window_scroll_pixel_based, Fset_window_configuration)
	(apply_window_adjustment, Fset_window_vscroll):
	* xfns.c (x_set_menu_bar_lines, x_set_tool_bar_lines, Fx_show_tip):
	Use adjust_frame_glyphs.
	* xdisp.c (redisplay_tool_bar, redisplay_window, try_window)
	(try_window_reusing_current_matrix, try_window_id, display_line)
	(IT_EXPAND_MATRIX_WIDTH): Use fonts_changed.
	(redisplay_internal): Consider fonts_changed and adjust frame
	matrices for each frame only if the frame is visible.  If font
	has been changed on some frame during full redisplay, retry
	only visible frames where the font has been actually changed.

2013-09-05  Dmitry Antipov  <dmantipov@yandex.ru>

	Cache current header and mode line height for each window.
	* window.h (struct window): New fields mode_line_height
	and header_line_height.
	* window.c (make_window): Initialize them.
	* dispextern.h (CURRENT_MODE_LINE_HEIGHT)
	(CURRENT_HEADER_LINE_HEIGHT): Use them.  Adjust comment.
	(current_mode_line_height, current_header_line_height):
	Remove declaration.
	* xdisp.c (current_mode_line_height, current_header_line_height):
	Remove.
	(pos_visible_p, init_xdisp): Adjust user.
	(redisplay_window): Invalidate mode_line_height and
	header_line_height if current and desired matrices do not agree.

2013-09-05  Dmitry Antipov  <dmantipov@yandex.ru>

	* fontset.c, window.c, xdisp.c (toplevel): Use TERM_HEADER.
	* xfaces.c (toplevel) [HAVE_X_WINDOWS]: Do not include xterm.h twice.

2013-09-05  Dmitry Antipov  <dmantipov@yandex.ru>

	Make --without-x compatible with --enable-gcc-warnings.
	* font.c (register_font_driver): Move check under HAVE_WINDOW_SYSTEM.
	* font.h (struct font_driver): Move draw, get_bitmap and free_bitmap
	members under HAVE_WINDOW_SYSTEM.
	* keyboard.c (make_lispy_focus_out): Likewise.
	(record_menu_key): Move under HAVE_MENUS.
	* xdisp.c (toplevel): Move hourglass_shown_p, hourglass_atimer and
	THIN_SPACE_WIDTH under HAVE_WINDOW_SYSTEM.
	(syms_of_xdisp): Adjust user.
	(window_box_edges): Define only if HAVE_WINDOW_SYSTEM.
	(start_hourglass, cancel_hourglass):
	* xfaces.c (toplevel): Likewise with PT_PER_INCH,
	clear_font_table_count, CLEAR_FONT_TABLE_COUNT
	and CLEAR_FONT_TABLE_NFONTS.
	(set_font_frame_param, clear_face_gcs, realize_non_ascii_face):
	Declare only if HAVE_WINDOW_SYSTEM.
	(lface_same_font_attributes_p, clear_face_gcs): Define only
	if HAVE_WINDOW_SYSTEM.

2013-09-05  Dmitry Antipov  <dmantipov@yandex.ru>

	* frame.c (check_minibuf_window): Update 'frame' with frame pointer.
	* xterm.c (x_scroll_bar_handle_click) [!USE_TOOLKIT_SCROLL_BARS]:
	Don't pass C integer to XINT (tiny fix for 2013-09-03 change).

2013-09-05  Stefan Monnier  <monnier@iro.umontreal.ca>

	* cmds.c (Fself_insert_command): Don't pass a non-integer to XINT.

2013-09-04  Paul Eggert  <eggert@cs.ucla.edu>

	* alloc.c (make_event_array): First arg is now ptrdiff_t, not int.
	This fixes a type error on hosts where ptrdiff_t is wider than int.

2013-09-04  Stefan Monnier  <monnier@iro.umontreal.ca>

	* keyboard.c (read_key_sequence_vs): New function.
	(Fread_key_sequence_vector, Fread_key_sequence): Use it to factor out
	common code.

	* callint.c (Fcall_interactively): Always return a vector for 'K'.

2013-09-04  Paul Eggert  <eggert@cs.ucla.edu>

	Makefile improvements.
	* Makefile.in (config.status): Don't use double-colon rules, as
	they are not portable according to POSIX.  Fix shell typo with `;
	I guess this rule has never been tested?
	(VCSWITNESS): New macro, to override any environment var.

2013-09-04  Dmitry Antipov  <dmantipov@yandex.ru>

	* xterm.h (struct x_display_info): Do not track X connection
	fd separately because it is always available from Display.
	* xterm.c (x_term_init, x_delete_terminal, x_delete_display):
	Adjust users.

2013-09-03  Dmitry Antipov  <dmantipov@yandex.ru>

	* buffer.c (drop_overlay):
	* fileio.c (restore_point_unwind): Prefer unchain_marker to
	Fset_marker (X, Qnil, ...) (which is the same but a bit slower).

2013-09-03  Dmitry Antipov  <dmantipov@yandex.ru>

	* buffer.c (Fmake_overlay, Fmove_overlay):
	* intervals.c (set_point_from_marker):
	* print.c (PRINTPREPARE): Prefer signal_error
	to plain error and report unsuitable marker too.

2013-09-03  Dmitry Antipov  <dmantipov@yandex.ru>

	* xterm.h (struct scroll_bar): Prefer int to Lisp_Object
	for 'dragging' member.
	(struct x_output): Remove set-but-unused leftovers
	'left_before_move' and 'top_before_move'.
	* gtkutil.c (xg_set_toolkit_scroll_bar_thumb):
	* xterm.c (xt_action_hook, xm_scroll_callback, xg_scroll_callback)
	(xg_end_scroll_callback, xaw_jump_callback, xaw_scroll_callback)
	(x_set_toolkit_scroll_bar_thumb, x_scroll_bar_create)
	(x_scroll_bar_set_handle, XTset_vertical_scroll_bar)
	(x_scroll_bar_handle_click, x_scroll_bar_note_movement)
	(x_scroll_bar_report_motion, x_set_offset): Related users changed.
	* xfns.c, image.c (XLIB_ILLEGAL_ACCESS): No longer needed.

2013-09-03  Jan Djärv  <jan.h.d@swipnet.se>

	* nsfont.m (INVALID_GLYPH): New define.
	(nsfont_encode_char): Use INVALID_GLYPH.
	(ns_uni_to_glyphs): Ditto, check for NSNullGlyph (Bug#15138).

2013-09-02  Dmitry Antipov  <dmantipov@yandex.ru>

	* xterm.c (x_last_mouse_movement_time): Revert last change.
	This code should use XDisplayMotionBufferSize to check display's
	motion history first, and there are few other issues as well.
	(x_scroll_bar_note_movement): Pass XMotionEvent rather than XEvent.
	(handle_one_xevent): Adjust user.

2013-09-02  Martin Rudalics  <rudalics@gmx.at>

	* dispnew.c (Flast_nonminibuf_frame): Move from here ...
	* frame.c (Flast_nonminibuf_frame): ... to here.
	(check_minibuf_window): Don't abort if no window was found
	(Bug#15247).

2013-09-02  Dmitry Antipov  <dmantipov@yandex.ru>

	Use XGetMotionEvents to ask the last mouse motion time from X server.
	* xterm.c (X_MOTION_HISTORY): Default to 1.
	(x_last_mouse_movement_time) [X_MOTION_HISTORY]: New function.
	(x_last_mouse_movement_time) [!X_MOTION_HISTORY]: Legacy version.
	(note_mouse_movement, x_scroll_bar_note_movement) [!X_MOTION_HISTORY]:
	Ifdef away legacy code.
	(XTmouse_position, x_scroll_bar_report_motion):
	Use x_last_mouse_movement_time.
	(handle_one_xevent): Use event.xunmap and not event.xmap when handling
	UnmapNotify event.

2013-09-02  Dmitry Antipov  <dmantipov@yandex.ru>

	* msdos.c (last_mouse_window): Move to...
	(dos_rawgetc): ...this function and adjust comment.
	* nsterm.m (last_window): Rename to last_mouse_window, move to...
	(mouseMoved): ...this function and adjust comment.
	* w32term.c (last_window): Likewise with...
	(w32_read_socket): ...this function.
	* xterm.c (last_window): Likewise with...
	(handle_one_xevent): ...this function.

2013-09-02  Dmitry Antipov  <dmantipov@yandex.ru>

	* window.h (Vmouse_window, Vmouse_event): Remove the leftovers.
	* xterm.c (toplevel): Drop obsolete comment and move compose_status...
	(handle_one_xevent): ...to here.
	(STORE_KEYSYM_FOR_DEBUG): Move under ENABLE_CHECKING and make no-op
	otherwise.

2013-09-02  Dmitry Antipov  <dmantipov@yandex.ru>

	* msdos.c (IT_set_terminal_window): Remove no-op.
	(initialize_msdos_display): Adjust terminal setup.
	* w32console.c (w32con_set_terminal_window): Remove no-op.
	(initialize_w32_display): Adjust terminal setup.
	* w32term.c (w32_set_terminal_window): Remove no-op.
	(w32_create_terminal): Adjust terminal setup.
	* xterm.c (XTset_terminal_window): Remove no-op.
	(x_create_terminal): Adjust terminal setup.

2013-09-01  Dmitry Antipov  <dmantipov@yandex.ru>

	* nsterm.m (ns_set_terminal_modes, ns_reset_terminal_modes):
	Remove no-ops.
	(ns_create_terminal): Adjust terminal setup.
	* w32term.c (w32_set_terminal_modes, w32_reset_terminal_modes):
	Remove no-ops.
	(w32_create_terminal): Adjust terminal setup.
	* xterm.c (XTset_terminal_modes, XTreset_terminal_modes):
	Remove no-ops.
	(x_create_terminal): Adjust terminal setup.

2013-09-01  Dmitry Antipov  <dmantipov@yandex.ru>

	* dispextern.h (SET_TEXT_POS_FROM_MARKER): Indent.
	(CLIP_TEXT_POS_FROM_MARKER): New macro.
	* dispnew.c (buffer_posn_from_coords):
	* window.c (Fwindow_end, displayed_window_lines):
	* xdisp.c (redisplay_mode_lines): Use it.

2013-09-01  Jan Djärv  <jan.h.d@swipnet.se>

	* fontset.c (face_for_char): Check char in the current face font first
	if HAVE_NS (Bug#15138).

2013-08-31  Martin Rudalics  <rudalics@gmx.at>

	* window.c (temp_output_buffer_show): Make sure window returned
	by display_buffer is live (Bug#15213).

2013-08-30  Dmitry Antipov  <dmantipov@yandex.ru>

	Minor cleanup to avoid forward declarations.
	* coding.h (struct ccl_spec): Remove forward declaration.
	* composite.h (toplevel): Include font.h.
	(struct composition_it, struct face, struct font_metrics):
	Remove forward declaration.
	* dispextern.h (struct image, struct atimer): Likewise.
	* emacsgtkfixed.h (struct frame): Likewise.
	* emacsgtkfixed.c (toplevel): Reorder headers and drop stdio.h.
	* font.h (struct font_driver, struct font, struct glyph_string)
	(struct face): Remove forward declaration.
	* fontset.h (struct face, struct font): Likewise.
	* frame.h (toplevel): Style cleanup.
	(enum output_method): Move to...
	* termhooks.h (enum output_method): ...here.
	(struct glyph, struct frame, struct ns_display_info)
	(struct x_display_info, struct w32_display_info):
	Remove forward declaration.
	* xterm.h (toplevel): Include termhooks.h.
	(struct font, struct window, struct glyph_matrix, struct frame)
	(struct input_event, struct face, struct image): Remove forward
	declaration.
	* gtkutil.h (struct _widget_value): Likewise.
	* keyboard.h (toplevel): Include termhooks.h.
	(struct input_event): Remove forward declaration.

2013-08-29  Dmitry Antipov  <dmantipov@yandex.ru>

	* intervals.c (set_point_from_marker): New function.
	* editfns.c (Fgoto_char):
	* process.c (Finternal_default_process_filter):
	* window.c (select_window_1): Use it.
	* buffer.h (set_point_from_marker): Add prototype.

2013-08-29  Eli Zaretskii  <eliz@gnu.org>

	* w32.c (term_winsock): Call release_listen_threads before calling
	WSACleanup.
	(_sys_wait_accept): Wait for accept event in a loop with a finite
	timeout, instead of waiting indefinitely.  Will hopefully avoid
	hanging during exit because WSACleanup deadlocks waiting for the
	event object to be released.  (Bug#14333)

	* w32proc.c (release_listen_threads): New function, signals all
	the reader threads that listen for connections to stop waiting.

	* w32.h (release_listen_threads): Add prototype.

2013-08-29  Dmitry Antipov  <dmantipov@yandex.ru>

	* alloc.c (Fmake_marker, build_marker): Zero need_adjustment
	field of new marker (for sanity and safety).
	* lisp.h (XSETMARKER): Remove unused macro (it doesn't work
	anyway because XMISCTYPE is a function and can't be an lvalue).

2013-08-29  Dmitry Antipov  <dmantipov@yandex.ru>

	* xterm.c (x_clear_area): Lost 7th arg because it is always False.
	(x_after_update_window_line, x_scroll_bar_create)
	(x_scroll_bar_set_handle, XTset_vertical_scroll_bar)
	(handle_one_xevent, x_clear_frame_area):
	* gtkutil.c (xg_clear_under_internal_border, xg_update_scrollbar_pos):
	* xfns.c (x_set_menu_bar_lines, x_set_tool_bar_lines): Adjust users.
	* xterm.h (x_clear_area): Adjust prototype.

2013-08-29  Dmitry Antipov  <dmantipov@yandex.ru>

	Hook scanning and indentation functions to find_newline.  This helps
	to avoid duplicated code and renders more respect to newline cache.
	* lisp.h (scan_newline): Prefer ptrdiff_t to EMACS_INT.
	* cmds.c (Fforward_line):
	* indent.c (scan_for_column, Fcurrent_indentation, indented_beyond_p):
	Use find_newline and avoid unnecessary point movements.
	* search.c (scan_newline): Implement on top of find_newline.

2013-08-28  Stefan Monnier  <monnier@iro.umontreal.ca>

	* eval.c (Ffuncall): Fix handling of ((lambda ..) ..) in lexically
	scoped code (bug#11258).

2013-08-28  Davor Cubranic  <cubranic@stat.ubc.ca> (tiny change)

	* nsterm.m (last_window): New variable.
	(EV_TRAILER2): New macro.
	(EV_TRAILER): Call EV_TRAILER2.
	(mouseMoved:): Add support for mouse-autoselect-window
	on nextstep (Bug#6888).

2013-08-28  Andreas Schwab  <schwab@suse.de>

	* regex.c (CHAR_CHARSET, CHARSET_LEADING_CODE_BASE, CHAR_HEAD_P)
	(SINGLE_BYTE_CHAR_P, SAME_CHARSET_P, MAKE_CHAR, BYTE8_TO_CHAR):
	Remove unused macro definitions.
	(CHARSET_RANGE_TABLE_BITS, EXTEND_RANGE_TABLE)
	(SET_RANGE_TABLE_WORK_AREA_BIT, SET_RANGE_TABLE_WORK_AREA):
	Only define if emacs.

2013-08-28  Dmitry Antipov  <dmantipov@yandex.ru>

	Prefer enum glyph_row_area to int where appropriate.
	* dispextern.h (enum glyph_row_area): Add ANY_AREA member.
	Fix comment.
	(window_box, window_box_width, window_box_left, window_box_left_offset)
	(window_box_right, window_box_right_offset): Adjust prototypes.
	* xdisp.c (window_box, window_box_width, window_box_left)
	(window_box_left_offset, window_box_right, window_box_right_offset):
	Use enum glyph_row_area.  Adjust users and tweak comment where needed.
	(window_box_edges): Likewise.  Lost 2nd arg since it is always ANY_AREA.
	* nsterm.m (ns_clip_to_row):
	* w32term.c (w32_clip_to_row):
	* xterm.c (x_clip_to_row): Likewise.

2013-08-28  Dmitry Antipov  <dmantipov@yandex.ru>

	* buffer.c (Foverlays_at, Foverlays_in, Fnext_overlay_change)
	(Fprevious_overlay_change): Fast path for buffer with no overlays.

2013-08-28  Paul Eggert  <eggert@cs.ucla.edu>

	* Makefile.in (SHELL): Now @SHELL@, not /bin/sh,
	for portability to hosts where /bin/sh has problems.

2013-08-28  Dmitry Antipov  <dmantipov@yandex.ru>

	Redesign redisplay interface to drop global output_cursor.
	* dispextern.h (struct redisplay_interface): Remove cursor_to member.
	(toplevel): Remove declaration of output_cursor.
	(set_output_cursor, x_cursor_to): Remove prototype.
	* window.h (struct window): New member output_cursor.
	(output_cursor_to): New function to replace RIF member.
	* dispnew.c (redraw_overlapped_rows, update_marginal_area)
	(update_text_area, set_window_cursor_after_update): Use it.
	* xdisp.c (output_cursor, set_output_cursor, x_cursor_to): Remove.
	(x_write_glyphs, x_insert_glyphs, x_clear_end_of_line):
	* nsterm.m (ns_update_window_begin, ns_update_window_end):
	* w32term.c (x_update_window_begin, x_update_window_end):
	* xterm.c (x_update_window_begin, x_update_window_end):
	Adjust to use per-window output cursor.

2013-08-27  Paul Eggert  <eggert@cs.ucla.edu>

	Simplify SELECT_TYPE-related code.
	Like EMACS_TIME, this portability layer is no longer needed, since
	Emacs has been using fd_set as a portability layer for some time.
	* sysselect.h (FD_SETSIZE): Rename from MAXDESC.  All uses changed.
	(SELECT_TYPE): Remove.  All uses changed to fd_set.
	(fd_set) [!FD_SET]: New typedef.

	Simplify EMACS_TIME-related code.
	This portability layer is no longer needed, since Emacs has been
	using struct timespec as a portability layer for some time.
	* atimer.h, buffer.h, dispextern.h, xgselect.h:
	Include <time.h> rather than "systime.h"; that's all that's needed now.
	* dispnew.c: Include <timespec.h> rather than "systime.h";
	that's all that's needed now.
	* systime.h (EMACS_TIME): Remove.  All uses changed to struct timespec.
	(EMACS_TIME_RESOLUTION): Remove.  All uses changed to
	TIMESPEC_RESOLUTION.
	(LOG10_EMACS_TIME_RESOLUTION): Remove.  All uses changed to
	LOG10_TIMESPEC_RESOLUTION.
	(EMACS_SECS, emacs_secs_addr): Remove.  All uses changed to tv_sec.
	(EMACS_NSECS): Remove.  All uses changed to tv_nsec.
	(make_emacs_time): Remove.  All used changed to make_timespec.
	(invalid_timespec): Rename from invalid_emacs_time.  All uses changed.
	(current_timespec): Rename from current_emacs_time.  All uses changed.
	(add_emacs_time): Remove.  All uses changed to timespec_add.
	(sub_emacs_time): Remove.  All uses change dot timespec_sub.
	(EMACS_TIME_SIGN): Remove.  All uses changed to timespec_sign.
	(timespec_valid_p): Rename from EMACS_TIME_VALID_P.  All uses changed.
	(EMACS_TIME_FROM_DOUBLE): Remove.  All uses changed to dtotimespec.
	(EMACS_TIME_TO_DOUBLE): Remove.  All uses changed to timespectod.
	(current_timespec): Rename from current_emacs_time.  All uses changed.
	(EMACS_TIME_EQ, EMACS_TIME_LT, EMACS_TIME_LE): Remove.  All uses
	changed to timespec_cmp.
	* xgselect.c: Include <timespec.h>, since our .h files don't.

2013-08-27  Dmitry Antipov  <dmantipov@yandex.ru>

	* xterm.h (FONT_TYPE_FOR_UNIBYTE, FONT_TYPE_FOR_MULTIBYTE:)
	* nsterm.h (FONT_TYPE_FOR_UNIBYTE, FONT_TYPE_FOR_MULTIBYTE):
	Remove the leftovers.
	* gtkutil.c (toplevel): Do not declare Qxft but include
	font.h to do so.
	* image.c (toplevel): Do not declare Vlibrary_cache because
	it's already done in lisp.h.

2013-08-27  Dmitry Antipov  <dmantipov@yandex.ru>

	* lisp.h (Mouse_HLInfo): Move from here...
	* dispextern.h (Mouse_HLInfo): ...to here and offload lisp.h.
	(reset_mouse_highlight): New function.
	* msdos.c (dos_set_window_size, IT_update_begin)
	(internal_terminal_init):
	* nsterm.m (ns_update_window_end, x_free_frame_resources)
	(ns_initialize_display_info):
	* w32console.c (initialize_w32_display):
	* w32term.c (x_update_window_end, x_free_frame_resources)
	(w32_initialize_display_info):
	* xterm.c (x_update_window_end, x_free_frame_resources, x_term_init):
	* window.c (Fdelete_other_windows_internal):
	* xdisp.c (clear_mouse_face, cancel_mouse_face): Use it.
	* termchar.h (toplevel):
	* xterm.h (toplevel): Include dispextern.h.

2013-08-26  Paul Eggert  <eggert@cs.ucla.edu>

	Fix minor problems found by static checking.
	* image.c (XGetPixel, XPutPixel) [HAVE_NS]: Now static.
	(expect): Avoid nested-if warning.
	(x_build_heuristic_mask) [HAVE_NS]: Avoid unused-var warning.
	* nsmenu.m (fillWithWidgetValue:): Avoid type warning.
	* nsterm.h, nsterm.m (ns_select):
	* xgselect.c, xgselect.h (xg_select):
	Adjust signature to better match pselect's.
	* nsterm.m (ns_select):
	Don't set *TIMEOUT, since pselect doesn't.
	* regex.c (whitespace_regexp): Now const_re_char *, to avoid
	diagnostic about assigning const char * to it.
	* xfaces.c (x_display_info) [HAVE_NS]: Remove; unused.

2013-08-26  Stefan Monnier  <monnier@iro.umontreal.ca>

	* lread.c (substitute_object_recurse): Handle hash-tables as well
	(bug#15190).

2013-08-26  Paul Eggert  <eggert@cs.ucla.edu>

	Fix unlikely core dump in init_tty, and simplify terminfo case.
	* term.c (init_tty) [TERMINFO]: Fix check for buffer overrun.
	The old version incorrectly dumped core if malloc returned a
	buffer containing only non-NUL bytes.
	(init_tty): Do not allocate or free termcap buffers; the
	struct does that for us now.
	* termchar.h (TERMCAP_BUFFER_SIZE) [!TERMINFO]: New constant.
	(struct tty_display_info): Define members termcap_term_buffer and
	termcap_strings_buffer only if !TERMINFO, since terminfo doesn't
	use them.  Allocate them directly in struct rather than indirectly
	via a pointer, to simplify init_tty.

	* frame.c (check_minibuf_window): Initialize 'window' properly,
	so that Emacs reliably aborts later if 'window' is not initialized.

2013-08-26  Jan Djärv  <jan.h.d@swipnet.se>

	* gtkutil.c (xg_initialize): Set gtk-menu-bar-accel to "" instead
	of VoidSymbol (Bug#15154).

2013-08-26  Dmitry Antipov  <dmantipov@yandex.ru>

	* lisp.h (Mouse_HLInfo): Drop set-but-unused members
	mouse_face_beg_y and mouse_face_end_y.
	* xdisp.c (note_tool_bar_highlight, mouse_face_from_buffer_pos)
	(mouse_face_from_string_pos, note_mode_line_or_margin_highlight):
	Adjust users and update comment where appropriate.

2013-08-26  Martin Rudalics  <rudalics@gmx.at>

	* frame.c (check_minibuf_window): New function.
	(delete_frame, Fmake_frame_invisible, Ficonify_frame):
	Call check_minibuf_window (Bug#15183).

2013-08-26  Dmitry Antipov  <dmantipov@yandex.ru>

	* window.h (struct window): Replace last_cursor with last_cursor_vpos
	because this is the only last cursor data we need to keep and consult.
	* window.c (replace_window, set_window_buffer, Fsplit_window_internal):
	* xdisp.c (mark_window_display_accurate_1, try_cursor_movement):
	Adjust users.

2013-08-26  Dmitry Antipov  <dmantipov@yandex.ru>

	Fix recovering from possible decompression error.
	Since insert_from_gap doesn't always move point, we can't use PT as
	the position where the partially decompressed data ends, and
	should count how many bytes was produced so far.
	* decompress.c (struct decompress_unwind_data): Add nbytes member.
	(unwind_decompress): Really delete partially uncompressed data.
	(Fzlib_decompress_region): Take decompressed data size into account.

2013-08-26  Dmitry Antipov  <dmantipov@yandex.ru>

	* syntax.c (init_syntax_once): Adjust comment and do an early
	initialization of Qchar_table_extra_slots just once...
	* casetab.c (init_casetab_once):
	* category.c (init_category_once):
	* character.c (syms_of_character):
	* coding.c (syms_of_coding):
	* xdisp.c (syms_of_xdisp): ...and omit it here.

2013-08-24  Eli Zaretskii  <eliz@gnu.org>

	* xdisp.c (get_next_display_element): Don't apply to characters
	from a display vector the logic of setting it->end_of_box_run_p
	suitable for characters from a buffer.  (Bug#15175)

	* w32.c (fdutimens): Call 'utime', which is implemented on w32.c
	to handle directories, rather than '_utime' which doesn't.
	(Bug#15176)

2013-08-24  Jan Djärv  <jan.h.d@swipnet.se>

	* gtkutil.c (x_wm_set_size_hint): Don't set hints when maximized
	or fullscreen (Bug#14627).

2013-08-24  Paul Eggert  <eggert@cs.ucla.edu>

	System-dependent integer overflow fixes.
	* process.c (Fset_process_window_size): Signal an error if
	the window size is outside the range supported by the lower level.
	* sysdep.c (set_window_size): Return negative on error,
	nonnegative on success, rather than -1, 0, 1 on not in system,
	failure, success.  This is simpler.  Caller changed.
	(serial_configure): Remove unnecessary initialization of local.
	(procfs_get_total_memory) [GNU_LINUX]: Don't assume system memory
	size fits in unsigned long; this isn't true on some 32-bit hosts.
	Avoid buffer overrun if some future version of /proc/meminfo has a
	variable name longer than 20 bytes.
	(system_process_attributes) [__FreeBSD__]:
	Don't assume hw.availpages fits in 'int'.

2013-08-23  Paul Eggert  <eggert@cs.ucla.edu>

	Don't let very long directory names overrun the stack.
	Fix some related minor problems involving "//", vfork.
	* callproc.c (encode_current_directory): New function.
	(call_process): Don't append "/"; not needed.
	* fileio.c (file_name_as_directory_slop): New constant.
	(file_name_as_directory): Allow SRC to be longer than SRCLEN;
	this can save the caller having to alloca.
	(Ffile_name_as_directory, Fdirectory_file_name, Fexpand_file_name):
	Use SAFE_ALLOCA, not alloca.
	(directory_file_name, Fexpand_file_name): Leave leading "//"
	alone, since it can be special even on POSIX platforms.
	* callproc.c (call_process):
	* process.c (Fformat_network_address):
	* sysdep.c (sys_subshell):
	Use encode_current_directory rather than rolling our own.
	(create_process): No need to encode directory; caller does that now.
	* process.h (encode_current_directory): New decl.
	* sysdep.c (sys_subshell): Work even if vfork trashes saved_handlers.
	Rework to avoid 'goto xyzzy;'.

2013-08-23  Eli Zaretskii  <eliz@gnu.org>

	* xdisp.c (handle_face_prop): If the default face was remapped use
	the remapped face for strings from prefix properties.  (Bug#15155)

2013-08-23  Dmitry Antipov  <dmantipov@yandex.ru>

	Minor cleanup for redisplay interface and few related functions.
	* frame.h (enum text_cursor_kinds): Move from here...
	* dispextern.h (enum text_cursor_kinds): ...to here.
	(toplevel): Drop unnecessary declarations.
	(struct redisplay_interface): Use bool and enum text_cursor_kinds
	in update_window_end_hook and draw_window_cursor functions.
	(display_and_set_cursor, x_update_cursor): Adjust prototypes.
	* nsterm.m (ns_update_window_end, ns_draw_window_cursor):
	* w32term.c (x_update_window_end, w32_draw_window_cursor):
	* xterm.c (x_update_window_end, x_draw_window_cursor):
	* xdisp.c (display_and_set_cursor, update_window_cursor)
	(update_cursor_in_window_tree, x_update_cursor): Use bool and
	enum text_cursor_kinds where appropriate.

2013-08-23  Dmitry Antipov  <dmantipov@yandex.ru>

	Redesign redisplay interface to drop updated_row and updated_area.
	* dispextern.h (updated_row, updated_area): Remove declaration.
	(struct redisplay_interface): Pass glyph row and row area parameters
	to write_glyphs, insert_glyphs and clear_end_of_line functions.
	(x_write_glyphs, x_insert_glyphs, x_clear_end_of_line):
	Adjust prototypes.
	* dispnew.c (updated_row, updated_area): Remove.
	(redraw_overlapped_rows, update_window_line): Adjust user.
	(update_marginal_area, update_text_area): Likewise.  Pass updated row
	as a parameter.  Prefer enum glyph_row_area to int where appropriate.
	* xdisp.c (x_write_glyphs, x_insert_glyphs, x_clear_end_of_line):
	Adjust users.

2013-08-22  Paul Eggert  <eggert@cs.ucla.edu>

	* process.c (flush_pending_output): Remove stub.
	All uses removed.

2013-08-21  Paul Eggert  <eggert@cs.ucla.edu>

	* callproc.c: Fix race that killed background processes (Bug#15144).
	(call_process): New arg TEMPFILE_INDEX.  Callers changed.
	Record deleted process-id in critical section, not afterwards.
	Don't mistakenly kill process created by a call-process invocation
	that discards output and does not wait.

2013-08-21  Dmitry Antipov  <dmantipov@yandex.ru>

	Fix compilation with GC_MARK_STACK == GC_USE_GCPROS_AS_BEFORE
	and GC_MARK_STACK == GC_USE_GCPROS_CHECK_ZOMBIES.
	* alloc.c (toplevel): Remove unnecessary nested #if...#endif.
	(mark_maybe_object) [!GC_MARK_STACK]: Define to emacs_abort
	to shut up compiler in mark_object.
	(dump_zombies): Convert to global and add EXTERNALLY_VISIBLE.

2013-08-21  Paul Eggert  <eggert@cs.ucla.edu>

	* process.c (allocate_pty) [PTY_OPEN]: Set fd's FD_CLOEXEC flag.
	We can't portably rely on PTY_OPEN doing that, even if
	it calls posix_openpt with O_CLOEXEC.

2013-08-20  Kenichi Handa  <handa@gnu.org>

	* character.c (string_char): Improve commentary.

2013-08-20  Paul Eggert  <eggert@cs.ucla.edu>

	* image.c (SIGNATURE_DIGESTSIZE): Remove.
	(struct animation_cache): Make signature a flexible array member.
	All uses changed.  This is a tad slower but may insulate us better
	from future changes to ImageMagick.

2013-08-19  Paul Eggert  <eggert@cs.ucla.edu>

	* image.c: Shrink memory needed for animation cache.
	(SIGNATURE_DIGESTSIZE): New constant.
	(struct animation_cache): Make 'signature' a fixed size array of bytes.
	(imagemagick_create_cache): Copy the signature.  This saves
	several KB of memory that ImageMagick wastes per signature.
	Don't bother updating the update_time, as the caller does that now.
	(imagemagick_prune_animation_cache): Don't destroy the signature, as
	it's a fixed size struct member now.
	(imagemagick_get_animation_cache): Always destroy the signature,
	as it's now imagemagick_create_cache's responsibility to copy it.
	Avoid duplicate calls to strcmp and to imagemagick_create_cache,
	and use memcmp rather than strcmp.
	eassert that ImageMagick returns a signature of the specified length.

2013-08-19  Lars Magne Ingebrigtsen  <larsi@gnus.org>

	* image.c (imagemagick_get_animation_cache): Don't segfault on
	each invocation.
	(imagemagick_get_animation_cache): Revert to previous definition
	so that it actually works.  But keep the memory leak fix.
	(imagemagick_get_animation_cache): Fix memory leak.

2013-08-19  Paul Eggert  <eggert@cs.ucla.edu>

	* image.c: Fix animation cache signature memory leak.
	Fix some other minor performance problems while we're at it.
	(imagemagick_create_cache): Clear just the members that
	need clearing.  Don't set update_time, as caller does that now.
	(imagemagick_prune_animation_cache, imagemagick_get_animation_cache):
	Simplify by using pointer-to-pointer instead of a prev pointer.
	(imagemagick_prune_animation_cache): Use make_emacs_time rather
	than EMACS_TIME_FROM_DOUBLE, and DestroyString rather than free.
	(imagemagick_get_animation_cache): Don't xstrdup the image signature;
	it's already a copy.  Free the signature probe unless it's cached.

	* process.c (handle_child_signal): Fix crash; deleted pid (Bug#15106).
	This was introduced by my 2013-08-12 fix for Bug#15035.

2013-08-19  Dmitry Antipov  <dmantipov@yandex.ru>

	* image.c (imagemagick_create_cache, imagemagick_get_animation_cache)
	(imagemagick_prune_animation_cache): Now static.

2013-08-18  Lars Magne Ingebrigtsen  <larsi@gnus.org>

	* image.c (imagemagick_get_animation_cache): Don't segfault when
	pruning all entries.

2013-08-18  Ken Brown  <kbrown@cornell.edu>

	* sheap.c (STATIC_HEAP_SIZE): Adjust to current needs; use bigger
	static heap if ENABLE_CHECKING is defined.
	(max_bss_sbrk_ptr): New variable.
	(bss_sbrk): Use it.
	(report_sheap_usage): Report maximum static heap usage instead of
	ending static heap usage.

2013-08-17  Eli Zaretskii  <eliz@gnu.org>

	* decompress.c (Fzlib_available_p) [WINDOWSNT]: Update the value
	of zlib_initialized according to the results of calling
	init_zlib_functions.

2013-08-16  Lars Magne Ingebrigtsen  <larsi@gnus.org>

	* image.c: Implement an ImageMagick per-image cache.
	(imagemagick_get_animation_cache): Fix a double-free error.
	(imagemagick_load_image): Remove the ping_wand code, which only
	apparently saved time on invalid animated images, and slowed down
	everything else.  Optimise for the common case.

2013-08-16  Xue Fuqiao  <xfq.free@gmail.com>

	* buffer.c (syms_of_buffer) <buffer-undo-list>: Doc fix.

	* editfns.c (insert_before_markers): Mention overlay in the doc string.

	* marker.c (set_marker): Remove documentation of undefined behavior.

2013-08-15  Lars Magne Ingebrigtsen  <larsi@gnus.org>

	* image.c (imagemagick_compute_animated_image): Animate correctly
	when sub-images are smaller than the main image.
	(imagemagick_compute_animated_image): Setting the iterator row to
	zero is apparently not allowed.
	(imagemagick_compute_animated_image): Allow images that say they
	have sub-images that are bigger than the main image, but just crop
	them.

2013-08-15  Jan Djärv  <jan.h.d@swipnet.se>

	* nsmenu.m (menuWillOpen:): Fix preprocessor test (Bug#15001).

2013-08-15  Lars Magne Ingebrigtsen  <larsi@gnus.org>

	* image.c (imagemagick_compute_animated_image): Respect the GIF
	disposal methods.

2013-08-15  Ken Brown  <kbrown@cornell.edu>

	* emacs.c (main): Update comment about G_SLICE_ALWAYS_MALLOC.
	* gmalloc.c (memalign) [CYGWIN]: Revert last change; it's not
	needed.

2013-08-15  Paul Eggert  <eggert@cs.ucla.edu>

	Fix minor problems found by static checking.
	* frame.c (delete_frame):
	* xdisp.c (next_element_from_display_vector):
	Avoid uninitialized local.
	* image.c (imagemagick_compute_animated_image): Port to C89.
	Prefer usual GNU indentation style for loops.
	Be more careful about bizarrely large sizes, by using ptrdiff_t
	instead of int.

2013-08-15  Dmitry Antipov  <dmantipov@yandex.ru>

	Fix infinite frame selection loop (Bug#15025).
	* frame.c (delete_frame): Prefer fast ad-hoc loop to next_frame.

2013-08-15  Eli Zaretskii  <eliz@gnu.org>

	* xdisp.c (compute_window_start_on_continuation_line):
	When WORD_WRAP is in effect, use move_it_to instead of move_it_by_lines
	to make sure we end up setting the window start at the leftmost
	visible character of the display line.  This avoids funky
	horizontal shifting because the window start is not kept on the
	same position.  (Bug#15090)
	(next_element_from_display_vector): Support 'box' face attribute
	in the face definitions of a display vector.  (Bug#15099)

2013-08-15  Lars Magne Ingebrigtsen  <larsi@gnus.org>

	* image.c (imagemagick_compute_animated_image): Implement animated
	images (bug#14700).
	(imagemagick_compute_animated_image): Fix some compilation
	warnings.  Implement a very simple cache to make the animation
	usable at all, but it should be replaced with a per-image cache.

2013-08-15  Dmitry Antipov  <dmantipov@yandex.ru>

	* lisp.h (FOR_EACH_ALIST_VALUE): New macro
	to do `for' loops over alist values.
	* buffer.h (FOR_EACH_BUFFER):
	* process.c (FOR_EACH_PROCESS): Use it.
	(handle_child_signal, status_notify, Fget_buffer_process)
	(kill_buffer_processes): Use FOR_EACH_PROCESS.

2013-08-15  Dmitry Antipov  <dmantipov@yandex.ru>

	* term.c (get_named_tty, create_tty_output, tty_free_frame_resources)
	(tty_free_frame_resources, delete_tty): Prefer eassert to emacs_abort.
	* image.c (make_image_cache): For struct image_cache, prefer xmalloc
	to xzalloc and so avoid redundant call to memset.
	* xterm.c (x_term_init): Avoid unnecessary initializations of dpyinfo
	members because it is allocated with xzalloc and so already zeroed.

2013-08-14  Ken Brown  <kbrown@cornell.edu>

	* gmalloc.c (memalign) [CYGWIN]: Rename to emacs_memalign
	(Bug#15094).

2013-08-14  Dmitry Antipov  <dmantipov@yandex.ru>

	Utility function and macro to copy Lisp string to C string.
	* lisp.h (xlispstrdupa): New macro.
	(xlispstrdup): New prototype.
	* alloc.c (xlispstrdup): New function.
	* callint.c (Fcall_interactively):
	* fileio.c (Ffile_name_directory, Fexpand_file_name)
	(Fsubstitute_in_file_name):
	* frame.c (Fmake_terminal_frame): Use xlispstrdupa.
	* image.c (x_create_bitmap_from_file):
	* w32term.c (w32_term_init):
	* xterm.c (x_term_init): Use xlispstrdup.

2013-08-14  Lars Magne Ingebrigtsen  <larsi@gnus.org>

	* image.c (imagemagick_load_image): Make animated pictures work.
	There's still some problems with background color settings, though
	(bug#14700).

	* decompress.c (unwind_decompress): Always restore point.

2013-08-14  Xue Fuqiao  <xfq.free@gmail.com>

	* marker.c (set_marker): Reformat documentation.

2013-08-14  Paul Eggert  <eggert@cs.ucla.edu>

	* xdisp.c (cursor_type_changed): Now static.

	* image.c (imagemagick_filename_hint): New arg HINT_BUFFER.
	Use changed.  This avoids the need to call xmalloc and for the
	caller to call xfree, and avoids memory leaks in some situations.

2013-08-14  Dmitry Antipov  <dmantipov@yandex.ru>

	* xdisp.c (adjust_window_ends): Move duplicated code to new function.
	(try_window, try_window_reusing_current_matrix, try_window_id): Use it.
	(redisplay_window): If window_end_valid is cleared due to non-zero
	windows_or_buffers_changed, clear current_matrix_up_to_date_p and
	so do not call to try_cursor_movement for that window.

2013-08-14  Dmitry Antipov  <dmantipov@yandex.ru>

	* window.h (struct window): Convert window_end_pos and
	window_end_vpos from Lisp_Object to ptrdiff_t and int, respectively.
	(wset_window_end_pos, wset_window_end_vpos): Remove.
	* dispnew.c (adjust_glyph_matrix):
	* window.c (Fwindow_end, replace_window, set_window_buffer)
	(make_window):
	* xdisp.c (check_window_end, move_it_to, redisplay_internal)
	(set_vertical_scroll_bar, redisplay_window, try_window)
	(try_window_reusing_current_matrix, find_first_unchanged_at_end_row)
	(try_window_id, decode_mode_spec, mouse_face_from_buffer_pos)
	(note_mouse_highlight): Adjust users.
	(try_cursor_movement): Likewise.  Convert old precondition to eassert.
	Add comment.

2013-08-14  Dmitry Antipov  <dmantipov@yandex.ru>

	Fix --enable-gcc-warnings errors introduced in 2013-08-13 commit.
	* image.c (imagemagick_filename_hint): Use `const char *' and
	prefer SSDATA to SDATA to avoid warnings.

2013-08-14  Dmitry Antipov  <dmantipov@yandex.ru>

	Cleanup window fringes, margins and scroll bars adjustments.
	* window.c (set_window_fringes, set_window_margins)
	(set_window_scroll_bars, apply_window_adjustment): New functions.
	(set_window_buffer, Fset_window_margins, Fset_window_fringes)
	(Fset_window_scroll_bars): Use them.

2013-08-14  Dmitry Antipov  <dmantipov@yandex.ru>

	* window.h (struct window): Convert scroll_bar_width
	from Lisp_Object to integer.  Adjust comment.
	(WINDOW_CONFIG_SCROLL_BAR_WIDTH, WINDOW_CONFIG_SCROLL_BAR_COLS):
	Adjust users.
	* window.c (wset_scroll_bar_width): Remove.
	(make_window): Initialize scroll_bar_width.
	(Fsplit_window_internal): Use direct assignment.
	(Fset_window_configuration, save_window_save):
	Convert Lisp_Object to integer and back where appropriate.
	(Fset_window_scroll_bars): Adjust user.  Return t if any scroll
	bar was actually changed, and mention this in docstring.

2013-08-13  Paul Eggert  <eggert@cs.ucla.edu>

	* decompress.c: Minor simplifications.
	(Fzlib_decompress_region): Don't bother verifying
	that avail_out <= UINT_MAX, as that was confusing.
	Mention the restriction in a comment instead.
	Prefer 'int' to 'ptrdiff_t' when 'int' is wide enough.

2013-08-13  Jan Djärv  <jan.h.d@swipnet.se>

	* nsmenu.m (x_activate_menubar): Check for OSX >= 10.5
	(trackingNotification:): Call ns_check_menu_open only for OSX >= 10.5.

2013-08-13  Lars Magne Ingebrigtsen  <larsi@gnus.org>

	* image.c (imagemagick_filename_hint): Check for errors in the
	alist structure.

2013-08-13  Eli Zaretskii  <eliz@gnu.org>

	* window.c (Fwindow_margins): Return nil when there's no marginal
	area, as per the documented API.

	* w32term.c (x_scroll_bar_create): Use ALLOCATE_PSEUDOVECTOR, not
	Fmake_vector, as scroll bar's struct members are not all Lisp
	objects now.  This avoids crashes in GC.

	* w32term.h (struct scroll_bar): Convert fringe_extended_p to a
	bool, so its address could be taken.

2013-08-13  Lars Magne Ingebrigtsen  <larsi@gnus.org>

	* image.c (imagemagick_filename_hint): New function to possibly
	apply `image-content-type-suffixes'.
	(imagemagick_load_image): Use it.

2013-08-13  Eli Zaretskii  <eliz@gnu.org>

	* decompress.c (Fzlib_decompress_region) [WINDOWSNT]: Return Qnil
	if loading zlib failed.

2013-08-13  Jan Djärv  <jan.h.d@swipnet.se>

	* nsterm.m (ns_set_vertical_scroll_bar): Fix breakage intruduced by
	2013-08-13 checkin below.  Change bool to BOOL, rule is:
	All Obj-C code uses BOOL, except for interfaces callable from C.

	* nsterm.h: Fix CGFloat for OSX 10.4 (Bug#15086).

2013-08-13  Dmitry Antipov  <dmantipov@yandex.ru>

	* window.h (WINDOW_FRINGE_EXTENDED_P): New macro.
	* nsterm.m (ns_set_vertical_scroll_bar): Use it.  Use convenient
	bool instead of BOOL.
	* w32term.h (struct scroll_bar): Convert fringe_extended_p
	from Lisp_Object to bitfield.  Adjust comment.
	* w32term.c (x_scroll_bar_create): Adjust user.
	Use WINDOW_FRINGE_EXTENDED_P and bool for boolean.
	* xterm.c (XTset_vertical_scroll_bar): Likewise.
	Use bool for boolean.
	* xterm.h (struct scroll_bar): Prefer commonly used `unsigned'
	to `unsigned int' when defining a bitfield.

2013-08-13  Paul Eggert  <eggert@cs.ucla.edu>

	* decompress.c (Fzlib_decompress_region): Try to clarify 'avail_out'.

2013-08-13  Dmitry Antipov  <dmantipov@yandex.ru>

	* window.h (struct window): Convert left_margin_cols and
	right_margin_cols from Lisp_Objects to integers.  Adjust comment.
	(WINDOW_LEFT_MARGIN_COLS, WINDOW_RIGHT_MARGIN_COLS)
	(WINDOW_LEFT_MARGIN_WIDTH, WINDOW_RIGHT_MARGIN_WIDTH):
	Adjust users.
	* dispnew.c (margin_glyphs_to_reserve): Convert 3rd arg to int.
	Adjust comment.
	(showing_window_margins_p, update_window_line, update_frame_1):
	* fringe.c (draw_fringe_bitmap_1):
	* xdisp.c (window_box_width): Adjust users.
	* window.c (wset_left_margin_cols, wset_right_margin_cols): Remove.
	(adjust_window_margins, set_window_buffer, Fsplit_window_internal):
	Use direct assignment.
	(Fset_window_configuration, save_window_save, Fwindow_margins):
	Convert Lisp_Object to integer and back where appropriate.
	(Fset_window_margins): Adjust user.  Return t if any margin
	was actually changed, and mention this in docstring.

2013-08-13  Xue Fuqiao  <xfq.free@gmail.com>

	* syntax.c (forward_word):
	* cmds.c (forward_char, backward_char): Mention the optional argument.

2013-08-13  Dmitry Antipov  <dmantipov@yandex.ru>

	* window.h (struct window): Convert left_fringe_width
	and right_fringe_width from Lisp_Objects to integers.
	Adjust comment.
	(WINDOW_FRINGE_COLS, WINDOW_LEFT_FRINGE_WIDTH)
	(WINDOW_RIGHT_FRINGE_WIDTH): Adjust users.
	* window.c (wset_left_fringe_width, wset_right_fringe_width):
	Remove.
	(make_window): Initialize new integer fields to -1.
	(Fsplit_window_internal): Use direct assignment.
	(Fset_window_configuration, save_window_save):
	Convert Lisp_Object to integer and back where appropriate.
	(Fset_window_fringes): Adjust user.  Return t if any fringe
	was actually changed, and mention this in docstring.

2013-08-13  Dmitry Antipov  <dmantipov@yandex.ru>

	* keyboard.c (Fdiscard_input): Do not increment update_mode_lines.
	* nsfns.m (x_set_cursor_type):
	* w32fns.c (x_set_cursor_type):
	* xfns.c (x_set_cursor_type): Do not set cursor_type_changed here...
	* xdisp.c (set_frame_cursor_types): ...but in common code.

2013-08-13  Dmitry Antipov  <dmantipov@yandex.ru>

	* font.c (clear_font_cache): New function, stripped from...
	(Fclear_font_cache): ...here, which now uses the function
	above.  Adjust comment.
	* font.h (clear_font_cache): Add prototype.
	* xfaces.c (clear_face_cache): Use clear_font_cache.

2013-08-13  Dmitry Antipov  <dmantipov@yandex.ru>

	* window.c (Fset_window_start): Compare `w', not `window' because
	`w' might not be equal to `window' after call to decode_live_window.

2013-08-12  Paul Eggert  <eggert@cs.ucla.edu>

	* process.c (deactivate_process): Reset fds to -1 (Bug#15035).
	This fixes a problem introduced by the Bug#15035 patch
	when using GPG.  Reported by Herbert J. Skuhra.

2013-08-12  Eli Zaretskii  <eliz@gnu.org>

	* decompress.c <zlib_initialized> [WINDOWSNT]: New static variable.
	(Fzlib_decompress_region) [WINDOWSNT]: Call init_zlib_functions if
	not yet initialized.

2013-08-12  Lars Magne Ingebrigtsen  <larsi@gnus.org>

	* decompress.c (Fzlib_decompress_region): Support zlib
	decompression, too, and rename.

2013-08-12  Paul Eggert  <eggert@cs.ucla.edu>

	Minor zlib configuration tweaks.
	* decompress.c (fn_inflateInit2) [!WINDOWSNT]:
	Don't assume presence of fn_inflateInit2_ zlib internal function.

2013-08-12  Lars Magne Ingebrigtsen  <larsi@gnus.org>

	* decompress.c (Fzlib_decompress_gzipped_region): Rename to
	include the zlib prefix.

2013-08-12  Eli Zaretskii  <eliz@gnu.org>

	* decompress.c [WINDOWSNT]: Include windows.h and w32.h.
	(DEF_ZLIB_FN, LOAD_ZLIB_FN) [WINDOWSNT]: New macros.  Use them to
	define static variables that are pointers to zlib functions to be
	dynamically loaded.
	(init_zlib_functions) [WINDOWSNT]: New function.
	(fn_inflateInit2_, fn_inflate, fn_inflateEnd, fn_inflateInit2):
	New macros.
	(Fdecompress_gzipped_region, unwind_decompress): Use the fn_*
	macros instead of invoking the zlib functions directly.
	(syms_of_decompress): DEFSYM Qzlib_dll.
	Staticpro Szlib_available_p.

2013-08-12  Dmitry Antipov  <dmantipov@yandex.ru>

	Avoid looping over all frame windows to freeze and unfreeze.
	* window.h (struct window): Drop frozen_window_start_p.
	(freeze_window_starts): Drop prototype.
	* frame.h (struct frame): New frozen_window_starts flag.
	(FRAME_WINDOWS_FROZEN): New macro.
	* window.c (freeze_window_start, freeze_window_starts):
	Remove.
	(select_window, replace_window): Adjust users.
	* xdisp.c (resize_mini_window): Use FRAME_WINDOWS_FROZEN.
	(window_frozen_p): New function.
	(redisplay_window): Use it.

2013-08-12  Paul Eggert  <eggert@cs.ucla.edu>

	Fix some fd issues when running subprocesses (Bug#15035).
	Fix bugs that can leak files or file descriptors on errors.
	Don't unlink open temp files, as that's hard for users to diagnose
	when things go awry (e.g., temp disk exhausted).
	Don't bother to lock temp files.  Check for invalid recursion.
	* callproc.c (synch_process_fd): Remove.  All uses removed.
	(synch_process_tempfile): New var or macro.
	(CALLPROC_STDOUT, CALLPROC_STDERR, CALLPROC_PIPEREAD, CALLPROC_FDS):
	New constants.
	(record_kill_process): New arg, the temp name.  All callers changed.
	(delete_temp_file): Now just a simple wrapper around unlink.
	(call_process_kill): New arg, the call_process_fd array.
	Close them all.  Clear synch_process_pid.  Remove the temp file,
	or arrange for it to be removed.
	(call_process_cleanup) [MSDOS]: Arg no longer contains file name;
	that's been moved to synch_process_tempfile.  Caller changed.
	Do not remove the tempfile; that's now call_process_kill's
	responsibility.
	(call_process_cleanup) [!MSDOS]: Do not record unwind-protect for
	call_process_kill; the caller now does that.
	(call_process_cleanup): Do not close the process fd; that's now
	call_process_kill's responsibility.
	(Fcall_process): Implement via new function call_process, which
	has most of the old body of Fcall_process, but with a different API.
	(call_process): New function that does not open or close filefd if
	it is nonnegative.  Record which fds need to be closed, and let
	call_process_kill close (and remove the tempfile, on MSDOS) on error.
	Signal an error if invoked recursively (could be done via a hook).
	Simplify creation of the tempfile in the MSDOS case.
	Don't create the output file until after checking for the executable.
	Report any failure to open /dev/null.
	Don't open /dev/null for writing twice; once is enough.
	Don't create pipe if all output is being discarded or sent to file.
	Don't worry about setting up the coding system or reading from the
	pipe if all output is being discarded.
	Hoist fd_error local into top level, to lessen block nesting.
	Don't record deleted pid here; now done by Fcall_process_region.
	(Fcall_process) [MSDOS]: Report mktemp failure immediately,
	and note its success in synch_process_tempfile.
	Do not leak resources when child_setup fails.
	(Fcall_process) [!MSDOS && !WINDOWSNT]: Remove duplicate assignment
	to child_errno.  Remove unnecessary close of fd0; it's close-on-exec.
	(create_temp_file): Now returns open fd, with an additional
	Lisp_Object * argument to return the name.  All callers changed.
	Do not close the file; rewind it instead, and leave it open for
	the caller.  Do not lock the temp file.  Unwind-protect the file
	and the file-descriptor.
	(Fcall_process_region): If the input is /dev/null, unwind-protect it.
	If an asynchrounous process, record it here, not in call_process.
	(syms_of_callproc) [MSDOS]: Initialize synch_process_tempfile.
	* eval.c (set_unwind_protect): New function.
	* fileio.c (write_region): New function, generalized from the
	old Fwrite_region.  Do not lock temp files.
	(Fwrite_region): Use it.
	* lisp.h (set_unwind_protect, write_region): New decls.
	* process.c: Include <verify.h>.
	(make_process): Mark fds as initially closed.
	(deleted_pid_list): Now a list of pid-filename pairs.
	All uses changed.
	(close_process_fd): New function.
	(SUBPROCESS_STDIN, WRITE_TO_SUBPROCESS, READ_FROM_SUBPROCESS)
	(SUBPROCESS_STDOUT, READ_FROM_EXEC_MONITOR, EXEC_MONITOR_OUTPUT):
	New constants.  Verify that their number matches PROCESS_OPEN_FDS.
	(create_process, create_pty, Fmake_serial_process)
	(server_accept_connection): Record which fds need to be closed,
	and let deactivate_process close them.
	(Fmake_network_process): Do not discard the unwind-protect
	until it's safe to do so.
	(deactivate_process): Close the fds opened by create_process etc.
	(Fprocess_send_eof): Adjust to new way of recording open fds.
	Report an error if /dev/null can't be opened, instead of aborting.
	* process.h (PROCESS_OPEN_FDS): New constant.
	(struct Lisp_Process): New member open_fds.
	(record_kill_process, record_deleted_pid): Adjust signatures.
	(record_deleted_pid): Move decl here ...
	* syswait.h (record_deleted_pid): ... from here.

2013-08-11  Paul Eggert  <eggert@cs.ucla.edu>

	* decompress.c: Fix bugs with large buffers and weird inputs.
	Tune a bit.  Reindent as per usual Emacs style.
	(BUFFER_SIZE): Remove.
	(Fdecompress_gzipped_region): Do not mishandle input buffers with
	more than UINT_MAX bytes.  Decompress into the gap instead of into
	an auto buffer, as this should avoid copying.  Return nil if
	'inflate' returns Z_NEED_DICT, as we have no dictionary.  Do not
	set immediate_quit; we shouldn't trust zlib code that much.

2013-08-11  Lars Magne Ingebrigtsen  <larsi@gnus.org>

	* decompress.c (Fdecompress_gzipped_region): Respect all zlib
	errors, and really move the gap to where we want it.

	* lisp.h: Include decompress.c support.

	* emacs.c (main): Include decompress.c support.

	* Makefile.in: Include -lz if present.

2013-08-11  Jan Djärv  <jan.h.d@swipnet.se>

	* nsmenu.m (ns_update_menubar): Call fillWithWidgetValue:frame:
	(initWithTitle:): Initialize frame to 0.
	(fillWithWidgetValue:): Call fillWithWidgetValue:frame.
	(fillWithWidgetValue:frame:): Rename from
	fillWithWidgetValue:setDelegate, call initWithTile:frame: if f.

	* nsterm.h (EmacsMenu): fillWithWidgetValue:setDelegate renamed to
	fillWithWidgetValue:frame:

	* nsfns.m (Fns_convert_utf8_nfd_to_nfc): Allocate and release pool to
	remove memory leak warnings.

	* nsterm.m (menu_pending_title, ns_get_pending_menu_title): Remove.
	(ns_check_menu_open): Handle menu == nil.  Remove assignment to
	menu_pending_title.

	* nsmenu.m (ns_update_menubar): Call fillWithWidgetValue:setDelegate.
	(x_activate_menubar): Update the whole menu.
	(trackingNotification:): Call ns_check_menu_open if tracking ends.
	(menuWillOpen:): Increment trackingMenu.  For OSX <= 10.6, exit if
	current event is not NSSystemDefined (Bug#15001).
	Call ns_check_menu_open only if trackingMenu is 2.
	(menuDidClose:): New method, decrease trackingMenu.
	(fillWithWidgetValue:setDelegate:): New method.
	(fillWithWidgetValue:): Call the above.

	* nsterm.h (EmacsMenu): Add fillWithWidgetValue:setDelegate:

2013-08-11  Paul Eggert  <eggert@cs.ucla.edu>

	Omit some unnecessary casts.
	Many of these go back to the old pre-C89 days, when they may have
	been needed, but we've been assuming C89 or later for a while now.
	* alloc.c (live_string_p, live_cons_p, live_symbol_p)
	(live_float_p, live_misc_p, live_vector_p):
	* buffer.c (compare_overlays, cmp_for_strings, mmap_find)
	(mmap_alloc, alloc_buffer_text, enlarge_buffer_text)
	(defvar_per_buffer):
	* callint.c (Fcall_interactively):
	* doc.c (Fsubstitute_command_keys):
	* filelock.c (get_boot_time):
	* frame.c (xrdb_get_resource):
	* gtkutil.c (hierarchy_ch_cb, qttip_cb, style_changed_cb)
	(delete_cb, xg_dialog_response_cb, xg_maybe_add_timer)
	(xg_get_file_name_from_selector, menuitem_destroy_callback)
	(menuitem_highlight_callback, menu_destroy_callback)
	(xg_update_menu_item, xg_modify_menubar_widgets, menubar_map_cb)
	(xg_tool_bar_callback, xg_get_tool_bar_widgets)
	(xg_tool_bar_detach_callback, xg_tool_bar_attach_callback)
	(xg_tool_bar_help_callback, tb_size_cb):
	* image.c (xpm_alloc_color, png_read_from_memory)
	(png_read_from_file, png_load_body, our_memory_skip_input_data)
	(jpeg_memory_src, jpeg_file_src, imagemagick_load_image)
	(syms_of_image):
	* keymap.c (describe_map):
	* nsfns.m (Fns_display_monitor_attributes_list):
	* nsmenu.m (process_dialog:):
	* nsterm.m (hold_event):
	* process.c (wait_reading_process_output):
	* regex.c (REGEX_REALLOCATE, re_set_registers, re_exec, regexec):
	* scroll.c (do_direct_scrolling, scrolling_1):
	* termcap.c (tgetent):
	* window.c (check_window_containing, add_window_to_list)
	(freeze_window_starts):
	* xdisp.c (compare_overlay_entries, vmessage):
	* xfns.c (x_window, x_get_monitor_attributes_xinerama)
	(x_get_monitor_attributes_xrandr)
	(Fx_display_monitor_attributes_list, x_display_info_for_name)
	(Fx_open_connection, file_dialog_cb, file_dialog_unmap_cb):
	* xfont.c (xfont_match, xfont_open):
	* xmenu.c (x_menu_wait_for_event, menu_highlight_callback)
	(menubar_selection_callback, menu_position_func)
	(popup_selection_callback, create_and_show_popup_menu)
	(dialog_selection_callback, create_and_show_dialog):
	* xrdb.c (x_get_string_resource)
	(main) [TESTRM]:
	* xsmfns.c (x_session_check_input):
	* xterm.c (x_draw_glyphless_glyph_string_foreground)
	(xm_scroll_callback, xg_scroll_callback, xg_end_scroll_callback)
	(xaw_jump_callback, xaw_scroll_callback):
	Omit unnecessary casts.

2013-08-10  Paul Eggert  <eggert@cs.ucla.edu>

	Minor string-length refactoring.
	* alloc.c (xstrdup): Use memcpy, not strcpy, since the length's known.
	* frame.c (make_monitor_attribute_list):
	Prefer build_string to strlen + make_string.

2013-08-10  Jan Djärv  <jan.h.d@swipnet.se>

	* xterm.c (x_error_handler): Also ignore BadWindow for X_SetInputFocus,
	don't check minor_code (Bug#14417).

2013-08-09  Eli Zaretskii  <eliz@gnu.org>

	* xdisp.c (draw_glyphs): Don't compare row pointers, compare row
	vertical positions instead.  This avoids calling MATRIX_ROW with
	row numbers that are possibly beyond valid limits.  (Bug#15064)

2013-08-09  Dmitry Antipov  <dmantipov@yandex.ru>

	Use xstrdup and build_unibyte_string where applicable.
	* alloc.c (xstrdup): Tiny cleanup.  Add eassert.
	* xfns.c (x_window):
	* xrdb.c (x_get_customization_string):
	* xterm.c (xim_initialize):
	* w32fns.c (w32_window): Use xstrdup.
	(w32_display_monitor_attributes_list):
	* emacs.c (init_cmdargs):
	* keyboard.c (PUSH_C_STR):
	* nsfont.m (nsfont_open):
	* sysdep.c (system_process_attributes):
	* w32.c (system_process_attributes):
	* xdisp.c (message1, message1_nolog): Use build_unibyte_string.

2013-08-09  Eli Zaretskii  <eliz@gnu.org>

	* w32.c (PEXCEPTION_POINTERS, PEXCEPTION_RECORD, PCONTEXT): Define
	variables of these types so that GDB would know about them, as aid
	for debugging fatal exceptions.  (Bug#15024)  See also
	http://sourceware.org/ml/gdb/2013-08/msg00010.html for related
	discussions.

2013-08-08  Jan Djärv  <jan.h.d@swipnet.se>

	* nsterm.m (ns_update_begin): Don't change clip path if it would be
	larger than the NSWindow (Bug#14934).

2013-08-08  Dmitry Antipov  <dmantipov@yandex.ru>

	Redesign redisplay interface to drop global variable updated_window.
	Always pass currently updated window as a parameter to update routines.
	* dispextern.h (updated_window): Remove declaration.
	(struct redisplay_interface): Pass window parameter to
	write_glyphs, insert_glyphs, clear_end_of_line, cursor_to
	and after_update_window_hook.
	(x_write_glyphs, x_insert_glyphs, x_clear_end_of_line, x_cursor_to):
	Adjust prototypes.
	* dispnew.c (updated_window): Remove.
	(redraw_overlapped_rows, update_marginal_area, update_text_area)
	(update_window_line): Adjust to match redisplay interface changes.
	* nsterm.m (ns_update_window_begin, ns_update_window_end)
	(ns_scroll_run, ns_after_update_window_line):
	* w32term.c (x_update_window_begin, x_update_window_end)
	(x_after_update_window_line, x_scroll_run):
	* xterm.c (x_update_window_begin, x_update_window_end)
	(x_after_update_window_line, x_scroll_run):
	* xdisp.c (x_write_glyphs, x_insert_glyphs, x_clear_end_of_line):
	Likewise.  Adjust comments where appropriate.
	(x_cursor_to): Simplify because this is always called during window
	update (but install debugging check anyway).
	(expose_window): Check must_be_updated_p flag to see whether this
	function is called during window update.

2013-08-08  Dmitry Antipov  <dmantipov@yandex.ru>

	Do not reset window modification event counters excessively.
	These leftovers and poor man's tricky methods to catch extra
	redisplay's attention are no longer needed.
	* frame.c (set_menu_bar_lines_1):
	* minibuf.c (read_minibuf_unwind):
	* window.c (Fset_window_start, set_window_buffer, window_resize_apply)
	(grow_mini_window, shrink_mini_window, window_scroll_pixel_based)
	(window_scroll_line_based, Fset_window_configuration):
	* xdisp.c (redisplay_window): Do not reset last_modified and
	last_overlay_modified counters.

2013-08-07  Jan Djärv  <jan.h.d@swipnet.se>

	* xselect.c (x_send_client_event): Set send_event and serial, memset
	data.l as it might be bigger than data.b.   Use 24 bit mask to
	XSendEvent (Bug#15034).

2013-08-07  Eli Zaretskii  <eliz@gnu.org>

	* xdisp.c (prepare_menu_bars): Don't call x_consider_frame_title
	for TTY frames that are not the top frame on their console.
	(Bug#14616)

2013-08-07  Martin Rudalics  <rudalics@gmx.at>

	* w32term.c (w32fullscreen_hook): Really maximize frame when
	asked for (Bug#14841).

2013-08-07  Dmitry Antipov  <dmantipov@yandex.ru>

	Prefer selected_window to Fselected_window, likewise for frames.
	* buffer.c (Fbuffer_swap_text):
	* data.c (Fvariable_binding_locus):
	* window.c (run_window_configuration_change_hook): Adjust users.
	* w16select.c (Fw16_set_clipboard_data, Fw16_get_clipboard_data):
	Use decode_live_frame.

2013-08-07  Dmitry Antipov  <dmantipov@yandex.ru>

	Be more careful if selected window shows the buffer other than current,
	use window_outdated only if this is not so.  This change should also
	address some weird issues discussed in Bug#13012.
	* window.h (window_outdated): New prototype.
	* window.c (window_outdated): Now here.  Convert from static and
	always assume window's buffer.
	(Fwindow_end, Fwindow_line_height): Use it.
	* xdisp.c (reconsider_clip_changes): Remove prototype, drop 2nd arg
	and always assume window's buffer.
	(redisplay_window): Adjust user.
	(redisplay_internal): Call to reconsider_clip_changes once and
	check whether mode line should be updated only if selected window
	shows current buffer.
	(run_window_scroll_functions): Use eassert for debugging check.
	(Fmove_point_visually, note_mouse_highlight): Use window_outdated.

2013-08-06  Dmitry Antipov  <dmantipov@yandex.ru>

	* window.c (window_scroll, window_scroll_pixel_based)
	(window_scroll_line_based): Use bool for booleans.

2013-08-06  Paul Eggert  <eggert@cs.ucla.edu>

	* process.c: Fix minor off-by-one issues in descriptor counts.
	This shouldn't fix any real bugs, but it cleans up the code a bit.
	(max_process_desc, max_input_desc): -1, not 0, means none.
	All uses changed.
	(delete_input_desc): New function.
	(delete_write_fd, delete_keyboard_wait_descriptor): Use it.
	(deactivate_process): Scan backwards when recomuting max_process_desc;
	that should be faster.
	(init_process_emacs): Initialize max_input_desc.

2013-08-06  Dmitry Antipov  <dmantipov@yandex.ru>

	Use region cache to speedup bidi_find_paragraph_start.
	* buffer.h (struct buffer): New member bidi_paragraph_cache.
	Rename cache_long_line_scans to cache_long_scans.
	* buffer.c (bset_cache_long_line_scans): Rename to
	bset_cache_long_scans.
	(Fget_buffer_create, Fmake_indirect_buffer, Fkill_buffer)
	(Fbuffer_swap_text, init_buffer_once): Take bidi_paragraph_cache
	into account.
	(syms_of_buffer): Rename cache-long-line-scans to
	cache-long-scans.  Adjust docstring.
	* search.c (newline_cache_on_off):
	* indent.c (width_run_cache_on_off): Adjust users.
	* bidi.c (bidi_paragraph_cache_on_off): New function.
	(bidi_find_paragraph_start): Use bidi_paragraph_cache if needed.
	* insdel.c (prepare_to_modify_buffer):
	Invalidate bidi_paragraph_cache if enabled.

2013-08-06  Dmitry Antipov  <dmantipov@yandex.ru>

	Invalidate region caches only if buffer text is going to be changed.
	* lisp.h (modify_region_1): Remove 3rd arg and rename to...
	(modify_text): ...new prototype.
	(prepare_to_modify_buffer_1): New prototype.
	* textprop.c (modify_region): Rename to...
	(modify_text_properties): ...new function.
	(add_text_properties_1, set_text_properties, Fremove_text_properties)
	(Fremove_list_of_text_properties): Adjust users.
	* insdel.c (modify_region_1): Remove 3rd arg and reimplement as...
	(modify_text): ...new function.
	(prepare_to_modify_buffer): Reimplement mostly as a wrapper for...
	(prepare_to_modify_buffer_1): ...new function.
	* casefiddle.c (casify_region):
	* editfns.c (Fsubst_char_in_region, Ftranslate_region_internal)
	(Ftranspose_regions): Use modify_text.

2013-08-05  Stefan Monnier  <monnier@iro.umontreal.ca>

	* lisp.mk (lisp): Add nadvice.elc.

2013-08-05  Dmitry Antipov  <dmantipov@yandex.ru>

	New macro to iterate over live buffers similar to frames.
	* buffer.h (FOR_EACH_LIVE_BUFFER): New macro.
	(Vbuffer_alist, Qpriority, Qbefore_string, Qafter_string):
	Declare buffer-related variables here to offload lisp.h.
	* buffer.c (Vbuffer_alist): Adjust comment.
	(Fget_file_buffer, get_truename_buffer, Fother_buffer)
	(other_buffer_safely):
	* data.c (store_symval_forwarding):
	* dispnew.c (Fframe_or_buffer_changed_p):
	* fileio.c (Fdo_auto_save):
	* filelock.c (unlock_all_files):
	* minibuf.c (read_minibuf): Use FOR_EACH_LIVE_BUFFER.

2013-08-04  Paul Eggert  <eggert@cs.ucla.edu>

	Fix some minor races in hosts lacking mkostemp (Bug#15015).
	* callproc.c (create_temp_file):
	* filelock.c (create_lock_file):
	Assume mkostemp, since it's now provided by Gnulib.

2013-08-04  Eli Zaretskii  <eliz@gnu.org>

	* w32.c (mkostemp): New function.
	(mktemp): Remove, no longer used.  Most of the code reused in
	mkostemp.  (Bug#15015)
	(mktemp): Don't undef.

2013-08-04  Dmitry Antipov  <dmantipov@yandex.ru>

	* dispnew.c (glyph_matrix_count, glyph_pool_count):
	Move under GLYPH_DEBUG and ENABLE_CHECKING.
	(new_glyph_matrix, free_glyph_matrix, new_glyph_pool)
	(free_glyph_pool, check_glyph_memory): Likewise for
	all users.  Adjust comments where appropriate.

2013-08-03  Paul Eggert  <eggert@cs.ucla.edu>

	* composite.h: Minor fixups.
	(composition_registered_p): Rename from COMPOSITION_REGISTERD_P
	to fix a misspelling, and change it to an inline function while
	we're at it (it need not be a macro).  All uses changed.
	(composition_method, composition_valid_p):
	Rewrite to avoid assignments in if-conditions.

2013-08-03  Dmitry Antipov  <dmantipov@yandex.ru>

	Do not use global Lisp_Object in composition macros.
	* composite.h (composition_temp): Remove declaration.
	(COMPOSITION_METHOD, COMPOSITION_VALID_P): Replace with...
	(composition_method, composition_valid_p): ...inline functions.
	(compose_region): Remove the leftover.
	* composite.c (composition_temp): Remove.
	(run_composition_function, update_compositions)
	(composition_compute_stop_pos, composition_adjust_point)
	(Ffind_composition_internal):
	* coding.c (handle_composition_annotation):
	* xdisp.c (handle_composition_prop, check_point_in_composition):
	Related users changed.

2013-08-03  Dmitry Antipov  <dmantipov@yandex.ru>

	Drop FRAME_PTR typedef.
	* composite.c, font.c, font.h, fontset.c, fontset.h, frame.c, frame.h:
	* ftfont.c, ftxfont.c, gtkutil.c, gtkutil.h, image.c, keyboard.c:
	* menu.c, menu.h, msdos.c, nsfns.m, nsfont.m, nsmenu.m, nsterm.h:
	* nsterm.m, scroll.c, term.c, w32fns.c, w32font.c, w32font.h:
	* w32inevt.c, w32inevt.h, w32menu.c, w32notify.c, w32term.c, w32term.h:
	* w32uniscribe.c, w32xfns.c, widget.c, window.c, xdisp.c, xfaces.c:
	* xfns.c, xfont.c, xftfont.c, xmenu.c, xselect.c, xterm.c:
	All related users changed.

2013-08-02  Stefan Monnier  <monnier@iro.umontreal.ca>

	* eval.c (default_toplevel_binding): New function.
	(Fdefvar): Use it.
	(unbind_to, backtrace_eval_unrewind): Do a bit of CSE simplification.
	(Fdefault_toplevel_value, Fset_default_toplevel_value): New subrs.
	(syms_of_eval): Export them.
	* data.c (Fdefault_value): Micro cleanup.
	* term.c (init_tty): Use "false".

2013-08-02  Dmitry Antipov  <dmantipov@yandex.ru>

	Fix X GC leak in GTK and raw (no toolkit) X ports.
	* xterm.c (x_free_frame_resources): If white and black relief
	GCs are allocated, always free them here.
	* xfns.c (x_make_gc): Omit redundant initialization.
	* widget.c (create_frame_gcs): Remove the leftover.
	(EmacsFrameDestroy): Do nothing because all GCs are now freed
	in x_free_frame_resources.

2013-08-02  Jan Djärv  <jan.h.d@swipnet.se>

	* nsterm.m (windowWillResize:toSize:): Only change title if
	! maximizing_resize && FULLSCREEN_NONE (Bug#15005).  strdup title before
	modifying it.
	(viewDidEndLiveResize): New method.

	* nsterm.h (EmacsView): Add maximizing_resize, put it and old_title
	inside NS_IMPL_COCOA.

2013-08-02  Dmitry Antipov  <dmantipov@yandex.ru>

	* insdel.c (adjust_after_replace, replace_range, del_range_2):
	Do not check whether undo is enabled because record_insert and
	record_delete does that themselves.

2013-08-02  Dmitry Antipov  <dmantipov@yandex.ru>

	* xterm.h (struct x_output) [HAVE_X_I18N]: Remove xic_base_fontname
	member which is not really used any more.
	(FRAME_XIC_BASE_FONTNAME): Remove.
	* xfns.c (xic_free_fontset): Adjust user.
	* xmenu.c (mouse_position_for_popup, x_activate_menubar)
	(update_frame_menubar, set_frame_menubar, free_frame_menubar)
	(create_and_show_popup_menu, xmenu_show, create_and_show_dialog)
	(xdialog_show): Use eassert for debugging check.
	* w32term.c (x_unfocus_frame): Remove unused dummy function.

2013-08-01  Paul Eggert  <eggert@cs.ucla.edu>

	* fileio.c, fns.c (merge): Move extern decl from here ...
	* lisp.h (merge): ... to here.

2013-08-01  Dmitry Antipov  <dmantipov@yandex.ru>

	Fix last font-related change.
	* w32font.h (w32font_list_internal, w32font_match_internal):
	Fix prototype.
	* w32uniscribe.c (uniscribe_list, uniscribe_match)
	(uniscribe_list_family): Adjust to match font API change.
	MS-Windows breakage reported by Juanma Barranquero <lekktu@gmail.com>
	at http://lists.gnu.org/archive/html/emacs-devel/2013-08/msg00006.html.

2013-08-01  Dmitry Antipov  <dmantipov@yandex.ru>

	* frame.h (FRAME_MOUSE_UPDATE):
	* nsterm.m (ns_frame_up_to_date): Omit redundant check
	whether hlinfo->mouse_face_mouse_frame is non-NULL.

2013-08-01  Dmitry Antipov  <dmantipov@yandex.ru>

	Avoid redundant Lisp_Object <-> struct frame conversions in font API.
	* font.h (struct font_driver): Change list, match, and list_family
	functions to accept struct frame * as first arg.
	* font.c (font_score, font_compare, font_sort_entities):
	Remove prototypes.
	(font_sort_entities, font_list_entities, font_select_entity)
	(font_find_for_lface, Flist_fonts, Ffont_family_list): Adjust to
	match font API change.
	* xfont.c (xfont_list, xfont_match, xfont_list_family):
	* ftfont.c (ftfont_list, ftfont_match, ftfont_list_family):
	* ftxfont.c (ftxfont_list, ftxfont_match):
	* xftfont.c (xftfont_list, xftfont_match):
	* nsfont.m (nsfont_list, nsfont_match, nsfont_list_family):
	* w32font.c (w32font_list, w32font_match, w32font_list)
	(w32font_list_internal, w32_font_match_internal): Likewise.
	* xfaces.c (Fx_family_fonts): Adjust user.

2013-08-01  Dmitry Antipov  <dmantipov@yandex.ru>

	Do not use pure Xism x_wm_set_icon_position in non-X ports.
	* frame.c (x_set_frame_parameters): Call to x_wm_set_icon_position
	only if HAVE_X_WINDOWS is in use.
	* frame.h (x_set_frame_parameters): Move under HAVE_X_WINDOWS.
	* nsterm.m (x_wm_set_icon_position): Remove no-op.
	* w32term.c (x_wm_set_icon_position): Likewise.
	* w32fns.c (x_icon): Adjust user.

2013-08-01  Dmitry Antipov  <dmantipov@yandex.ru>

	* xterm.c (last_mouse_press_frame): Remove the
	leftover which is not really used any more.
	(handle_one_xevent, syms_of_xterm): Adjust users.
	(x_flush): Call XFlush once per each X display, not frame.
	This is better because this code always unconditionally skips
	non-X frames in Vframe_list and issues the only XFlush if we
	have more than one X frame on the same X display.
	(any_help_event_p, x_draw_glyph_string_background, x_display_ok):
	Use bool for booleans.
	(x_draw_glyph_string_background, cvt_string_to_pixel)
	(cvt_pixel_dtor): Drop unnecessary prototypes.
	* xterm.h (x_display_ok): Adjust prototype.

2013-07-31  Dmitry Antipov  <dmantipov@yandex.ru>

	Drop unnecessary functions that deals with frame pixel size.
	* frame.h, msdos.h, w32term.h, xterm.h (x_pixel_width)
	(x_pixel_height): Drop prototypes.
	* msdos.c, nsfns.m, w32fns.c, xfns.c (x_pixel_width)
	(x_pixel_height): Drop implementations.
	* frame.c (Fframe_pixel_height): Use FRAME_PIXEL_HEIGHT
	which should be always valid for window frame.
	(Frame_pixel_width): Likewise with FRAME_PIXEL_WIDTH.
	* w32menu.c (Fx_popup_dialog):
	* xmenu.c (Fx_popup_dialog): Likewise for both.

2013-07-31  Dmitry Antipov  <dmantipov@yandex.ru>

	* frame.c (Fmake_terminal_frame): Use store_in_alist to setup
	frame parameters and call to Fmodify_frame_parameters just once.
	(Fset_frame_height, Fset_frame_width): Mention nil frame in docstring.
	(Fset_frame_size, Fset_frame_position): Use decode_live_frame
	and mention nil frame in docstring.

2013-07-31  Dmitry Antipov  <dmantipov@yandex.ru>

	* frame.c (make_frame, x_set_frame_parameters): Use bool for boolean.
	(x_figure_window_size): Likewise.  Adjust to return long.
	(syms_of_frame): Do not DEFSYM Qterminal_live_p.
	(toplevel): Move Qterminal_live_p to...
	* terminal.c (toplevel): ...here, make it static, and...
	(syms_of_terminal): ...DEFSYM here.
	* frame.h (Qterminal_live_p): Remove declaration.
	(make_frame, x_figure_window_size): Adjust prototype.
	* nsfns.m (Fx_create_frame): Use long for window flags.

2013-07-30  Paul Eggert  <eggert@cs.ucla.edu>

	Fix tempfile bug on platforms lacking mkostemp and mkstemp (Bug#14986).
	* callproc.c (create_temp_file) [! (HAVE_MKOSTEMP || HAVE_MKSTEMP)]:
	Do not assume that emacs_close (INT_MAX) is a no-op.

2013-07-30  Dmitry Antipov  <dmantipov@yandex.ru>

	* xfaces.c (make_face_cache): For struct face_cache, prefer
	xmalloc to xzalloc and so avoid redundant call to memset.
	(Finternal_set_lisp_face_attribute): Fix comment typo and style.

2013-07-30  Dmitry Antipov  <dmantipov@yandex.ru>

	* fringe.c (draw_window_fringes, update_window_fringes)
	(compute_fringe_widths):
	* w32term.c (x_draw_glyph_string):
	* window.c (candidate_window_p, Frecenter):
	* xfaces.c (realize_basic_faces, realize_default_face)
	(Fbitmap_space_p, Finternal_set_lisp_face_attribute)
	(x_update_menu_appearance, face_attr_equal_p, lface_equal_p):
	* xfns.c (x_set_cursor_color, xic_free_xfontset):
	* xmenu.c (Fx_menu_bar_open_internal):
	* xselect.c (x_reply_selection_request, Fx_get_atom_name):
	* xsettings.c (xft_settings_event):
	* xterm.c (x_draw_glyph_string, x_had_errors_p):
	Use bool for booleans.  Adjust style and comments where
	appropriate.
	* dispextern.h (draw_window_fringes, update_window_fringes)
	(compute_fringe_widths):
	* xterm.h (x_had_errors_p): Adjust prototype.

2013-07-30  Dmitry Antipov  <dmantipov@yandex.ru>

	* frame.c (Fmodify_frame_parameters): Always check 2nd arg with
	CHECK_LIST.  Rewrite the loop to avoid useless local variable.

2013-07-29  Dmitry Antipov  <dmantipov@yandex.ru>

	* fns.c (toplevel): Remove comment before Fsafe_length because
	it checks for QUIT.

2013-07-28  Paul Eggert  <eggert@cs.ucla.edu>

	* frame.c (delete_frame): Avoid unnecessary 'this_f' test (Bug#14970).

2013-07-28  Eli Zaretskii  <eliz@gnu.org>

	* w32fns.c (w32_wnd_proc) <WM_IME_STARTCOMPOSITION>: Make sure the
	frame which got the message is still alive, before dereferencing
	its pointer.  (Bug#14970)

	* frame.c (delete_frame): Test "this" frame's minibuffer window to
	be a live window, before using it as such.  (Bug#14970)

2013-07-27  Eli Zaretskii  <eliz@gnu.org>

	* w32term.c (w32_read_socket) <WM_KILLFOCUS>: Call
	w32_detect_focus_change instead of doing part of its job by hand.
	This fixes the problem whereby FOCUS_OUT events were not sent to
	the event queue.

2013-07-26  Eli Zaretskii  <eliz@gnu.org>

	* process.c (Fprocess_list): Doc fix.

	* w32term.c (w32_read_socket) <WM_EMACS_PAINT>: Warn about frame
	being re-exposed only if it didn't ask to become visible.
	<WM_SIZE>: Under SIZE_RESTORED, only set the frame visible if it
	was previously iconified.  (Bug#14841)
	(x_iconify_frame): Mark the frame iconified.

2013-07-26  Paul Eggert  <eggert@cs.ucla.edu>

	Fix minor problems found by static checking.
	* eval.c (get_backtrace_frame, backtrace_eval_unrewind): Now static.
	(backtrace_eval_unrewind): ';' -> '{}' to pacify GCC.

2013-07-26  Stefan Monnier  <monnier@iro.umontreal.ca>

	* eval.c (set_specpdl_old_value): New function.
	(unbind_to): Minor simplification.
	(get_backtrace_frame): New function.
	(Fbacktrace_frame): Use it.  Add `base' argument.
	(backtrace_eval_unrewind, Fbacktrace_eval): New functions.
	(syms_of_eval): Export backtrace-eval.
	* xterm.c (x_focus_changed): Simplify.

2013-07-25  Paul Eggert  <eggert@cs.ucla.edu>

	* fileio.c (Finsert_file_contents): Avoid double-close (Bug#14936).

2013-07-24  Eli Zaretskii  <eliz@gnu.org>

	* xdisp.c (redisplay_window): Instead of moving point out of
	scroll margin, reject the force_start method, and try scrolling
	instead.  (Bug#14780)

2013-07-24  Ken Brown  <kbrown@cornell.edu>

	* alloc.c (make_save_ptr): Define if HAVE_NTGUI is defined
	(Bug#14944).

2013-07-24  Paul Eggert  <eggert@cs.ucla.edu>

	* eval.c (Fprogn): Do not check that BODY is a proper list.
	This undoes the previous change.  The check slows down the
	interpreter, and is not needed to prevent a crash.  See
	<http://lists.gnu.org/archive/html/emacs-devel/2013-07/msg00693.html>.

2013-07-23  Glenn Morris  <rgm@gnu.org>

	* Makefile.in ($(etc)/DOC, temacs$(EXEEXT)): Ensure etc/ exists.

2013-07-23  Paul Eggert  <eggert@cs.ucla.edu>

	Port to GNU/Linux systems with tinfo but not ncurses.
	* dispnew.c (init_display): Depend on USE_NCURSES, not GNU_LINUX,
	to decide whether ncurses is being used.  Without this change,
	GCC complains about tgetent not being declared, on a system
	that has tinfo installed but ncurses not installed.

	* eval.c (Fprogn): Check that BODY is a proper list.

	Tune UNEVALLED functions by using XCAR instead of Fcar, etc.
	* data.c (Fsetq_default):
	* eval.c (Fif, Fcond, Fprog1, Fsetq, Fquote, Ffunction, Fdefvar)
	(Fdefconst, FletX, Flet, Fwhile, Fcatch, Funwind_protect)
	(Fcondition_case):
	Tune by taking advantage of the fact that ARGS is always a list
	when a function is declared to have UNEVALLED args.

	* emacsgtkfixed.c: Port to GCC 4.6.
	GCC 4.6 complains about -Wunused-local-typedefs, introduced in 4.7.

2013-07-23  Juanma Barranquero  <lekktu@gmail.com>

	* callproc.c (child_setup)[!WINDOWSNT]: Move exec_errno and pid
	here to silence compiler warnings.

2013-07-22  Paul Eggert  <eggert@cs.ucla.edu>

	* sysdep.c (frame) [__FreeBSD__]: #define to freebsd_frame
	when including <sys/user.h>, to prevent Sparc/ARM machine/frame.h
	from messing up Emacs's 'struct frame' (Bug#14923).

2013-07-21  Paul Eggert  <eggert@cs.ucla.edu>

	* alloc.c (make_save_ptr_ptr): Define this function.
	It was inadvertently omitted.  It's needed only if
	HAVE_MENUS && ! (USE_X_TOOLKIT || USE_GTK).

2013-07-21  Jan Djärv  <jan.h.d@swipnet.se>

	* nsterm.m (sendEvent:): Skip mouse moved if no dialog and no Emacs
	frame have focus (Bug#14895).

2013-07-21  Paul Eggert  <eggert@cs.ucla.edu>

	Avoid vfork-related deadlock more cleanly.
	* callproc.c (child_setup): When the child's exec fails, output
	the program name, as that's more useful.  Use O_NONBLOCK to avoid
	deadlock.
	* process.c (create_process_1): Remove; no longer needed.
	(create_process): Remove timer hack; no longer needed, now that
	the child avoids deadlock.

2013-07-20  Glenn Morris  <rgm@gnu.org>

	* image.c (Fimage_flush): Fix doc typo.

2013-07-20  Paul Eggert  <eggert@cs.ucla.edu>

	Fix array bounds violation when pty allocation fails.
	* process.c (PTY_NAME_SIZE): New constant.
	(pty_name): Remove static variable; it's now auto.
	(allocate_pty): Define even if !HAVE_PTYS; that's simpler.
	Take pty_name as an arg rather than using a static variable.
	All callers changed.
	(create_process): Recover pty_flag from process, not from volatile local.
	(create_pty): Stay inside array even when pty allocation fails.
	(Fmake_serial_process): Omit unnecessary initializaiton of pty_flag.

	* lread.c (Fload): Avoid initialization only when lint checking.
	Mention that it's needed only for older GCCs.

2013-07-20  Kenichi Handa  <handa@gnu.org>

	* coding.c (CODING_ISO_FLAG_LEVEL_4): New macro.
	(decode_coding_iso_2022): Check the single-shift area.  (Bug#8522)

2013-07-20  Andreas Schwab  <schwab@linux-m68k.org>

	* lread.c (Fload): Avoid uninitialized warning.

2013-07-19  Paul Eggert  <eggert@cs.ucla.edu>

	Fix some minor file descriptor leaks and related glitches.
	* filelock.c (create_lock_file) [!O_CLOEXEC]: Use fcntl with FD_CLOEXEC.
	(create_lock_file): Use write, not emacs_write.
	* image.c (slurp_file, png_load_body):
	* process.c (Fnetwork_interface_list, Fnetwork_interface_info)
	(server_accept_connection):
	Don't leak an fd on memory allocation failure.
	* image.c (slurp_file): Add a cheap heuristic for growing files.
	* xfaces.c (Fx_load_color_file): Block input around the fopen too,
	as that's what the other routines do.  Maybe input need not be
	blocked at all, but it's better to be consistent.
	Avoid undefined behavior when strlen is zero.

	* alloc.c (staticpro): Avoid buffer overrun on repeated calls.
	(NSTATICS): Now a constant; doesn't need to be a macro.

2013-07-19  Richard Stallman  <rms@gnu.org>

	* coding.c (decode_coding_utf_8): Add simple loop for fast
	processing of ASCII characters.

2013-07-19  Paul Eggert  <eggert@cs.ucla.edu>

	* conf_post.h (RE_TRANSLATE_P) [emacs]: Remove obsolete optimization.

2013-07-19  Eli Zaretskii  <eliz@gnu.org>

	* keyboard.c (kbd_buffer_get_event): Use Display_Info instead of
	unportable 'struct x_display_info'.
	(DISPLAY_LIST_INFO): Delete macro: not needed, since Display_Info
	is a portable type.

2013-07-19  Paul Eggert  <eggert@cs.ucla.edu>

	* sysdep.c [GNU_LINUX]: Fix fd and memory leaks and similar issues.
	(procfs_ttyname): Don't use uninitialized storage if emacs_fopen
	or fscanf fails.
	(system_process_attributes): Prefer plain char to unsigned char
	when either will do.  Clean up properly if interrupted or if
	memory allocations fail.  Don't assume sscanf succeeds.
	Remove no-longer-needed workaround to stop GCC from whining.
	Read command-line once, instead of multiple times.  Check read status a
	bit more carefully.

	Fix obscure porting bug with varargs functions.
	The code assumed that int is treated like ptrdiff_t in a vararg
	function, which is not a portable assumption.  There was a similar
	-- though these days less likely -- porting problem with various
	assumptions that pointers of different types all smell the same as
	far as vararg functions is conserved.  To make this problem less
	likely in the future, redo the API to use varargs functions.
	* alloc.c (make_save_value): Remove this vararg function.
	All uses changed to ...
	(make_save_int_int_int, make_save_obj_obj_obj_obj)
	(make_save_ptr_int, make_save_funcptr_ptr_obj, make_save_memory):
	New functions.
	(make_save_ptr): Rename from make_save_pointer, for consistency with
	the above.  Define only on platforms that need it.  All uses changed.

2013-07-18  Paul Eggert  <eggert@cs.ucla.edu>

	* keyboard.c: Try to fix typos in previous change.
	(DISPLAY_LIST_INFO): New macro.
	(kbd_buffer_get_event): Do not access members that are not present
	in X11.  Revert inadvertent change of "!=" to "=".

2013-07-18  Juanma Barranquero  <lekktu@gmail.com>

	* keyboard.c (kbd_buffer_get_event):
	* w32term.c (x_focus_changed): Port FOCUS_(IN|OUT)_EVENT changes to W32.
	Followup to 2013-07-16T11:41:06Z!jan.h.d@swipnet.se.

2013-07-18  Paul Eggert  <eggert@cs.ucla.edu>

	* filelock.c: Fix unlikely file descriptor leaks.
	(get_boot_time_1): Rework to avoid using emacs_open.
	This doesn't actually fix a leak, but is better anyway.
	(read_lock_data): Use read, not emacs_read.

	* doc.c: Fix minor memory and file descriptor leaks.
	* doc.c (get_doc_string): Fix memory leak when doc file absent.
	(get_doc_string, Fsnarf_documentation):
	Fix file descriptor leak on error.

	* term.c: Fix minor fdopen-related file descriptor leaks.
	* term.c (Fresume_tty) [!MSDOS]: Close fd if fdopen (fd) fails.
	(init_tty) [!DOS_NT]: Likewise.  Also close fd if isatty (fd) fails.

	* charset.c: Fix file descriptor leaks and errno issues.
	Include <errno.h>.
	(load_charset_map_from_file): Don't leak file descriptor on error.
	Use plain record_xmalloc since the allocation is larger than
	MAX_ALLOCA; that's simpler here.  Simplify test for exhaustion
	of entries.
	* eval.c (record_unwind_protect_nothing):
	* fileio.c (fclose_unwind):
	New functions.
	* lread.c (load_unwind): Remove.  All uses replaced by fclose_unwind.
	The replacement doesn't block input, but that no longer seems
	necessary.

2013-07-17  Paul Eggert  <eggert@cs.ucla.edu>

	* lread.c: Fix file descriptor leaks and errno issues.
	(Fload): Close some races that leaked fds or streams when 'load'
	was interrupted.
	(Fload, openp): Report error number of last nontrivial failure to open.
	ENOENT counts as trivial.
	* eval.c (do_nothing, clear_unwind_protect, set_unwind_protect_ptr):
	New functions.
	* fileio.c (close_file_unwind): No need to test whether FD is nonnegative,
	now that the function is always called with a nonnegative arg.
	* lisp.h (set_unwind_protect_ptr, set_unwind_protect_int): Remove.
	All uses replaced with ...
	(clear_unwind_protect, set_unwind_protect_ptr): New decls.

	A few more minor file errno-reporting bugs.
	* callproc.c (Fcall_process):
	* doc.c (Fsnarf_documentation):
	* fileio.c (Frename_file, Fadd_name_to_file, Fmake_symbolic_link):
	* process.c (set_socket_option):
	Don't let a constructor trash errno.
	* doc.c: Include <errno.h>.

2013-07-16  Juanma Barranquero  <lekktu@gmail.com>

	* w32fns.c (unwind_create_tip_frame): Fix declaration.

2013-07-16  Paul Eggert  <eggert@cs.ucla.edu>

	Fix w32 bug with call-process-region (Bug#14885).
	* callproc.c (Fcall_process_region): Pass nil, not "/dev/null",
	to Fcall_process when the input is empty.  This simplifies the
	code a bit.  It makes no difference on POSIXish platforms but
	apparently it fixes a bug on w32.

	Fix bug where insert-file-contents closes a file twice (Bug#14839).
	* fileio.c (close_file_unwind): Don't close if FD is negative;
	this can happen when unwinding a zapped file descriptor.
	(Finsert_file_contents): Unwind-protect the fd before the point marker,
	in case Emacs runs out of memory between the two unwind-protects.
	Don't trash errno when closing FD.
	Zap the FD in the specpdl when closing it, instead of deferring
	the removal of the unwind-protect; this fixes a bug where a child
	function unwinds the stack past us.

	New unwind-protect flavors to better type-check C callbacks.
	This also lessens the need to write wrappers for callbacks,
	and the need for make_save_pointer.
	* alloc.c (free_save_value):
	* atimer.c (run_all_atimers):
	Now extern.
	* alloc.c (safe_alloca_unwind):
	* atimer.c (unwind_stop_other_atimers):
	* keyboard.c (cancel_hourglass_unwind) [HAVE_WINDOW_SYSTEM]:
	* menu.c (cleanup_popup_menu) [HAVE_NS]:
	* minibuf.c (choose_minibuf_frame_1):
	* process.c (make_serial_process_unwind):
	* xdisp.c (pop_message_unwind):
	* xselect.c (queue_selection_requests_unwind):
	Remove no-longer-needed wrapper.  All uses replaced by the wrappee.
	* alloc.c (record_xmalloc):
	Prefer record_unwind_protect_ptr to record_unwind_protect with
	make_save_pointer.
	* alloc.c (Fgarbage_collect):
	Prefer record_unwind_protect_void to passing a dummy.
	* buffer.c (restore_buffer):
	* window.c (restore_window_configuration):
	* xfns.c, w32fns.c (do_unwind_create_frame)
	New wrapper.  All record-unwind uses of wrappee changed.
	* buffer.c (set_buffer_if_live):
	* callproc.c (call_process_cleanup, delete_temp_file):
	* coding.c (code_conversion_restore):
	* dired.c (directory_files_internal_w32_unwind) [WINDOWSNT]:
	* editfns.c (save_excursion_restore)
	(subst_char_in_region_unwind, subst_char_in_region_unwind_1)
	(save_restriction_restore):
	* eval.c (restore_stack_limits, un_autoload):
	* fns.c (require_unwind):
	* keyboard.c (recursive_edit_unwind, tracking_off):
	* lread.c (record_load_unwind, load_warn_old_style_backquotes):
	* macros.c (pop_kbd_macro, restore_menu_items):
	* nsfns.m (unwind_create_frame):
	* print.c (print_unwind):
	* process.c (start_process_unwind):
	* search.c (unwind_set_match_data):
	* window.c (select_window_norecord, select_frame_norecord):
	* xdisp.c (unwind_with_echo_area_buffer, unwind_format_mode_line)
	(fast_set_selected_frame):
	* xfns.c, w32fns.c (unwind_create_tip_frame):
	Return void, not a dummy Lisp_Object.  All uses changed.
	* buffer.h (set_buffer_if_live): Move decl here from lisp.h.
	* callproc.c (call_process_kill):
	* fileio.c (restore_point_unwind, decide_coding_unwind)
	(build_annotations_unwind):
	* insdel.c (Fcombine_after_change_execute_1):
	* keyboard.c (read_char_help_form_unwind):
	* menu.c (unuse_menu_items):
	* minibuf.c (run_exit_minibuf_hook, read_minibuf_unwind):
	* sound.c (sound_cleanup):
	* xdisp.c (unwind_redisplay):
	* xfns.c (clean_up_dialog):
	* xselect.c (x_selection_request_lisp_error, x_catch_errors_unwind):
	Accept no args and return void, instead of accepting and returning
	a dummy Lisp_Object.  All uses changed.
	* cygw32.c (fchdir_unwind):
	* fileio.c (close_file_unwind):
	* keyboard.c (restore_kboard_configuration):
	* lread.c (readevalllop_1):
	* process.c (wait_reading_process_output_unwind):
	Accept int and return void, rather than accepting an Emacs integer
	and returning a dummy object.  In some cases this fixes an
	unlikely bug when the corresponding int is outside Emacs integer
	range.  All uses changed.
	* dired.c (directory_files_internal_unwind):
	* fileio.c (do_auto_save_unwind):
	* gtkutil.c (pop_down_dialog):
	* insdel.c (reset_var_on_error):
	* lread.c (load_unwind):
	* xfns.c (clean_up_file_dialog):
	* xmenu.c, nsmenu.m (pop_down_menu):
	* xmenu.c (cleanup_widget_value_tree):
	* xselect.c (wait_for_property_change_unwind):
	Accept pointer and return void, rather than accepting an Emacs
	save value encapsulating the pointer and returning a dummy object.
	All uses changed.
	* editfns.c (Fformat): Update the saved pointer directly via
	set_unwind_protect_ptr rather than indirectly via make_save_pointer.
	* eval.c (specpdl_func): Remove.  All uses replaced by definiens.
	(unwind_body): New function.
	(record_unwind_protect): First arg is now a function returning void,
	not a dummy Lisp_Object.
	(record_unwind_protect_ptr, record_unwind_protect_int)
	(record_unwind_protect_void): New functions.
	(unbind_to): Support SPECPDL_UNWIND_PTR etc.
	* fileio.c (struct auto_save_unwind): New type.
	(do_auto_save_unwind): Use it.
	(do_auto_save_unwind_1): Remove; subsumed by new do_auto_save_unwind.
	* insdel.c (struct rvoe_arg): New type.
	(reset_var_on_error): Use it.
	* lisp.h (SPECPDL_UNWIND_PTR, SPECPDL_UNWIND_INT, SPECPDL_UNWIND_VOID):
	New constants.
	(specbinding_func): Remove; there are now several such functions.
	(union specbinding): New members unwind_ptr, unwind_int, unwind_void.
	(set_unwind_protect_ptr): New function.
	* xselect.c: Remove unnecessary forward decls, to simplify maintenance.

	Be simpler and more consistent about reporting I/O errors.
	* fileio.c (Fcopy_file, Finsert_file_contents, Fwrite_region):
	Say "Read error" and "Write error", rather than "I/O error", or
	"IO error reading", or "IO error writing", when a read or write
	error occurs.
	* process.c (Fmake_network_process, wait_reading_process_output)
	(send_process, Fprocess_send_eof, wait_reading_process_output):
	Capitalize diagnostics consistently.  Put "failed foo" at the
	start of the diagnostic, so that we don't capitalize the
	function name "foo".  Consistently say "failed" for such
	diagnostics.
	* sysdep.c, w32.c (serial_open): Now accepts Lisp string, not C string.
	All callers changed.  This is so it can use report_file_error.
	* sysdep.c (serial_open, serial_configure): Capitalize I/O
	diagnostics consistently as above.

	* fileio.c (report_file_errno): Fix errno reporting bug.
	If the file name is neither null nor a pair, package it up as a
	singleton list.  All callers changed, both to this function and to
	report_file_error.  This fixes a bug where the memory allocator
	invoked by list1 set errno so that the immediately following
	report_file_error reported the wrong errno value.

	Fix minor problems found by --enable-gcc-warnings.
	* frame.c (Fhandle_focus_in, Fhandle_focus_out): Return a value.
	* keyboard.c (kbd_buffer_get_event): Remove unused local.

2013-07-16  Jan Djärv  <jan.h.d@swipnet.se>

	* xterm.c (x_focus_changed): Always generate FOCUS_IN_EVENT.
	Set event->arg to Qt if switch-event shall be generated.
	Generate FOCUS_OUT_EVENT for FocusOut if this is the focused frame.

	* termhooks.h (enum event_kind): Add FOCUS_OUT_EVENT.

	* nsterm.m (windowDidResignKey): If this is the focused frame, generate
	FOCUS_OUT_EVENT.

	* keyboard.c (Qfocus_in, Qfocus_out): New static objects.
	(make_lispy_focus_in, make_lispy_focus_out): Declare and define.
	(kbd_buffer_get_event): For FOCUS_IN, make a focus_in event if no
	switch frame event is made.  Check ! NILP (event->arg) if X11 (moved
	from xterm.c).  Make focus_out event for FOCUS_OUT_EVENT if NS or X11
	and there is a focused frame.
	(head_table): Add focus-in and focus-out.
	(keys_of_keyboard): Add focus-in and focus-out to Vspecial_event_map,
	bind to handle-focus-in/out.

	* frame.c (Fhandle_focus_in, Fhandle_focus_out): New functions.
	(Fhandle_switch_frame): Call Fhandle_focus_in.
	(syms_of_frame): defsubr handle-focus-in/out.

2013-07-16  Paul Eggert  <eggert@cs.ucla.edu>

	Fix porting bug to older POSIXish platforms (Bug#14862).
	* sysdep.c (emacs_pipe): New function, that implements
	pipe2 (fd, O_CLOEXEC) even on hosts that lack O_CLOEXEC.
	This should port better to CentOS 5 and to Mac OS X 10.6.
	All calls to pipe2 changed.

	Prefer list1 (X) to Fcons (X, Qnil) when building lists.
	This makes the code easier to read and the executable a bit smaller.
	Do not replace all calls to Fcons that happen to create lists,
	just calls that are intended to create lists.  For example, when
	creating an alist that maps FOO to nil, use list1 (Fcons (FOO, Qnil))
	rather than list1 (list1 (FOO)) or Fcons (Fcons (FOO, Qnil), Qnil).
	Similarly for list2 through list5.
	* buffer.c (Fget_buffer_create, Fmake_indirect_buffer):
	* bytecode.c (exec_byte_code):
	* callint.c (quotify_arg, Fcall_interactively):
	* callproc.c (Fcall_process, create_temp_file):
	* charset.c (load_charset_map_from_file)
	(Fdefine_charset_internal, init_charset):
	* coding.c (get_translation_table, detect_coding_system)
	(Fcheck_coding_systems_region)
	(Fset_terminal_coding_system_internal)
	(Fdefine_coding_system_internal, Fdefine_coding_system_alias):
	* composite.c (update_compositions, Ffind_composition_internal):
	* dired.c (directory_files_internal, file_name_completion)
	(Fsystem_users):
	* dispnew.c (Fopen_termscript, bitch_at_user, init_display):
	* doc.c (Fsnarf_documentation):
	* editfns.c (Fmessage_box):
	* emacs.c (main):
	* eval.c (do_debug_on_call, signal_error, maybe_call_debugger)
	(Feval, eval_sub, Ffuncall, apply_lambda):
	* fileio.c (make_temp_name, Fcopy_file, Faccess_file)
	(Fset_file_selinux_context, Fset_file_acl, Fset_file_modes)
	(Fset_file_times, Finsert_file_contents)
	(Fchoose_write_coding_system, Fwrite_region):
	* fns.c (Flax_plist_put, Fyes_or_no_p, syms_of_fns):
	* font.c (font_registry_charsets, font_parse_fcname)
	(font_prepare_cache, font_update_drivers, Flist_fonts):
	* fontset.c (Fset_fontset_font, Ffontset_info, syms_of_fontset):
	* frame.c (make_frame, Fmake_terminal_frame)
	(x_set_frame_parameters, x_report_frame_params)
	(x_default_parameter, Fx_parse_geometry):
	* ftfont.c (syms_of_ftfont):
	* image.c (gif_load):
	* keyboard.c (command_loop_1):
	* keymap.c (Fmake_keymap, Fmake_sparse_keymap, access_keymap_1)
	(Fcopy_keymap, append_key, Fcurrent_active_maps)
	(Fminor_mode_key_binding, accessible_keymaps_1)
	(Faccessible_keymaps, Fwhere_is_internal):
	* lread.c (read_emacs_mule_char):
	* menu.c (find_and_return_menu_selection):
	* minibuf.c (get_minibuffer):
	* nsfns.m (Fns_perform_service):
	* nsfont.m (ns_script_to_charset):
	* nsmenu.m (ns_popup_dialog):
	* nsselect.m (ns_get_local_selection, ns_string_from_pasteboard)
	(Fx_own_selection_internal):
	* nsterm.m (append2):
	* print.c (Fredirect_debugging_output)
	(print_prune_string_charset):
	* process.c (Fdelete_process, Fprocess_contact)
	(Fformat_network_address, set_socket_option)
	(read_and_dispose_of_process_output, write_queue_push)
	(send_process, exec_sentinel):
	* sound.c (Fplay_sound_internal):
	* textprop.c (validate_plist, add_properties)
	(Fput_text_property, Fadd_face_text_property)
	(copy_text_properties, text_property_list, syms_of_textprop):
	* unexaix.c (report_error):
	* unexcoff.c (report_error):
	* unexsol.c (unexec):
	* xdisp.c (redisplay_tool_bar, store_mode_line_string)
	(Fformat_mode_line, syms_of_xdisp):
	* xfaces.c (set_font_frame_param)
	(Finternal_lisp_face_attribute_values)
	(Finternal_merge_in_global_face, syms_of_xfaces):
	* xfns.c (x_default_scroll_bar_color_parameter)
	(x_default_font_parameter, x_create_tip_frame):
	* xfont.c (xfont_supported_scripts):
	* xmenu.c (Fx_popup_dialog, xmenu_show, xdialog_show)
	(menu_help_callback, xmenu_show):
	* xml.c (make_dom):
	* xterm.c (set_wm_state):
	Prefer list1 (FOO) to Fcons (FOO, Qnil) when creating a list,
	and similarly for list2 through list5.

2013-07-15  Paul Eggert  <eggert@cs.ucla.edu>

	* callproc.c (Fcall_process_region): Fix minor race and tune.
	(create_temp_file): New function, with the temp-file-creation part
	of the old Fcall_process_region.  Use Fcopy_sequence to create the
	temp file name, rather than alloca + build_string, for simplicity.
	Don't bother to block input around the temp file creation;
	shouldn't be needed.  Simplify use of mktemp.
	Use record_unwind_protect immediately after creating the temp file;
	this closes an unlikely race where the temp file was not removed.
	Use memcpy rather than an open-coded loop.
	(Fcall_process_region): Use the new function.  If the input is
	empty, redirect from /dev/null rather than from a newly created
	empty temp file; this avoids unnecessary file system traffic.

2013-07-14  Paul Eggert  <eggert@cs.ucla.edu>

	* filelock.c (create_lock_file) [!HAVE_MKOSTEMP && !HAVE_MKSTEMP]:
	Simplify by making this case like the other two.  This is a bit
	slower on obsolete hosts, but the extra complexity isn't worth it.

	* callproc.c (child_setup, relocate_fd) [!DOS_NT]:
	* process.c (create_process) [!DOS_NT]:
	Remove now-unnecessary calls to emacs_close.

2013-07-13  Eli Zaretskii  <eliz@gnu.org>

	* w32term.c (x_draw_hollow_cursor): Delete the brush object when
	returning early.  (Bug#14850)

	* coding.c (syms_of_coding): Set up inhibit-null-byte-detection
	and inhibit-iso-escape-detection attributes of 'undecided'.
	(Bug#14822)

2013-07-13  Paul Eggert  <eggert@cs.ucla.edu>

	* deps.mk (sysdep.o): Remove dependency on ../lib/ignore-value.h.
	Reported by Herbert J. Skuhra in
	<http://lists.gnu.org/archive/html/emacs-devel/2013-07/msg00455.html>.

	Don't lose top specpdl entry when memory is exhausted.
	* eval.c (grow_specpdl): Increment specpdl top by 1 and check for
	specpdl overflow here, to simplify callers; all callers changed.
	Always reserve an unused entry at the stack top; this avoids
	losing the top entry's information when memory is exhausted.

2013-07-12  Paul Eggert  <eggert@cs.ucla.edu>

	Clean up errno reporting and fix some errno-reporting bugs.
	* callproc.c (Fcall_process):
	* fileio.c (Fcopy_file, Finsert_file_contents, Fwrite_region):
	* process.c (create_process, Fmake_network_process):
	* unexaix.c (report_error):
	* unexcoff.c (report_error):
	Be more careful about reporting the errno of failed operations.
	The code previously reported the wrong errno sometimes.
	Also, prefer report_file_errno to setting errno + report_file_error.
	(Fcall_process): Look at openp return value rather than at path,
	as that's a bit faster and clearer when there's a numeric predicate.
	* fileio.c (report_file_errno): New function, with most of the
	old contents of report_file_error.
	(report_file_error): Use it.
	(Ffile_exists_p, Ffile_accessible_directory_p):
	Set errno to 0 when it is junk.
	* fileio.c (Faccess_file):
	* image.c (x_create_bitmap_from_file):
	Use faccessat rather than opening the file, to avoid the hassle of
	having a file descriptor open.
	* lisp.h (report_file_errno): New decl.
	* lread.c (Flocate_file_internal): File descriptor 0 is valid, too.

	Minor EBADF fixes.
	* process.c (create_process, wait_reading_process_output) [AIX]:
	Remove obsolete SIGHUP-related  code, as Emacs no longer disables
	SIGHUP, so EBADF is no longer acceptable here (it wouldn't work in
	a multithreaded environment anyway).
	* sysdep.c (emacs_close): It's not dangerous to invoke emacs_close (-1).

2013-07-12  Andreas Schwab  <schwab@linux-m68k.org>

	* image.c (x_find_image_file): Don't close a remote file handle.

2013-07-12  Paul Eggert  <eggert@cs.ucla.edu>

	Fix races with threads and file descriptors.
	* callproc.c (Fcall_process_region):
	* dired.c (open_directory):
	* emacs.c (main, Fdaemon_initialized):
	* image.c (x_find_image_file):
	* inotify.c (Finotify_rm_watch):
	* lread.c (Flocate_file_internal):
	* process.c (Fnetwork_interface_list, Fnetwork_interface_info):
	* term.c (term_mouse_moveto, init_tty):
	* termcap.c (tgetent):
	* unexaix.c, unexcoff.c (report_error, report_error_1, adjust_lnnoptrs)
	* unexaix.c, unexcoff.c, unexcw.c, unexelf.c (unexec):
	* unexhp9k800.c, unexmacosx.c (unexec):
	* callproc.c (Fcall_process_region):
	Use emacs_close, not close.
	* sysdep.c (POSIX_CLOSE_RESTART, posix_close) [!POSIX_CLOSE_RESTART]:
	New macro and function, which emulates the POSIX_CLOSE_RESTART macro
	and posix_close function on current platforms (which all lack them).
	(emacs_close): Use it.  This should fix the races on GNU/Linux and
	on AIX and on future platforms that support POSIX_CLOSE_RESTART,
	and it should avoid closing random victim file descriptors on
	other platforms.

2013-07-11  Paul Eggert  <eggert@cs.ucla.edu>

	* inotify.c (uninitialized): Remove.  All uses replaced by -1.
	(Finotify_add_watch): Simplify, since -1 means uninitialized now.
	Touch up doc a bit.

	* eval.c (backtrace_function, backtrace_args): Now EXTERNALLY_VISIBLE.
	This is for .gdbinit xbacktrace.

	* sysdep.c, term.c, termcap.c, terminal.c: Integer-related minor fixes.
	* sysdep.c (emacs_get_tty): Return void, since nobody uses the value.
	(emacs_set_tty): Now static.
	* sysdep.c (emacs_set_tty, tabs_safe_p, emacs_close):
	* term.c (tty_capable_p, tty_default_color_capabilities)
	(get_tty_terminal, term_mouse_movement)
	(handle_one_term_event, init_tty, maybe_fatal):
	* termcap.c (tgetst1, struct termcap_buffer, valid_filename_p)
	(tgetent, scan_file, name_match, compare_contin):
	* terminal.c (get_terminal):
	Use bool for boolean.
	* sysdep.c (init_system_name): Don't overflow stack on huge hostname.
	Prefer char to unsigned char if either will do.
	* term.c (OUTPUT, turn_on_face): Omit unnecessary casts to int.
	(tty_write_glyphs): Prefer int to unsigned.
	(produce_glyphless_glyph): Remove 2nd (unused) int arg.
	All callers changed.
	* termcap.c (tprint, main) [TEST]: Remove non-working test.

2013-07-10  Paul Eggert  <eggert@cs.ucla.edu>

	Port to C89.
	* bytecode.c (BYTE_CODE_THREADED): Do not define if __STRICT_ANSI__.
	(B__dummy__): New dummy symbol, to pacify C89.
	* dbusbind.c (XD_DEBUG_MESSAGE): Omit debugging on C89 hosts, since
	they can't grok varargs macros.
	* dispnew.c (add_window_display_history)
	(add_frame_display_history):
	* print.c (print_object):
	* xdisp.c (debug_method_add):
	Use %p printf format only for void pointers.
	* emacs.c (usage_message): New constant, replacing ...
	(USAGE1, USAGE2, USAGE3): Remove; they were too long for C89.
	(main): Adjust to usage reorg.
	* fns.c (syms_of_fns):
	* profiler.c (syms_of_profiler):
	Don't use non-constant struct initializers.
	* gnutls.h (gnutls_initstage_t):
	* lisp.h (enum Lisp_Fwd_Type):
	* lread.c (lisp_file_lexically_bound_p):
	* xsettings.c (anonymous enum):
	Remove trailing comma.
	* xsettings.c (apply_xft_settings): Use %f, not %lf; %lf is a C99ism.
	* lisp.h (ENUM_BF): Use unsigned if pedantic.
	(DEFUN_FUNCTION_INIT): New macro, that falls back on a cast if pre-C99.
	(DEFUN): Use it.
	* regex.c (const_re_char): New type, to pacify strict C89.
	All uses of 'const re_char' replaced to use it.
	* regex.h (_Restrict_): Rename from __restrict, to avoid clash
	with glibc when strict C89.  This change is imported from gnulib.
	All uses changed.
	(_Restrict_arr_): Rename from __restrict_arr, similarly.
	* sysdep.c (time_from_jiffies) [!HAVE_LONG_LONG_INT]:
	Omit GNU_LINUX implementation, since it requires long long.
	* xterm.c (x_draw_underwave):
	Do not assume the traditional order of struct's members.
	(x_term_init): Rewrite to avoid the need for non-constant structure
	initializers.

	Syntax cleanup, mostly replacing macros with functions.
	This removes the need for the syntax_temp hack.
	* search.c: Include syntax.h after buffer.h, since syntax.h uses BVAR.
	* syntax.c (SYNTAX_INLINE): New macro.
	(SYNTAX_FLAGS_COMSTART_FIRST, SYNTAX_FLAGS_COMSTART_SECOND)
	(SYNTAX_FLAGS_COMEND_FIRST, SYNTAX_FLAGS_COMEND_SECOND)
	(SYNTAX_FLAGS_PREFIX, SYNTAX_FLAGS_COMMENT_STYLEB)
	(SYNTAX_FLAGS_COMMENT_STYLEC, SYNTAX_FLAGS_COMMENT_STYLEC2)
	(SYNTAX_FLAGS_COMMENT_NESTED, SYNTAX_FLAGS_COMMENT_STYLE)
	(SYNTAX_COMEND_FIRST): Now functions, not macros.
	(ST_COMMENT_STYLE, ST_STRING_STYLE, INTERVALS_AT_ONCE):
	Now constants, not macros.
	(syntax_temp) [!__GNUC__]: Remove.
	(SYNTAX_PREFIX): Remove; all uses replaced by syntax_prefix_flag_p.
	(syntax_prefix_flag_p): Move implementation of SYNTAX_PREFIX here.
	(SET_RAW_SYNTAX_ENTRY, SET_RAW_SYNTAX_ENTRY_RANGE, SYNTAX_MATCH)
	(SETUP_SYNTAX_TABLE, SETUP_SYNTAX_TABLE_FOR_OBJECT):
	Move here from syntax.h; now functions, not macros.  Except for the
	last function, these are static since only syntax.c uses them.
	(syntax_multibyte): Rename from SYNTAX_WITH_MULTIBYTE_CHECK.
	All uses changed.  Now a function, not a macro; use this fact
	to simplify the code.
	(scan_lists, scan_sexps_forward): Remove workarounds for ancient
	compiler bugs; no longer relevant.
	* syntax.h: Use INLINE_HEADER_BEGIN, INLINE_HEADER_END.
	(SYNTAX_INLINE): New macro.
	(struct gl_state_s, gl_state): Move earlier, so that it's in scope
	for the new functions.  Use bool for boolean member.
	(SYNTAX_ENTRY, SYNTAX, SYNTAX_WITH_FLAGS, SYNTAX_MATCH)
	(SYNTAX_TABLE_BYTE_TO_CHAR, UPDATE_SYNTAX_TABLE_FORWARD)
	(UPDATE_SYNTAX_TABLE_BACKWARD, UPDATE_SYNTAX_TABLE)
	(SETUP_BUFFER_SYNTAX_TABLE):
	Now extern inline functions, not macros.
	(CURRENT_SYNTAX_TABLE, SYNTAX_ENTRY_INT):
	Remove; all uses replaced by implementation.
	(syntax_temp) [!__GNUC__]: Remove decl.
	(SETUP_SYNTAX_TABLE_FOR_OBJECT): New decl.

2013-07-10  Jan Djärv  <jan.h.d@swipnet.se>

	* emacs.c (main): Fix syntax error.

2013-07-10  Paul Eggert  <eggert@cs.ucla.edu>

	Timestamp fixes for undo (Bug#14824).
	* atimer.c (schedule_atimer):
	* fileio.c (Ffile_newer_than_file_p):
	Minor cleanup: use EMACS_TIME_LT so that we can remove EMACS_TIME_GT.
	* buffer.c (buffer-undo-list): Document (t . 0) and (t . -1).
	* fileio.c (Fclear_visited_file_modtime): Move to lisp/files.el.
	(syms_of_fileio): Remove Sclear_visited_file_name.
	(Fvisited_file_modtime): Return -1, not (-1 ...), when the visited
	file doesn't exist; this avoids an ambiguity with negative timestamps.
	(Fset_visited_file_modtime): Accept -1 and 0 as time-list arg.
	* systime.h (make_emacs_time, invalid_emacs_time):
	Don't assume struct timespec layout; POSIX doesn't guarantee it.
	(EMACS_TIME_NE, EMACS_TIME_GT, EMACS_TIME_GE): Remove.
	* undo.c (record_first_change): Push (visited-file-modtime) onto
	undo list rather than reimplementing it by hand, incorrectly.

2013-07-09  Ken Brown  <kbrown@cornell.edu>

	* sheap.c (STATIC_HEAP_SIZE) [__x86_64__]: Increase to 18MB.

2013-07-09  Juanma Barranquero  <lekktu@gmail.com>

	* makefile.w32-in ($(BLD)/emacs.$(O), $(BLD)/sysdep.$(O)): Update.

2013-07-09  Paul Eggert  <eggert@cs.ucla.edu>

	Handle errno and exit status a bit more carefully.
	* callproc.c (child_setup) [!DOS_NT]: Don't try to stuff an error
	number into an exit status.  Instead, use EXIT_CANCELED.
	(child_setup) [!MSDOS]: Avoid possible deadlock with vfork.
	* callproc.c (relocate_fd):
	* emacs.c (close_output_streams, main):
	* process.c (create_process):
	* sysdep.c (sys_subshell) [!DOS_NT || !WINDOWSNT]:
	Use emacs_perror for simplicity.
	* callproc.c (relocate_fd, main):
	* sysdep.c (sys_subshell):
	Exit with EXIT_CANCELED etc., not 1, when exec setup fails.
	(shut_down_emacs): Use emacs_write, not write.
	* emacs.c, sysdep.c: Don't include <ignore-value.h>.
	* fileio.c (Fcopy_file, e_write):
	* nsterm.m (ns_select):
	* process.c (send_process):
	* sound.c (vox_write):
	Use emacs_write_sig, not emacs_write.
	* lisp.h (emacs_write_sig, emacs_perror): New decls.
	* process.h (EXIT_CANCELED), EXIT_CANNOT_INVOKE, EXIT_ENOENT):
	New constants.
	* sysdep.c (emacs_backtrace): Use emacs_write, not ignore_value
	of write.
	(emacs_full_write): New function.
	(emacs_write): Rewrite to use it.
	(emacswrite_sig, emacs_perror): New functions.
	* xrdb.c (fatal): Don't invoke perror, since errno might be garbage.

2013-07-08  Magnus Henoch  <magnus.henoch@gmail.com>  (tiny change)

	* image.c (imagemagick_load_image): Do not use MagickExportImagePixels
	on NS even if it is present.  Pixmap on NS is a void*.

2013-07-07  Paul Eggert  <eggert@cs.ucla.edu>

	Port to Ubuntu 10 (Bug#14803).
	Problem reported by T.V. Raman.
	* process.c (close_on_exec, accept4, process_socket):
	Define these if !HAVE_ACCEPT4, not if !SOCK_CLOEXEC.

2013-07-07  Eli Zaretskii  <eliz@gnu.org>

	* w32.c (sys_dup): Declare prototype.

	* filelock.c:
	* emacs.c:
	* callproc.c [WINDOWSNT]: Include sys/socket.h.

2013-07-07  Paul Eggert  <eggert@cs.ucla.edu>

	Make file descriptors close-on-exec when possible (Bug#14803).
	This simplifies Emacs a bit, since it no longer needs to worry
	about closing file descriptors by hand in some cases.
	It also fixes some unlikely races.  Not all such races, as
	libraries often open files internally without setting
	close-on-exec, but it's an improvement.
	* alloc.c (valid_pointer_p) [!WINDOWSNT]:
	* callproc.c (Fcall_process) [!MSDOS]:
	* emacs.c (main) [!DOS_NT]:
	* nsterm.m (ns_term_init):
	* process.c (create_process):
	Use 'pipe2' with O_CLOEXEC instead of 'pipe'.
	* emacs.c (Fcall_process_region) [HAVE_MKOSTEMP]:
	* filelock.c (create_lock_file) [HAVE_MKOSTEMP]:
	Prefer mkostemp with O_CLOEXEC to mkstemp.
	* callproc.c (relocate_fd) [!WINDOWSNT]:
	* emacs.c (main): Use F_DUPFD_CLOEXEC, not plain F_DUPFD.
	No need to use fcntl (..., F_SETFD, FD_CLOEXEC), since we're
	now using pipe2.
	* filelock.c (create_lock_file) [! HAVE_MKOSTEMP]:
	Make the resulting file descriptor close-on-exec.
	* lisp.h, lread.c, process.c (close_load_descs, close_process_descs):
	* lread.c (load_descriptor_list, load_descriptor_unwind):
	Remove; no longer needed.  All uses removed.
	* process.c (SOCK_CLOEXEC): Define to 0 if not supplied by system.
	(close_on_exec, accept4, process_socket) [!SOCK_CLOEXEC]:
	New functions.
	(socket) [!SOCK_CLOEXEC]: Supply a substitute.
	(Fmake_network_process, Fnetwork_interface_list)
	(Fnetwork_interface_info, server_accept_connection):
	Make newly-created socket close-on-exec.
	* sysdep.c (emacs_open, emacs_fopen):
	Make new-created descriptor close-on-exec.
	* w32.c (fcntl): Support F_DUPFD_CLOEXEC well enough for Emacs.
	* w32.c, w32.h (pipe2): Rename from 'pipe', with new flags arg.

2013-07-07  Jan Djärv  <jan.h.d@swipnet.se>

	* nsterm.m (sendEvent:): Propagate keyboard events to modal windows
	for NS_IMPL_GNUSTEP.

2013-07-07  Paul Eggert  <eggert@cs.ucla.edu>

	Fix openp errno handling.
	* callproc.c (Fcall_process): Preserve openp errno around close.
	* lread.c (openp): Set errno when returning -1, as some callers
	expect this.

2013-07-06  Jan Djärv  <jan.h.d@swipnet.se>

	* nsterm.m (sendEvent:): Handle NSAPP_DATA2_RUNFILEDIALOG.

	* nsterm.h (NSSavePanel): Update comment.
	(NSAPP_DATA2_RUNFILEDIALOG): Define.
	(ns_run_file_dialog): Declare.

	* nsfns.m: Remove panelOK.
	(ns_fd_data): New.
	(ns_run_file_dialog): New function.
	(Fns_read_file_name): Fill in ns_fd_data, post an event and start the
	event loop, so file dialog is popped up by ns_run_file_dialog, called
	by sendEvent (Bug#14578).
	(EmacsSavePanel, EmacsOpenPanel): Remove ok and cancel methods.

2013-07-06  Eli Zaretskii  <eliz@gnu.org>

	* xdisp.c (default_line_pixel_height): New function.
	(pos_visible_p, move_it_vertically_backward, try_scrolling)
	(try_cursor_movement, redisplay_window, try_window)
	(try_window_id): Use it instead of FRAME_LINE_HEIGHT.  (Bug#14771)

	* window.c (window_scroll_pixel_based):
	use default_line_pixel_height.

	* dispextern.h (default_line_pixel_height): Add prototype.

	* frame.c (x_set_line_spacing): Accept a float value for
	line-spacing parameter, per the documentation.

	* data.c (Fmultibyte_string_p): Doc fix.

2013-07-05  Paul Eggert  <eggert@cs.ucla.edu>

	Use emacs_open more consistently when opening files.
	This handles EINTR more consistently now, and makes it easier
	to introduce other uniform changes to file descriptor handling.
	* sysstdio.h: New file.
	* buffer.c (mmap_init):
	* cygw32.c (chdir_to_default_directory):
	* dispnew.c (Fopen_termscript):
	* emacs.c (Fdaemon_initialized):
	* fileio.c (Fdo_auto_save):
	* image.c (slurp_file, png_load_body, jpeg_load_body):
	* keyboard.c (Fopen_dribble_file):
	* lread.c (Fload):
	* print.c (Fredirect_debugging_output):
	* sysdep.c (get_up_time, procfs_ttyname, procfs_get_total_memory):
	* termcap.c (tgetent):
	* unexaix.c, unexcoff.c (unexec, adjust_lnnoptrs):
	* unexcw.c, unexelf.c, unexhp9k800.c, unexmacosx.c (unexec):
	* w32term.c (w32_initialize) [CYGWIN]:
	* xfaces.c (Fx_load_color_file):
	Use emacs_open instead of plain open, and emacs_fopen instead of
	plain fopen.
	* dispnew.c, fileio.c, image.c, keyboard.c, lread.c, print.c, sysdep.c:
	* xfaces.c: Include sysstdio.h rather than stdio.h, for emacs_fopen.
	* callproc.c (default_output_mode): New constant.
	(Fcall_process): Use it to call emacs_open instead of plain creat.
	* dispnew.c (Fopen_termscript): Fix minor race in opening termscript.
	* sysdep.c (emacs_open): Add commentary and don't call file name "path".
	(emacs_fopen): New function.
	* unexaix.c, unexcoff.c, unexelf.c, unexhp9k800.c, unexmacosx.c:
	Include <lisp.h>, for emacs_open.
	* unexelf.c (fatal): Remove decl; not needed with <lisp.h> included.

	Remove duplicate #include directives.
	* alloc.c [GC_MARK_STACK == GC_USE_GCPROS_CHECK_ZOMBIES]:
	* xfaces.c:
	Don't include stdio.h twice.
	* buffer.c [USE_MMAP_FOR_BUFFERS]:
	Don't include sys/types.h or stdio.h twice.
	* fileio.c [WINDOWSNT | MSDOS]: Don't include fcntl.h twice.
	* lread.c: Don't include coding.h twice.
	* nsfont.m: Don't include frame.h twice.
	* process.c [HAVE_RES_INIT]: Don't include <netinet/in.h> twice.
	* ralloc.c: Don't include <unistd.h> twice.
	* xdisp.c: Don't include font.h twice.
	* xterm.c: Don't include fontset.h twice.
	* xterm.h [USE_X_TOOLKIT]: Don't include X11/StringDefs.h twice.

2013-07-04  Paul Eggert  <eggert@cs.ucla.edu>

	Scale ImageMagick images more carefully.
	* image.c (scale_image_size) [HAVE_IMAGEMAGICK]: New function.
	(compute_image_size): Use it.  Define only if HAVE_IMAGEMAGICK.
	Be more careful about avoiding undefined behavior after
	integer overflow and division by zero.

2013-07-04  YAMAMOTO Mitsuharu  <mituharu@math.s.chiba-u.ac.jp>

	* w32fns.c (Qgeometry, Qworkarea, Qmm_size, Qframes): New variables.
	(syms_of_w32fns): DEFSYM them.
	(MONITORINFOF_PRIMARY, SM_XVIRTUALSCREEN, SM_YVIRTUALSCREEN)
	(CCHDEVICENAME): Define macros if not defined.
	(struct MONITOR_INFO_EX): New struct.
	(MonitorEnum_Proc, EnumDisplayMonitors_Proc): New prototypes.
	(enum_display_monitors_fn): New variable.
	(globals_of_w32fns): Initialize it.
	(Fx_display_pixel_width, Fx_display_pixel_height)
	(Fx_display_mm_height, Fx_display_mm_width): Mention behavior on
	multi-monitor setups in docstrings.
	(Fx_display_mm_height, Fx_display_mm_width): Approximate whole
	screen size by primary monitor's millimeter per pixel.
	(w32_monitor_enum, w32_display_monitor_attributes_list)
	(w32_display_monitor_attributes_list_fallback)
	(Fw32_display_monitor_attributes_list): New functions.
	(syms_of_w32fns): Defsubr Sw32_display_monitor_attributes_list.

	* w32term.c (SM_CXVIRTUALSCREEN, SM_CYVIRTUALSCREEN): Define macros
	if not defined.
	(x_display_pixel_height, x_display_pixel_width): Use GetSystemMetrics.

2013-07-04  Michael Albinus  <michael.albinus@gmx.de>

	* fileio.c (Qfile_notify_error): New error symbol.

	* gfilenotify.c (Fgfile_add_watch, Fgfile_rm_watch):
	* inotify.c (inotify_callback, symbol_to_inotifymask)
	(Finotify_add_watch, Finotify_rm_watch): Use it.
	(inotifyevent_to_event): Exchange order of cookie and file name.
	(Finotify_add_watch): Adapt docstring.

	* lisp.h (Qfile_notify_error): Declare.

2013-07-04  Paul Eggert  <eggert@cs.ucla.edu>

	Try again to fix FreeBSD bug re multithreaded memory alloc (Bug#14569).
	* emacs.c (main) [HAVE_PTHREAD && !SYSTEM_MALLOC && !DOUG_LEA_MALLOC]:
	Do not clear _malloc_thread_enabled_p, undoing the previous change,
	which did not work (see <http://bugs.gnu.org/14569#307>).
	(main): Do not invoke malloc_enable_thread if (! CANNOT_DUMP
	&& (!noninteractive || initialized)).  This attempts to thread
	the needle between the Scylla of FreeBSD and the Charybdis of Cygwin.

2013-07-04  Juanma Barranquero  <lekktu@gmail.com>

	* image.c (x_to_xcolors) [HAVE_NTGUI]: Remove unused var `hdc'.
	(x_build_heuristic_mask) [HAVE_NTGUI]: Remove unused var `frame_dc'.

2013-07-04  Paul Eggert  <eggert@cs.ucla.edu>

	Try to fix FreeBSD bug re multithreaded memory allocation (Bug#14569).
	* emacs.c (main) [HAVE_PTHREAD && !SYSTEM_MALLOC && !DOUG_LEA_MALLOC]:
	Clear _malloc_thread_enabled_p at startup.  Reported by Ashish SHUKLA in
	<http://lists.gnu.org/archive/html/emacs-devel/2013-07/msg00088.html>.

2013-07-02  Paul Eggert  <eggert@cs.ucla.edu>

	* sysdep.c (sys_siglist) [HAVE_DECL___SYS_SIGLIST]:
	Define to __sys_siglist.

2013-07-02  Eli Zaretskii  <eliz@gnu.org>

	* xdisp.c (IT_OVERFLOW_NEWLINE_INTO_FRINGE): Don't disallow
	word-wrap, so that overflow-newline-into-fringe would work in
	visual-line-mode.  (Bug#2749)
	(move_it_in_display_line_to): When the last scanned display
	element fits exactly on the display line, and
	overflow-newline-into-fringe is non-nil, but wrap_it is valid,
	don't return MOVE_NEWLINE_OR_CR, but instead back up to the last
	wrap point and return MOVE_LINE_CONTINUED.  Fixes problems with
	finding buffer position that corresponds to pixel coordinates,
	e.g. in buffer_posn_from_coords.

2013-07-02  Jan Djärv  <jan.h.d@swipnet.se>

	* process.c (handle_child_signal): Call catch_child_signal if
	NS_IMPL_GNUSTEP.

2013-07-02  Paul Eggert  <eggert@cs.ucla.edu>

	Don't convert function pointers to void * and back.
	It isn't portable C, and it's easy enough to avoid.
	* alloc.c: Verify SAVE_FUNCPOINTER bits, too.
	(make_save_value): Add support for SAVE_FUNCPOINTER.
	* keymap.c (map_keymap_char_table_item, map_keymap_internal):
	* print.c (print_object):
	Distinguish function from object pointers.
	* lisp.h (SAVE_FUNCPOINTER): New constant.
	(SAVE_SLOT_BITS): Adjust to it.
	(SAVE_TYPE_FUNCPTR_PTR_OBJ): New constant, replacing
	SAVE_TYPE_PTR_PTR_OBJ.  Change the only use.
	(voidfuncptr): New typedef.
	(struct Lisp_Save_Value): New member data[0].funcpointer.
	(XSAVE_FUNCPOINTER): New function.

	Simplify buildobj processing.
	* Makefile.in (buildobj.h): Make it a sequence of strings each
	followed by comma, rather than a single string.  Put it into a
	.tmp file in case there's an error while generating it.
	(gl-stamp): Use .tmp for temp files.
	(mostlyclean): Clean .tmp files.
	* doc.c (buildobj): Move to just the routine that needs it.
	It's now an array of strings, so processing is simpler.

2013-07-01  Paul Eggert  <eggert@cs.ucla.edu>

	Fix bug re noninteractive multithreaded memory allocation (Bug#14569).
	* emacs.c (malloc_enable_thread): Hoist extern decl to top level.
	(main) [HAVE_PTHREAD && !SYSTEM_MALLOC && !DOUG_LEA_MALLOC]:
	Invoke malloc_enable_thread even when not interactive.
	Problem reported by Ken Brown in <http://bugs.gnu.org/14569#275>.
	* process.c (init_process_emacs) [CYGWIN]: Tickle glib even
	in this case, since the underlying bug has now been fixed.

2013-07-01  Juanma Barranquero  <lekktu@gmail.com>

	* emacs.c (Fkill_emacs): Expand Vauto_save_list_file_name before
	unlinking it (bug#14691).

2013-06-30  Michal Nazarewicz  <mina86@mina86.com>

	* buffer.c (FKill_buffer): Run `kill-buffer-query-functions'
	before checking whether buffer is modified.  This lets
	`kill-buffer-query-functions' cancel killing of the buffer or save
	its content before `kill-buffer' asks user the "Buffer %s
	modified; kill anyway?" question.

2013-06-30  Jan Djärv  <jan.h.d@swipnet.se>

	* nsfns.m (handlePanelKeys): Don't process Command+Function keys.
	Let the super performKeyEquivalent deal with them (Bug#14747).

2013-06-30  Paul Eggert  <eggert@cs.ucla.edu>

	* widget.c (resize_cb): Remove unused local.

	Do not use GTK 3 if it exists but cannot be compiled.
	* xmenu.c (x_menu_wait_for_event) [!USE_GTK]:
	* xterm.c (x_error_handler) [!USE_GTK]:
	Do not use GTK 3.

	* intervals.c (get_local_map): Actually clip POSITION (Bug#14753).

2013-06-30  Eli Zaretskii  <eliz@gnu.org>

	* intervals.c (get_local_map): Instead of aborting, clip POSITION
	to the valid range of values.  (Bug#14753)

	* xdisp.c (Fmove_point_visually): Invalidate the cursor position
	when moving point by using the current glyph matrix.  This avoids
	the need to force redisplay when this function is called in a
	loop.

2013-06-29  Paul Eggert  <eggert@cs.ucla.edu>

	Fix minor problems found by static checking.
	* coding.c (encode_inhibit_flag, inhibit_flag): New functions.
	Redo the latter's body to sidestep GCC parenthesization warnings.
	(setup_coding_system, detect_coding, detect_coding_system): Use them.
	* coding.c (detect_coding, detect_coding_system):
	* coding.h (struct undecided_spec):
	Use bool for boolean.
	* image.c (QCmax_width, QCmax_height): Now static.
	* xdisp.c (Fmove_point_visually): Remove unused local.

2013-06-29  Eli Zaretskii  <eliz@gnu.org>

	* xdisp.c (Fmove_point_visually): New function.

2013-06-28  Kenichi Handa  <handa@gnu.org>

	* coding.h (define_coding_undecided_arg_index): New enum.
	(coding_attr_index): New members
	coding_attr_undecided_inhibit_null_byte_detection,
	coding_attr_undecided_inhibit_iso_escape_detection,
	coding_attr_undecided_prefer_utf_8.
	(undecided_spec): New struct.
	(struct coding_system): New member `undecided' of the member
	`spec'.

	* coding.c (setup_coding_system): Handle CODING->spec.undecided.
	(detect_coding): Likewise.
	(detect_coding_system): Likewise.
	(Fdefine_coding_system_internal): New coding system properties
	:inhibit-null-byte-detection, :inhibit-iso-escape-detection, and
	:prefer-utf-8.
	(syms_of_coding): Adjust for coding_arg_undecided_max.

2013-06-28  Paul Eggert  <eggert@cs.ucla.edu>

	* image.c (x_from_xcolors): Remove unused local.

2013-06-28  YAMAMOTO Mitsuharu  <mituharu@math.s.chiba-u.ac.jp>

	Defer image data transfer between X client and server until actual
	display happens.

	* dispextern.h (struct image) [HAVE_X_WINDOWS]: New members `ximg'
	and `mask_img'.

	* image.c (Destroy_Image): Remove.
	(x_clear_image_1): New arg `flags' instead of 3 bools `pixmap_p',
	`mask_p', and `colors_p'.  All uses changed.
	(x_clear_image_1) [HAVE_X_WINDOWS]: Destroy `ximg' and `mask_img'.
	(CLEAR_IMAGE_PIXMAP, CLEAR_IMAGE_MASK, CLEAR_IMAGE_COLORS):
	New macros for `flags' arg to x_clear_image_1.
	(postprocess_image, xpm_load_image, x_build_heuristic_mask)
	(png_load_body): Use x_clear_image_1 instead of Free_Pixmap.
	(ZPixmap, XGetImage) [HAVE_NS]: Remove.
	(image_get_x_image_or_dc, image_unget_x_image_or_dc)
	(image_get_x_image, image_unget_x_image): New functions or macros.
	(image_background, image_background_transparent, x_to_xcolors)
	(x_build_heuristic_mask): Use image_get_x_image_or_dc instead of
	XGetImage or CreateCompatibleDC.  Use image_unget_x_image_or_dc
	instead of Destroy_Image.
	(image_create_x_image_and_pixmap, image_put_x_image): New functions.
	(xpm_load_image, x_from_xcolors, x_build_heuristic_mask, pbm_load)
	(png_load_body, jpeg_load_body, tiff_load, gif_load)
	(imagemagick_load_image, svg_load_image): Use them instead of
	x_create_x_image_and_pixmap, and x_put_x_image followed by
	x_destroy_x_image, respectively.
	(xpm_load) [HAVE_XPM && !HAVE_NTGUI]: Use XpmReadFileToImage and
	XpmCreateImageFromBuffer instead of XpmReadFileToPixmap and
	XpmCreatePixmapFromBuffer.  Create pixmaps.  Fill background and
	background_transparent fields.
	(image_sync_to_pixmaps) [HAVE_X_WINDOWS]: New function.
	(prepare_image_for_display, x_disable_image) [HAVE_X_WINDOWS]: Use it.

2013-06-27  Paul Eggert  <eggert@cs.ucla.edu>

	Do not tickle glib SIGCHLD handling if Cygwin (Bug#14569).
	This mostly consists of undoing recent changes.
	* callproc.c (Fcall_process):
	* process.c (create_process):
	Do not worry about catching SIGCHLD here, undoing previous change.
	* nsterm.m (ns_term_init): Re-catch SIGCHLD, undoing previous change.
	* process.c, process.h (catch_child_signal):
	No longer extern if !NS_IMPL_GNUSTEP, undoing 06-22 change.
	* process.c (catch_child_handler): Don't worry about being called
	lazily and do not assume caller has blocked SIGCHLD, undoing
	previous change.  Move first-time stuff back to
	init_process_emacs, undoing 06-22 change.  If CYGWIN, do not
	tickle glib, as that causes Cygwin bootstrap to fail.  Do not
	set lib_child_handler if it's already initialized, which may
	help avoid problems on GNUstep.

2013-06-23  Paul Eggert  <eggert@cs.ucla.edu>

	A more-conservative workaround for Cygwin SIGCHLD issues (Bug#14569).
	* callproc.c (Fcall_process):
	* process.c (create_process):
	Make sure SIGCHLD is caught before we fork,
	since Emacs startup no arranges to catch SIGCHLD.
	* process.c (lib_child_handler): Initialize to null, not to
	dummy_handler.
	(catch_child_signal): Allow self to be called lazily.
	Do nothing if it's already been called.
	Assume caller has blocked SIGCHLD (all callers do now).
	* emacs.c (main): Do not catch SIGCHLD here; defer it until
	just before it's really needed.
	* nsterm.m (ns_term_init): No need to re-catch SIGCHLD here,
	since it hasn't been caught yet.

2013-06-23  Lars Magne Ingebrigtsen  <larsi@gnus.org>

	* image.c (compute_image_size): New function to implement
	:max-width and :max-height.
	(imagemagick_load_image): Use it.

2013-06-23  Paul Eggert  <eggert@cs.ucla.edu>

	Try to avoid malloc SEGVs on Cygwin (Bug#14569).
	* callproc.c, process.h (block_child_signal, unblock_child_signal):
	Now extern.
	* emacs.c (main): Catch SIGCHLD just before initializing gfilenotify.
	* process.c (catch_child_signal): Block SIGCHLD while futzing with
	the SIGCHLD handler, since the code is not atomic and (due to glib)
	signals may be arriving now.
	* sysdep.c (init_signals): Do not catch child signals here;
	'main' now does that later, at a safer time.

2013-06-22  Paul Eggert  <eggert@cs.ucla.edu>

	Clean up SIGCHLD handling a bit (Bug#14569).
	* process.c, process.h (catch_child_signal):
	Now always extern, even if !NS_IMPL_GNUSTEP.
	* process.c (catch_child_signal): Move glib tickler here from
	init_process_emacs, so that it's done earlier in Emacs
	initialization.  Also move the noninteractive && !initialized
	check here from init_process_emacs.  This is all a bit cleaner for
	GNUish platforms, and I hope it works around the Cygwin bug.
	* sysdep.c (init_signals): Invoke catch_child_signal here, so
	that glib signal handling is tickled before glib creates threads.

	* process.c (wait_reading_process_output): Avoid int overflow
	when reading more than 2 GiB total from a process.

2013-06-21  Paul Eggert  <eggert@cs.ucla.edu>

	* process.c (create_process): Handle a couple more cases,
	i.e., work even if new_argv and wait_child_setup[i] are cached.
	Use Fcall_process's style for volatile vars.

2013-06-21  Andreas Schwab  <schwab@linux-m68k.org>

	* process.c (create_process): Mark PROCESS volatile.

2013-06-21  Paul Eggert  <eggert@cs.ucla.edu>

	Use C99-style flexible array members if available.
	This avoids some subtle aliasing issues, which typically
	aren't a problem with GCC but may be a problem elsewhere.
	* alloc.c (sdata): New typedef, replacing the old struct sdata.
	It is a struct if GC_CHECK_STRING_BYTES, a union otherwise.
	In either case, it uses a flexible array member rather than
	the old struct hack.  All uses changed.
	(SDATA_NBYTES, sweep_strings) [!GC_CHECK_STRING_BYTES]:
	Adjust to sdata reorganization.
	* alloc.c (VBLOCK_BYTES_MIN, allocate_vectorlike, Fgarbage_collect):
	Use offsetof (struct, flex_array_member), not sizeof (struct), as
	that ports better to pre-C99 non-GCC.
	* chartab.c (Fmake_char_table, make_sub_char_table, copy_char_table):
	Use CHAR_TABLE_STANDARD_SLOTS rather than its definition,
	as the latter has changed.
	* conf_post.h (FLEXIBLE_ARRAY_MEMBER): Move here from w32.c,
	and port better to pre-C99 GCC.
	* image.c (struct xpm_cached_color):
	* lisp.h (struct Lisp_Vector, struct Lisp_Bool_Vector)
	(struct Lisp_Char_Table, struct Lisp_Sub_Char_Table):
	Use FLEXIBLE_ARRAY_MEMBER.
	* lisp.h (string_bytes) [GC_CHECK_STRING_BYTES]:
	Move decl to top level so it gets checked against implementation.
	(CHAR_TABLE_STANDARD_SLOTS): Adjust to struct Lisp_Char_Table change.
	* w32.c (FLEXIBLE_ARRAY_MEMBER): Move to conf_post.h.

2013-06-20  Paul Eggert  <eggert@cs.ucla.edu>

	* syntax.c: Integer cleanups.
	(SYNTAX_FLAGS_COMMENT_STYLEC): Return a boolean, not 0-or-2.
	All uses that need 0-or-2 changed to:
	(SYNTAX_FLAGS_COMMENT_STYLEC2): New macro, with the same semantics
	as the old SYNTAX_FLAGS_COMMENT_STYLEC.
	(struct lisp_parse_state, syntax_prefix_flag_p, update_syntax_table)
	(char_quoted, prev_char_comend_first, back_comment)
	(Finternal_describe_syntax_value, skip_chars, skip_syntaxes)
	(in_classes, forw_comment, scan_lists, scan_sexps_forward):
	Use bool for boolean.
	(update_syntax_table, skip_chars, skip_syntaxes):
	Prefer int to unsigned when either will do.
	(back_comment): Return boolean success flag, like forw_comment,
	instead of positive-or-minus-1 (which might have overflowed int anyway).
	Don't stuff ptrdiff_t into int.
	(syntax_spec_code, syntax_code_spec): Now const.
	(Fmatching_paren, scan_lists, scan_sexps_forward):
	Use enum syntaxcode for syntax code.
	(Fmatching_paren): Check that arg is a character, not just an integer.
	(Fstring_to_syntax): Don't assume 0377 fits in enum syntaxcode.
	(Finternal_describe_syntax_value): Omit no-longer-needed
	comparison to 0.
	(skip_chars): Use char, not unsigned char, when the distinction
	doesn't matter.
	(forw_comment, scan_lists): Prefer A |= B to A = A || B when B's cheap.
	* bytecode.c (exec_byte_code):
	* syntax.c (syntax_spec_code, Fchar_syntax)
	(Finternal_describe_syntax_value, skip_chars, skip_syntaxes)
	(init_syntax_once):
	* syntax.h (SYNTAX_WITH_FLAGS):
	Omit unnecessary casts.

2013-06-20  Eli Zaretskii  <eliz@gnu.org>

	* w32fns.c (w32_wnd_proc): Don't compute the header line and mode
	line dimensions here, to avoid race conditions with the main
	thread.  (Bug#14062, bug#14630, bug#14669)

	* w32term.c (w32_draw_window_cursor): Compute the header line and
	mode line dimensions here.
	<w32_system_caret_window, w32_system_caret_hdr_height>:
	<w32_system_caret_mode_height>: New variables.

	* w32term.h: Declare them.

2013-06-20  Paul Eggert  <eggert@cs.ucla.edu>

	* alloc.c (die): Move "assertion failed" string here ...
	* lisp.h (eassert): ... from here.  Also, suppress evaluation of
	COND when SUPPRESS_CHECKING.  This shrinks the executable text
	size by 0.8% to 2.2% when configured with --enable-checking,
	depending on optimization flags (GCC 4.8.1 x86-64).

	* floatfns.c (Flog10): Move to Lisp (marked obsolete there).

2013-06-20  Rüdiger Sonderfeld  <ruediger@c-plusplus.de>

	* floatfns.c (Flog) [HAVE_LOG2]: Use log2 if available and if the
	base is 2; this is more accurate.

2013-06-19  Juanma Barranquero  <lekktu@gmail.com>

	* sound.c (string_default): Move to !WINDOWSNT section.
	(Fplay_sound_internal) [WINDOWSNT]: Remove i_result to avoid warning.

2013-06-19  Paul Eggert  <eggert@cs.ucla.edu>

	* sound.c: Integer cleanups.
	Remove unnecessary forward decls.
	(struct sound_device): The 'file' member is now a Lisp_Object, not
	a char *, so that we needn't invoke alloca on a huge size.
	(Fplay_sound_internal): Adjust to this.
	(string_default): New function.
	(vox_open, vox_init, alsa_open, alsa_configure, alsa_init):
	Use it to adjust to the struct sound_device change.
	(parse_sound, wav_init, au_init, alsa_init): Use bool for booleans.
	(be2hs) [0]: Remove.

	* syntax.c (skip_chars): Don't use uninitialized storage
	when searching a multibyte buffer for characters that are not in a
	unibyte string that contains non-ASCII characters.

2013-06-18  Jan Djärv  <jan.h.d@swipnet.se>

	* process.c: Include xgselect.h if HAVE_GLIB.  Include glib.h
	if HAVE_GLIB && ! WINDOWSNT (Bug#14654).

2013-06-18  Paul Eggert  <eggert@cs.ucla.edu>

	* conf_post.h: Add comments for INLINE, EXTERN_INLINE, etc.

2013-06-18  Kenichi Handa  <handa@gnu.org>

	* font.c (Ffont_spec): Signal an error for an invalid font name
	(Bug#14648).

2013-06-18  Paul Eggert  <eggert@cs.ucla.edu>

	Porting fixes for merged specpdl and backtrace stacks (Bug#14643).
	In particular this ports to 32-bit sparc Sun cc.
	* eval.c (init_eval_once, grow_specpdl): Allocate a specbinding
	array with a dummy element at specpdl[-1], so that its address can
	be taken portably.
	(unbind_to): Do not copy the binding; not needed, now that we
	copy old_value in the one place where the copy is needed.
	* fileio.c (Fwrite_region): Use ptrdiff_t, not int, for specpdl count.
	* lisp.h (BITS_PER_PTRDIFF_T): Remove; no longer needed.
	(union specbinding): Rename from struct specbinding.  Redo layout
	to avoid the need for 'ptrdiff_t nargs : BITS_PER_PTRDIFF_T - 1;',
	which is not portable.  With Sun C 5.12 32-bit sparc, the
	declaration causes nargs to be an unsigned bitfield, a behavior
	that the C standard allows; but Emacs wants nargs to be signed.
	The overall type is now a union of structures rather than a
	structure of union of structures, and the 'kind' member is now a
	bitfield, so that the overall type doesn't grow.  All uses changed.
	* process.c (Fmake_serial_process): Remove unnecessary initialization.

2013-06-17  Paul Eggert  <eggert@cs.ucla.edu>

	* frame.c (x_report_frame_params): Cast parent_desc to uintptr_t.
	Needed if HAVE_NTGUI.  Reported by Juanma Barranquero.

	* nsfont.m (ns_registry_to_script): Parenthesize while expression.

2013-06-17  Eli Zaretskii  <eliz@gnu.org>

	* w32fns.c (w32_wnd_proc): Don't call WINDOW_HEADER_LINE_HEIGHT
	unless we know that the window w's frame is a frame object.
	Another attempt at solving bug#14062 and bug#14630.

2013-06-17  Lars Magne Ingebrigtsen  <larsi@gnus.org>

	* textprop.c (property_set_type): New enum.
	(add_properties): Allow appending/prepending text properties.
	(add_text_properties_1): Factored out of Fadd_text_properties.
	(Fadd_text_properties): Move all the code into
	add_text_properties_1.
	(Fadd_face_text_property): New function that calls
	add_text_properties_1.

2013-06-17  Paul Eggert  <eggert@cs.ucla.edu>

	Move functions from lisp.h to individual modules when possible.
	From a suggestion by Andreas Schwab in <http://bugs.gnu.org/11935#68>.
	* alloc.c (XFLOAT_INIT, set_symbol_name):
	* buffer.c (CHECK_OVERLAY):
	* chartab.c (CHECK_CHAR_TABLE, set_char_table_ascii)
	(set_char_table_parent):
	* coding.c (CHECK_NATNUM_CAR, CHECK_NATNUM_CDR):
	* data.c (BOOLFWDP, INTFWDP, KBOARD_OBJFWDP, OBJFWDP, XBOOLFWD)
	(XKBOARD_OBJFWD, XINTFWD, XOBJFWD, CHECK_SUBR, set_blv_found)
	(blv_value, set_blv_value, set_blv_where, set_blv_defcell)
	(set_blv_valcell):
	* emacs.c (setlocale) [!HAVE_SETLOCALE]:
	* eval.c (specpdl_symbol, specpdl_old_value, specpdl_where)
	(specpdl_arg, specpdl_func, backtrace_function, backtrace_nargs)
	(backtrace_args, backtrace_debug_on_exit):
	* floatfns.c (CHECK_FLOAT):
	* fns.c (CHECK_HASH_TABLE, CHECK_LIST_END)
	(set_hash_key_and_value, set_hash_next, set_hash_next_slot)
	(set_hash_hash, set_hash_hash_slot, set_hash_index)
	(set_hash_index_slot):
	* keymap.c (CHECK_VECTOR_OR_CHAR_TABLE):
	* marker.c (CHECK_MARKER):
	* textprop.c (CHECK_STRING_OR_BUFFER):
	* window.c (CHECK_WINDOW_CONFIGURATION):
	Move here from lisp.h, and make these functions static rather than
	extern inline.
	* buffer.c (Qoverlayp):
	* data.c (Qsubrp):
	* fns.c (Qhash_table_p):
	* window.c (Qwindow_configuration_p):
	Now static.
	* lisp.h: Remove the abovementioned defns and decls.

	Use functions, not macros, for XINT etc (Bug#11935).
	In lisp.h, prefer functions to function-like macros, and
	constants to object-like macros, when either will do.  This:
	 . simplifies use, as there's no more need to worry about
	   arguments' side effects being evaluated multiple times.
	 . makes the code easier to debug on some platforms.
	However, when using gcc -O0, keep using function-like macros
	for a few critical operations, for performance reasons.
	This sort of thing isn't needed with gcc -Og, but -Og
	is a GCC 4.8 feature and isn't widely-enough available yet.
	* alloc.c (gdb_make_enums_visible) [USE_LSB_TAG]:
	Remove enum lsb_bits; no longer needed.
	(allocate_misc, free_misc): Don't use XMISCTYPE as an lvalue.
	* buffer.c (Qoverlap):
	* data.c (Qsubrp):
	* fns.c (Qhash_table_p):
	Now extern, so lisp.h can use these symbols.
	* dispextern.h: Include character.h, for MAX_CHAR etc.
	(GLYPH, GLYPH_CHAR, GLYPH_FACE, SET_GLYPH_CHAR, SET_GLYPH_FACE)
	(SET_GLYPH, GLYPH_CODE_CHAR, GLYPH_CODE_FACE)
	(SET_GLYPH_FROM_GLYPH_CODE, GLYPH_MODE_LINE_FACE, GLYPH_CHAR_VALID_P)
	(GLYPH_CODE_P): Move here from lisp.h.
	(GLYPH_CHAR, GLYPH_FACE, GLYPH_CODE_CHAR, GLYPH_CODE_FACE)
	(GLYPH_CHAR_VALID_P, GLYPH_CODE_P): Now functions, not macros.
	(GLYPH_MODE_LINE_FACE): Now enums, not macros.
	* eval.c (Fautoload): Cast XUNTAG output to intptr_t, since
	XUNTAG now returns void *.
	* lisp.h (lisp_h_XLI, lisp_h_XIL, lisp_h_CHECK_LIST_CONS)
	(lisp_h_CHECK_NUMBER CHECK_SYMBOL, lisp_h_CHECK_TYPE)
	(lisp_h_CONSP, lisp_h_EQ, lisp_h_FLOATP, lisp_h_INTEGERP)
	(lisp_h_MARKERP, lisp_h_MISCP, lisp_h_NILP)
	(lisp_h_SET_SYMBOL_VAL, lisp_h_SYMBOL_CONSTANT_P)
	(lisp_h_SYMBOL_VAL, lisp_h_SYMBOLP, lisp_h_VECTORLIKEP)
	(lisp_h_XCAR, lisp_h_XCDR, lisp_h_XCONS, lisp_h_XHASH)
	(lisp_h_XPNTR, lisp_h_XSYMBOL):
	New macros, renamed from their sans-lisp_h_ counterparts.
	(XLI, XIL, CHECK_LIST_CONS, CHECK_NUMBER CHECK_SYMBOL)
	(CHECK_TYPE, CONSP, EQ, FLOATP, INTEGERP, MARKERP)
	(MISCP, NILP, SET_SYMBOL_VAL, SYMBOL_CONSTANT_P, SYMBOL_VAL, SYMBOLP)
	(VECTORLIKEP, XCAR, XCDR, XCONS, XHASH, XPNTR, XSYMBOL):
	If compiling via GCC without optimization, define these as macros
	in addition to inline functions.
	To disable this, compile with -DINLINING=0.
	(LISP_MACRO_DEFUN, LISP_MACRO_DEFUN_VOID): New macros.
	(check_cons_list) [!GC_CHECK_CONS_LIST]: Likewise.
	(make_number, XFASTINT, XINT, XTYPE, XUNTAG): Likewise, but
	hand-optimize only in the USE_LSB_TAG case, as GNUish hosts do that.
	(INTMASK, VALMASK): Now macros, since static values cannot be
	accessed from extern inline functions.
	(VALMASK): Also a constant, for benefit of old GDB.
	(LISP_INT_TAG_P): Remove; no longer needed as the only caller
	is INTEGERP, which can fold it in.
	(XLI, XIL, XHASH, XTYPE, XINT, XFASTINT, XUINT)
	(make_number, XPNTR, XUNTAG, EQ, XCONS, XVECTOR, XSTRING, XSYMBOL)
	(XFLOAT, XPROCESS, XWINDOW, XTERMINAL, XSUBR, XBUFFER, XCHAR_TABLE)
	(XSUB_CHAR_TABLE, XBOOL_VECTOR, make_lisp_ptr, CHECK_TYPE)
	(CHECK_STRING_OR_BUFFER, XCAR, XCDR, XSETCAR, XSETCDR, CAR, CDR)
	(CAR_SAFE, CDR_SAFE, STRING_MULTIBYTE, SDATA, SSDATA, SREF, SSET)
	(SCHARS, STRING_BYTES, SBYTES, STRING_SET_CHARS, STRING_COPYIN, AREF)
	(ASIZE, ASET, CHAR_TABLE_REF_ASCII, CHAR_TABLE_REF)
	(CHAR_TABLE_SET, CHAR_TABLE_EXTRA_SLOTS, SYMBOL_VAL, SYMBOL_ALIAS)
	(SYMBOL_BLV, SYMBOL_FWD, SET_SYMBOL_VAL, SET_SYMBOL_ALIAS)
	(SET_SYMBOL_BLV, SET_SYMBOL_FWD, SYMBOL_NAME, SYMBOL_INTERNED_P)
	(SYMBOL_INTERNED_IN_INITIAL_OBARRAY_P, SYMBOL_CONSTANT_P)
	(XHASH_TABLE, HASH_TABLE_P, CHECK_HASH_TABLE, HASH_KEY, HASH_VALUE)
	(HASH_NEXT, HASH_HASH, HASH_INDEX, HASH_TABLE_SIZE)
	(XMISC, XMISCANY, XMARKER, XOVERLAY, XSAVE_VALUE, XFWDTYPE)
	(XINTFWD, XBOOLFWD, XOBJFWD, XBUFFER_OBJFWD, XKBOARD_OBJFWD)
	(XFLOAT_DATA, XFLOAT_INIT, NILP, NUMBERP, NATNUMP)
	(RANGED_INTEGERP, CONSP, FLOATP, MISCP, STRINGP, SYMBOLP)
	(INTEGERP, VECTORLIKEP, VECTORP, OVERLAYP)
	(MARKERP, SAVE_VALUEP, AUTOLOADP, INTFWDP, BOOLFWDP, OBJFWDP)
	(BUFFER_OBJFWDP, KBOARD_OBJFWDP, PSEUDOVECTOR_TYPEP)
	(PSEUDOVECTORP, WINDOW_CONFIGURATIONP, PROCESSP, WINDOWP)
	(TERMINALP, SUBRP, COMPILEDP, BUFFERP, CHAR_TABLE_P)
	(SUB_CHAR_TABLE_P, BOOL_VECTOR_P, FRAMEP, IMAGEP, ARRAYP)
	(CHECK_LIST, CHECK_LIST_CONS, CHECK_LIST_END, CHECK_STRING)
	(CHECK_STRING_CAR, CHECK_CONS, CHECK_SYMBOL, CHECK_CHAR_TABLE)
	(CHECK_VECTOR, CHECK_VECTOR_OR_STRING, CHECK_ARRAY)
	(CHECK_VECTOR_OR_CHAR_TABLE, CHECK_BUFFER, CHECK_WINDOW)
	(CHECK_WINDOW_CONFIGURATION, CHECK_PROCESS, CHECK_SUBR)
	(CHECK_NUMBER, CHECK_NATNUM, CHECK_MARKER, XFLOATINT)
	(CHECK_FLOAT, CHECK_NUMBER_OR_FLOAT, CHECK_OVERLAY)
	(CHECK_NUMBER_CAR, CHECK_NUMBER_CDR, CHECK_NATNUM_CAR)
	(CHECK_NATNUM_CDR, FUNCTIONP, SPECPDL_INDEX, LOADHIST_ATTACH)
	Now functions.
	(check_cons_list) [!GC_CHECK_CONS_LIST]: New empty function.
	(LISP_MAKE_RVALUE, TYPEMASK): Remove; no longer needed.
	(VALMASK): Define in one place rather than in two, merging the
	USE_LSB_TAG parts; this is simpler.
	(aref_addr, gc_aset, MOST_POSITIVE_FIXNUM, MOST_NEGATIVE_FIXNUM)
	(max, min, struct Lisp_String, UNSIGNED_CMP, ASCII_CHAR_P):
	Move up, to avoid use before definition.
	Also include "globals.h" earlier, for the same reason.
	(make_natnum): New function.
	(XUNTAG): Now returns void *, not intptr_t, as this means fewer casts.
	(union Lisp_Fwd, BOOLFWDP, BOOL_VECTOR_P, BUFFER_OBJFWDP, BUFFERP)
	(CHAR_TABLE_P, CHAR_TABLE_REF_ASCII, CONSP, FLOATP, INTEGERP, INTFWDP)
	(KBOARD_OBJFWDP, MARKERP, MISCP, NILP, OBJFWDP, OVERLAYP, PROCESSP)
	(PSEUDOVECTORP, SAVE_VALUEP, STRINGP, SUB_CHAR_TABLE_P, SUBRP, SYMBOLP)
	(VECTORLIKEP, WINDOWP, Qoverlayp, char_table_ref, char_table_set)
	(char_table_translate, Qarrayp, Qbufferp, Qbuffer_or_string_p)
	(Qchar_table_p, Qconsp, Qfloatp, Qintegerp, Qlambda, Qlistp, Qmarkerp)
	(Qnil, Qnumberp, Qsubrp, Qstringp, Qsymbolp, Qvectorp)
	(Qvector_or_char_table_p, Qwholenump, Ffboundp, wrong_type_argument)
	(initialized, Qhash_table_p, extract_float, Qprocessp, Qwindowp)
	(Qwindow_configuration_p, Qimage): New forward declarations.
	(XSETFASTINT): Simplify by rewriting in terms of make_natnum.
	(STRING_COPYIN): Remove; unused.
	(XCAR_AS_LVALUE, XCDR_AS_LVALUE): Remove these macros, replacing with ...
	(xcar_addr, xcdr_addr): New functions.  All uses changed.
	(IEEE_FLOATING_POINT): Now a constant, not a macro.
	(GLYPH, GLYPH_CHAR, GLYPH_FACE, SET_GLYPH_CHAR, SET_GLYPH_FACE)
	(SET_GLYPH, GLYPH_CODE_CHAR, GLYPH_CODE_FACE)
	(SET_GLYPH_FROM_GLYPH_CODE, GLYPH_MODE_LINE_FACE, GLYPH_CHAR_VALID_P)
	(GLYPH_CODE_P): Move to dispextern.h, to avoid define-before-use.
	(TYPE_RANGED_INTEGERP): Simplify.
	(Qsubrp, Qhash_table_p, Qoverlayp): New extern decls.
	(setlocale, fixup_locale, synchronize_system_messages_locale)
	(synchronize_system_time_locale) [!HAVE_SETLOCALE]:
	Now empty functions, not macros.
	(functionp): Return bool, not int.
	* window.c (Qwindow_configuration_p): Now extern,
	so window.h can use it.
	* window.h (Qwindowp): Move decl back to lisp.h.

2013-06-15  Eli Zaretskii  <eliz@gnu.org>

	* xdisp.c (Fline_pixel_height): New function, required for solving
	bug #14567.

2013-06-15  Paul Eggert  <eggert@cs.ucla.edu>

	* fns.c (Fcopy_sequence): Simplify XTYPE calculation.

2013-06-13  Stefan Monnier  <monnier@iro.umontreal.ca>

	* lread.c (syms_of_lread):
	* fns.c (Fprovide): Adjust to new format of after-load-alist.

2013-06-13  Kelly Dean  <kellydeanch@yahoo.com>  (tiny change)

	* fileio.c (Fdo_auto_save): Trap errors in auto-save-hook.  (Bug#14479)

2013-06-12  Xue Fuqiao  <xfq.free@gmail.com>

	* fileio.c (expand_file_name): Doc fix.

2013-06-11  Paul Eggert  <eggert@cs.ucla.edu>

	Tickle glib by waiting for Emacs itself, not for process 0 (Bug#14569).
	* process.c (init_process_emacs) [HAVE_GLIB && !WINDOWSNT]:
	Wait for self, not for 0.  This can't hurt on GNU or similar
	system, and may help with Cygwin.

	* keyboard.c: Don't use PROP (...) as an lvalue.
	(parse_tool_bar_item) [!USE_GTK && !HAVE_NS]:
	Use set_prop (A, B), not PROP (A) = B.

2013-06-10  Eli Zaretskii  <eliz@gnu.org>

	* xdisp.c (get_it_property): Use it->window instead of generating
	a Lisp object from it->w.

2013-06-09  Eli Zaretskii  <eliz@gnu.org>

	* xdisp.c (get_it_property): If it->object is a buffer, pass to
	get-char-property the window that is being rendered, instead of
	the buffer, to support window-specific overlays.  (Bug#14575)
	(compute_display_string_pos): When W is NULL, use the current
	buffer as the object to pass to get-char-property.
	(Fcurrent_bidi_paragraph_direction): Assign NULL to the window
	pointer member of the bidi iterator, since no window is pertinent
	to this function.

2013-06-08  Eli Zaretskii  <eliz@gnu.org>

	* bidi.c (bidi_fetch_char): Accept additional argument, the window
	being displayed, and pass it to compute_display_string_pos.
	(bidi_level_of_next_char, bidi_resolve_explicit_1)
	(bidi_paragraph_init): All callers changed.

	* xdisp.c (init_from_display_pos, init_iterator)
	(handle_single_display_spec, next_overlay_string)
	(get_overlay_strings_1, reseat_1, reseat_to_string)
	(push_prefix_prop, Fcurrent_bidi_paragraph_direction):
	Set bidi_it.w member from it->w.
	(compute_display_string_pos): Accept additional argument, the
	window being displayed, and pass it to Fget_char_property.
	(Bug#14575)

	* dispextern.h (struct bidi_it): New member w, the window being
	displayed.
	(compute_display_string_pos): Adjust prototype.

2013-06-08  Jan Djärv  <jan.h.d@swipnet.se>

	* xgselect.c: Remove unneeded include xterm.h.

	* process.c (wait_reading_process_output): Check for NS before GLIB.
	GLIB may be linked in due to rsvg, but ns_select must be called.

	* xgselect.c (xg_select): Remove call to window_system_available
	and g_main_context_pending at the top, so Gdk events (i.e. file
	notify) are processed when Emacs is started with -nw.

2013-06-07  Eli Zaretskii  <eliz@gnu.org>

	* Makefile.in (ctagsfiles1, ctagsfiles2): Don't include *.m files.
	(ctagsfiles3): New variable, includes only *.m files.
	(TAGS): Use an explicit language name in the regular expressions,
	to avoid transformation of '/SOMETHING' by MSYS to
	'c:\MSYS\SOMETHING'.

2013-06-07  Richard Copley  <rcopley@gmail.com>  (tiny change)

	* epaths.in: Fix commentary to PATH_SITELOADSEARCH.

2013-06-06  Eli Zaretskii  <eliz@gnu.org>

	* xdisp.c (note_mouse_highlight): When mouse-highlight is off,
	still need to set the mouse pointer shape and activate help-echo.
	(Bug#14558)

2013-06-06  Paul Eggert  <eggert@cs.ucla.edu>

	A few porting etc. fixes for the new file monitor code.
	See the thread containing
	<http://lists.gnu.org/archive/html/emacs-devel/2013-06/msg00109.html>.
	* gfilenotify.c (dir_monitor_callback, Fgfile_add_watch)
	(Fgfile_rm_watch): Don't assume EMACS_INT is the same width as a pointer.
	(dir_monitor_callback, Fgfile_rm_watch):
	Use assq_no_quit instead of Fassoc, for speed.
	(dir_monitor_callback, Fgfile_rm_watch):
	eassert that the monitor is a fixnum.
	(dir_monitor_callback): No need for CDR_SAFE.
	Simplify building of lisp with alternative tails.
	(Fgfile_add_watch, Fgfile_rm_watch):
	Do not assume glib functions set errno reliably on failure.
	(Fgfile_add_watch): Check that the monitor survives the XIL trick,
	and signal an error otherwise.
	(Fgfile_rm_watch): Prefer CONSP to !NILP.
	Use Fdelq instead of Fdelete, for speed.

2013-06-05  Eli Zaretskii  <eliz@gnu.org>

	* xdisp.c (handle_tool_bar_click): When mouse-highlight is off,
	don't insist on being invoked on a highlighted tool-bar button.
	Avoids losing tool-bar functionality when mouse-highlight is nil.
	(note_tool_bar_highlight, note_mode_line_or_margin_highlight):
	Don't highlight when mouse-highlight is nil.
	(note_mouse_highlight): When mouse-highlight is nil, don't return
	right away; instead, run tool-bar and mode-line highlight
	subroutine, clear any existing highlight, and revert the mouse
	pointer to its default shape.  (Bug#14558)

2013-06-05  Stefan Monnier  <monnier@iro.umontreal.ca>

	* lisp.mk (lisp): Add prog-mode.el.

2013-06-05  Paul Eggert  <eggert@cs.ucla.edu>

	Chain glib's SIGCHLD handler from Emacs's (Bug#14474).
	* process.c (dummy_handler): New function.
	(lib_child_handler): New static var.
	(handle_child_signal): Invoke it.
	(catch_child_signal): If a library has set up a signal handler,
	save it into lib_child_handler.
	(init_process_emacs): If using glib and not on Windows, tickle glib's
	child-handling code so that it initializes its private SIGCHLD handler.
	* syssignal.h (SA_SIGINFO): Default to 0.
	* xterm.c (x_term_init): Remove D-bus hack that I installed on May
	31; it should no longer be needed now.

2013-06-05  Michael Albinus  <michael.albinus@gmx.de>

	* emacs.c (main) [HAVE_GFILENOTIFY]: Call globals_of_gfilenotify.

	* gfilenotify.c (globals_of_gfilenotify): New function.
	(syms_of_gfilenotify): Move global initialization there.

	* lisp.h (globals_of_gfilenotify) [HAVE_GFILENOTIFY]: Add prototype.

2013-06-05  Stefan Monnier  <monnier@iro.umontreal.ca>

	* keymap.c (Fcurrent_active_maps, Fdescribe_buffer_bindings):
	* keyboard.c (menu_bar_items, tool_bar_items):
	* doc.c (Fsubstitute_command_keys): Voverriding_terminal_local_map does
	not override local keymaps any more.

2013-06-04  Eli Zaretskii  <eliz@gnu.org>

	* window.c (Fpos_visible_in_window_p): Doc fix.  (Bug#14540)

2013-06-03  Eli Zaretskii  <eliz@gnu.org>

	* w32console.c (initialize_w32_display): Return the dimensions of
	the console window via 2 additional arguments, not via the current
	frame.  This avoids crashes due to overrunning the bounds of
	frame's decode_mode_spec_buffer, which is not resized following
	the change of the frame dimensions from the initial 10x10.

	* w32term.h (w32_initialize_display_info): Adjust prototype.

	* term.c (init_tty): Take dimensions of the frame from the values
	returned by initialize_w32_display.

	* Makefile.in (GFILENOTIFY_CFLAGS, GFILENOTIFY_LIBS): New variables.
	(ALL_CFLAGS): Add $(GFILENOTIFY_CFLAGS).
	(LIBES): Add $(GFILENOTIFY_LIBS).

	* w32inevt.c (handle_file_notifications): Add dummy implementation
	for !HAVE_W32NOTIFY.

	* w32term.c: Wrap code with HAVE_W32NOTIFY.

2013-06-03  Jan Djärv  <jan.h.d@swipnet.se>

	* xgselect.c: Replace #if defined ... with #ifdef HAVE_GLIB.

	* process.c (wait_reading_process_output): Call xg_select if HAVE_GLIB.

	* Makefile.in (XGSELOBJ): New, xgselect.o if GLib is used, or empty.

2013-06-03  Paul Eggert  <eggert@cs.ucla.edu>

	Fix minor problems found by static checking.
	* data.c (pure_write_error):
	Use xsignal2, not Fsignal, as Fsignal might return.
	* eval.c (set_backtrace_debug_on_exit): Now static.
	(backtrace_p, backtrace_top, backtrace_next, record_in_backtrace):
	No longer inline.  EXTERN_INLINE is needed only for functions
	defined in .h files.  Reindent function header as per GNU style.
	(backtrace_p, backtrace_top, backtrace_next):
	Mark EXTERNALLY_VISIBLE so they don't get optimized away by the
	compiler or linker.  Add extern decls to pacify gcc -Wall.
	* frame.c, frame.h (Qgeometry, Qworkarea, Qmm_size, Qframes, Qsource):
	Now static.
	* frame.c (free_monitors): Define only on platforms that need it.
	* nsterm.m (ns_term_init):
	* process.c (catch_child_signal):
	Don't worry about whether SIGCHLD is defined, as SIGCHLD is
	defined on all porting targets these days.
	* process.c, process.h (catch_child_signal):
	Make it extern only if NS_IMPL_GNUSTEP is defined.

2013-06-03  Eli Zaretskii  <eliz@gnu.org>

	* w32.c (gettimeofday): Make the signature identical to prototype
	in nt/inc/sys/time.h.

2013-06-03  Stefan Monnier  <monnier@iro.umontreal.ca>

	* eval.c (backtrace_p, backtrace_top, backtrace_next): Export them to
	.gdbinit.

	* keyboard.c (safe_run_hooks_error): Improve error message.

	* data.c (pure_write_error): Add `object' argument.
	* puresize.h (CHECK_IMPURE): Use it.

2013-06-03  Michael Albinus  <michael.albinus@gmx.de>

	* Makefile.in (NOTIFY_OBJ): New variable.
	(base_obj): Replace inotify.o by $(NOTIFY_OBJ).

	* emacs.c (main): Use HAVE_W32NOTIFY to wrap respective code.
	Call syms_of_gfilenotify.

	* gfilenotify.c: New file.

	* keyboard.c (Qfile_notify): New variable.  Replaces Qfile_inotify
	and Qfile_w32notify.
	(top): Wrap respective code by HAVE_GFILENOTIFY, HAVE_INOTIFY,
	HAVE_W32NOTIFY and USE_FILE_NOTIFY.

	* lisp.h: Declare syms_of_gfilenotify.

	* termhooks.h (e): Wrap enum by USE_FILE_NOTIFY.

2013-06-03  Stefan Monnier  <monnier@iro.umontreal.ca>

	Merge the specpdl and backtrace stacks.  Make the structure of the
	specpdl entries more obvious via a tagged union of structs.
	* lisp.h (BITS_PER_PTRDIFF_T): New constant.
	(enum specbind_tag): New enum.
	(struct specbinding): Make it a tagged union of structs.
	Add a case for backtrace records.
	(specpdl_symbol, specpdl_old_value, specpdl_where, specpdl_arg)
	(specpdl_func, backtrace_function, backtrace_nargs, backtrace_args)
	(backtrace_debug_on_exit): New accessors.
	(struct backtrace): Remove.
	(struct catchtag): Remove backlist field.
	* data.c (let_shadows_buffer_binding_p, let_shadows_global_binding_p):
	Move to eval.c.
	(Flocal_variable_p): Speed up the common case where the binding is
	already loaded.
	* eval.c (backtrace_list): Remove.
	(set_specpdl_symbol, set_specpdl_old_value): Remove.
	(set_backtrace_args, set_backtrace_nargs)
	(set_backtrace_debug_on_exit, backtrace_p, backtrace_top)
	(backtrace_next): New functions.
	(Fdefvaralias, Fdefvar): Adjust to new specpdl format.
	(unwind_to_catch, internal_lisp_condition_case)
	(internal_condition_case, internal_condition_case_1)
	(internal_condition_case_2, internal_condition_case_n): Don't bother
	with backtrace_list any more.
	(Fsignal): Adjust to new backtrace format.
	(grow_specpdl): Move up.
	(record_in_backtrace): New function.
	(eval_sub, Ffuncall): Use it.
	(apply_lambda): Adjust to new backtrace format.
	(let_shadows_buffer_binding_p, let_shadows_global_binding_p): Move from
	data.c.
	(specbind): Adjust to new specpdl format.  Simplify.
	(record_unwind_protect, unbind_to): Adjust to new specpdl format.
	(Fbacktrace_debug, Fbacktrace, Fbacktrace_frame): Adjust to new
	backtrace format.
	(mark_backtrace): Remove.
	(mark_specpdl, get_backtrace, backtrace_top_function): New functions.
	* xdisp.c (redisplay_internal): Use record_in_backtrace.
	* alloc.c (Fgarbage_collect): Use record_in_backtrace.
	Use mark_specpdl.
	* profiler.c (record_backtrace): Use get_backtrace.
	(handle_profiler_signal): Use backtrace_top_function.
	* .gdbinit (xbacktrace, hookpost-backtrace): Use new backtrace
	accessor functions.

2013-06-02  Jan Djärv  <jan.h.d@swipnet.se>

	* process.h (catch_child_signal): Declare.

	* process.c (catch_child_signal): New function.
	(init_process_emacs): Call it.

	* nsterm.m: Include process.h if NS_IMPL_GNUSTEP.
	(ns_menu_bar_is_hidden, menu_will_open_state): Define only if
	NS_IMPL_COCOA.
	(x_set_cursor_type): Remove declaration.
	(ns_update_begin): Only use r and bp if NS_IMPL_COCOA.
	(ns_update_end, ns_focus, ns_unfocus): Remove GNUstep specific code.
	(x_set_window_size): Remove 3 pixels from toolbar if NS_IMPL_GNUSTEP.
	(ns_get_color): Use F suffix on float.
	(ns_color_to_lisp, ns_query_color): Use EmacsCGFloat.
	(ns_get_rgb_color): Remove.
	(x_set_frame_alpha): Move view inside NS_IMPL_COCOA.
	(note_mouse_movement): x and y are CGFloat.
	(ns_draw_fringe_bitmap): Remove unused rowY.
	Change #if to COCOA && >= 10_6.
	(ns_draw_window_cursor): Remove unused overspill.
	(ns_draw_underwave): width and x are EamcsCGFloat.
	(ns_draw_box): thickness is CGFloat.
	(ns_dumpglyphs_image): Change #if to COCOA && >= 10_6.
	(ns_send_appdefined): When NS_IMPL_GNUSTEP, redirect to main thread
	if not in main thread.
	(ns_get_pending_menu_title, ns_check_menu_open)
	(ns_check_pending_open_menu): Put inside #if COCOA && >= 10_5.
	(ns_term_init): Call catch_child_signal if NS_IMPL_GNUSTEP && SIGCHLD.
	(sendFromMainThread:): New method.
	(changeFont:): size is CGFloat.
	(keyDown:): Check for Delete when NS_IMPL_GNUSTEP.
	Disable warning about permanent text.
	(characterIndexForPoint:): Adjust return type depending on GNUstep
	version.
	(mouseDown:): delta is CGFloat.
	(updateFrameSize): Remove unised variable f.
	(initFrameFromEmacs): Move toggleButton inside NS_IMPL_COCOA.
	Cast float to EmacsCGFloat.
	(windowWillUseStandardFrame:defaultFrame:): Set maximized_height
	also to -1 when restoring.
	(windowDidExitFullScreen:): Put call to updateCollectionBehaviour
	inside NS_IMPL_COCOA.
	(toggleFullScreen:): Put call to toggleFullScreen inside
	NS_IMPL_COCOA.  Cast float to EmacsCGFloat.
	(setPosition:portion:whole:): por is CGFloat.
	(getMouseMotionPart:window:x:y:): Add F suffix to float.
	(mouseDown:): Use CGFloat.
	(mouseDragged:): Remove unised variable edge.
	(EmacsDocument): Implement for NS_IMPL_GNUSTEP.

	* nsterm.h (EmacsCGFloat): Typedef for OSX and GNUstep when the size
	of CGFloat differs.
	(EmacsApp): New variable nextappdefined.  Declare sendFromMainThread
	when NS_IMPL_GNUSTEP.
	(EmacsDocument): Declare when NS_IMPL_GNUSTEP.
	(EmacsView): Remove unlockFocusNeedsFlush, add windowDidMove.
	(EmacsToolbar): Add clearAll.  Add tag argument to
	addDisplayItemWithImage.
	(EmacsSavePanel, EmacsOpenPanel): Remove getFilename and getDirectory.

	* nsselect.m (ns_get_local_selection): Remove unused variable type.

	* nsmenu.m (ns_update_menubar): Make static.
	(x_activate_menubar): Surround with ifdef NS_IMPL_COCOA
	(fillWithWidgetValue:): Add cast to SEL for setAction.
	(addSubmenuWithTitle:forFrame:): Add cast to SEL for action.
	(update_frame_tool_bar): Update code for GNUstep.
	(clearAll): New method.
	(addDisplayItemWithImage:idx:tag:helpText:enabled:): Handle new tag
	argument.  Call insertItemWithItemIdentifier when NS_IMPL_GNUSTEP.
	Move identifierToItem setObject and activeIdentifiers addObject before
	call to insertItemWithItemIdentifier.
	(validateVisibleItems): Fix indentation.
	(toolbarAllowedItemIdentifiers:): Return activeIdentifiers.
	(initWithContentRect:styleMask:backing:defer:): Add ClosableWindow and
	UtilityWindow to aStyle, remove call to setStyleMask.

	* nsimage.m (setXBMColor:, getPixelAtX:Y:): Use EmacsCGFloat.

	* nsfont.m (ns_attribute_fvalue, ns_spec_to_descriptor)
	(ns_charset_covers, ns_get_covering_families, nsfont_open):
	Use F suffix on floats.
	(ns_char_width): Returns CGFloat.
	(ns_ascii_average_width): w is CGFloat instead of float.
	(nsfont_draw): cbuf and c are unsigned.  Cast to char* in call to
	DPSxshow.
	(ns_glyph_metrics): CGFloat instead of float.

	* nsfns.m (x_set_foreground_color, x_set_background_color):
	Use EmacsCGFloat.
	(ns_implicitly_set_icon_type, Fx_create_frame): Make static,
	remove unused variables.
	(Fns_read_file_name): Keep track if panel is for save.
	Use ns_filename_from_panel/ns_directory_from_panel.
	(Fns_list_services): delegate only used for COCOA.
	(Fns_convert_utf8_nfd_to_nfc): Remove warning for GNUstep.
	Just return the input if GNUstep.
	(x_screen_planes): Remove.
	(Fxw_color_values): Use EmacsCGFloat
	(Fns_display_monitor_attributes_list): Only get screen number for
	Cocoa.
	(getDirectory, getFilename): Remove from EmacsOpenPanel and
	EmacsSavePanel.
	(EmacsOpenPanel:ok:): Use ns_filename_from_panel and
	ns_directory_from_panel.

2013-06-01  Paul Eggert  <eggert@cs.ucla.edu>

	* process.c (handle_child_signal): Also use WCONTINUED.
	This is so that list-processes doesn't mistakenly list the process
	as stopped, when the process has actually been continued and is
	now running.

2013-05-31  Paul Eggert  <eggert@cs.ucla.edu>

	Don't let D-bus autolaunch mess up SIGCHLD handling (Bug#14474).
	* xterm.c (x_term_init): Inhibit D-Bus autolaunch if D-Bus is
	not already configured.

	* fileio.c (Finsert_file_contents): Remove unused local (Bug#8447).

2013-05-29  Eli Zaretskii  <eliz@gnu.org>

	* Makefile.in (mostlyclean): Remove *.res files.

2013-05-29  Stefan Monnier  <monnier@iro.umontreal.ca>

	* fileio.c (Finsert_file_contents): Preserve undo info when reverting
	a buffer (bug#8447).

2013-05-27  Eli Zaretskii  <eliz@gnu.org>

	* xdisp.c (pos_visible_p): When CHARPOS is displayed frrom a
	display vector, and we backtrack, handle the case that the
	previous character position is also displayed from a display
	vector or covered by a display string or image.  (Bug#14476)

2013-05-25  Jan Djärv  <jan.h.d@swipnet.se>

	* xfns.c (Qgeometry, Qworkarea, Qmm_size, Qframes, Qsource): Remove.
	(struct MonitorInfo, free_monitors): Remove.
	(x_make_monitor_attribute_list): Call make_monitor_attribute_list.
	(Fx_display_monitor_attributes_list): Call make_monitor_attribute_list.
	(syms_of_xfns): Remove DEFSYM for Qgeometry, Qworkarea, Qmm_size,
	Qframes, Qsource.

	* nsfns.m (Qgeometry, Qworkarea, Qmm_size, Qframes, Qsource): Remove.
	(struct MonitorInfo, free_monitors): Remove.
	(ns_screen_name): Make static.
	(ns_make_monitor_attribute_list): Call make_monitor_attribute_list.
	(syms_of_nsfns): Remove DEFSYM for Qgeometry, Qworkarea, Qmm_size,
	Qframes, Qsource.

	* frame.h (Qgeometry, Qworkarea, Qmm_size, Qframes, Qsource): Declare.
	(struct MonitorInfo): New struct.
	(free_monitors, make_monitor_attribute_list): Declare.

	* frame.c (Qgeometry, Qworkarea, Qmm_size, Qframes, Qsource):
	New Lisp_Object:s.
	(free_monitors, make_monitor_attribute_list): New functions.
	(syms_of_frame): DEFSYM Qgeometry, Qworkarea, Qmm_size, Qframes,
	Qsource.

2013-05-25  Xue Fuqiao  <xfq.free@gmail.com>

	* callproc.c (call_process): Refine the doc string.  (Bug#14045)

2013-05-23  Stefan Monnier  <monnier@iro.umontreal.ca>

	* keyboard.c: Apply keyboard decoding only to events that come directly
	from the tty, not from unread-command-events (bug#14368).
	(read_event_from_main_queue): New function, extracted from read_char.
	(read_decoded_char): Remove.
	(read_decoded_event_from_main_queue): New function to replace it.
	(read_char): Use it.
	(read_key_sequence): Use read_char rather than read_decoded_char.

	* keyboard.c (read_decoded_char): Don't decode under w32 (bug#14403).

2013-05-22  Barry O'Reilly  <gundaetiapo@gmail.com>

	* casetab.c (init_casetab_once): Fix last change (bug#14424).

2013-05-22  Kenichi Handa  <handa@gnu.org>

	The following changes are to fix the setting of
	buffer-file-coding-system on, for instance, C-x RET c unix RET
	_FILE_OF_DOS_EOL_TYPE_ RET.

	* coding.h (struct coding_system): New member detected_utf8_chars.

	* coding.c (detect_coding_utf_8): Count characters and check EOL
	format.  Include CATEGORY_MASK_UTF_8_AUTO in detect_info->found if
	BOM is there.
	(setup_coding_system): Do not initialize coding->head_ascii.
	(check_ascii): Do not set coding->eol_seen but update it.  Do not
	call adjust_coding_eol_type here.
	(detect_coding): Fix detection of BOM for utf-8 and utf-16.
	If the eol-type of CODING is already specified, adjust the eol type
	of the found coding-system.
	(decode_coding_gap): Cancel previous change.  Utilize the
	character numbers counted by detect_coding_utf_8.  Fix detection
	of BOM for utf-8.

2013-05-21  Barry O'Reilly  <gundaetiapo@gmail.com>

	* search.c (looking_at_1): Only set last_thing_searched if the match
	changed the match-data (bug#14281).

2013-05-21  Dmitry Antipov  <dmantipov@yandex.ru>

	* xdisp.c (reseat_at_previous_visible_line_start):
	Already declared in dispextern.h, so remove it here.
	(move_it_vertically_backward): Likewise.

2013-05-20  YAMAMOTO Mitsuharu  <mituharu@math.s.chiba-u.ac.jp>

	* xfns.c (check_x_display_info): Don't use XINT for terminal object.
	(Fx_display_pixel_width, Fx_display_pixel_height)
	(Fx_display_mm_width, Fx_display_mm_height):
	Mention `display-monitor-attributes-list' in docstrings.

	* nsfns.m (ns_get_screen): Remove function.  All uses removed.
	(check_ns_display_info): Sync with check_x_display_info in xfns.c.
	(Fx_server_max_request_size, Fx_server_vendor, Fx_server_version)
	(Fx_display_screens, Fx_display_mm_width, Fx_display_mm_height)
	(Fx_display_backing_store, Fx_display_visual_class)
	(Fx_display_save_under, Fx_close_connection, Fxw_display_color_p)
	(Fx_display_grayscale_p, Fx_display_pixel_width)
	(Fx_display_pixel_height, Fx_display_planes)
	(Fx_display_color_cells): Sync args and docstrings with xfns.c.
	(Fx_display_screens): Don't confuse X11 screens with NS screens.
	(Fx_display_mm_width, Fx_display_mm_height)
	(Fx_display_pixel_width, Fx_display_pixel_width): Return width or
	height for all physical monitors as in X11.

	* nsterm.m (x_display_pixel_width, x_display_pixel_height):
	Return pixel width or height for all physical monitors as in X11.

2013-05-18  Paul Eggert  <eggert@cs.ucla.edu>

	Port --enable-gcc-warnings to clang.
	* bytecode.c (exec_byte_code):
	* regex.c:
	Redo diagnostic pragmas to pacify clang, too.
	* dbusbind.c (xd_retrieve_arg): Do not use uninitialized variable.
	* editfns.c (Fencode_time):
	* fileio.c (file_accessible_directory_p):
	* font.c (font_unparse_xlfd):
	Use '&"string"[index]' instead of '"string" + (index)'.
	* undo.c (user_error): Remove; unused.

2013-05-16  Eli Zaretskii  <eliz@gnu.org>

	* insdel.c (insert_1_both): Document the arguments, instead of
	referring to insert_1, which no longer exists.

	* xdisp.c (message_dolog): If the *Messages* buffer is shown in
	some window, increment windows_or_buffers_changed, so that
	*Messages* display in that window is updated.  (Bug#14408)

	* w32.c: Include epaths.h.
	(init_environment): Use cmdproxy.exe without leading directories.
	Support emacs.exe in src; point SHELL to cmdproxy in ../nt in that
	case.
	(gettimeofday): Adjust signature and return value to Posix
	expectations.

	* unexw32.c (open_output_file): Delete the existing emacs.exe
	before creating it, to break the hard link to the versioned
	executable.

	* Makefile.in (EMACS_MANIFEST, CM_OBJ, TEMACS_POST_LINK)
	(ADDSECTION, EMACS_HEAPSIZE, MINGW_TEMACS_POST_LINK)
	(FIRSTFILE_OBJ): New variables.
	(W32_RES): Rename to EMACSRES.  All users changed.
	(base_obj): Use $(CM_OBJ).
	(ALLOBJS): Use $(FIRSTFILE_OBJ).
	(emacs$(EXEEXT)): Depend on $(ADDSECTION).
	(temacs$(EXEEXT)): Use $(TEMACS_POST_LINK), and move
	$(W32_RES_LINK) before $(LIBES).
	(emacs.res): Depend on $(EMACS_MANIFEST).  Put emacs.rc in nt.

2013-05-15  Stefan Monnier  <monnier@iro.umontreal.ca>

	* makefile.w32-in (DOC): Use just "DOC".

	* Makefile.in (bootstrap-clean): DOC-* doesn't exist any more.

	* process.c: Export default filters and sentinels to Elisp.
	(Qinternal_default_process_sentinel, Qinternal_default_process_filter):
	New constants.
	(pset_filter, pset_sentinel, make_process, Fset_process_filter)
	(Fset_process_sentinel, Fformat_network_address):
	Default to them instead of nil.
	(server_accept_connection): Sentinels can't be nil any more.
	(read_and_dispose_of_process_output): New function, extracted from
	read_process_output.
	(read_process_output): Use it; filters can't be nil.
	(Finternal_default_process_filter): New function, extracted from
	read_process_output.
	(exec_sentinel_unwind): Remove function.
	(exec_sentinel): Don't zilch sentinel while running.
	(status_notify): Sentinels can't be nil.
	(Finternal_default_process_sentinel): New function extracted from
	status_notify.
	(setup_process_coding_systems): Default filter is not nil any more.
	(syms_of_process): Export new Elisp functions and initialize
	new constants.
	* lisp.h (make_lisp_proc): New function.

2013-05-15  Stefan Monnier  <monnier@iro.umontreal.ca>

	* regex.c (regex_compile) [\=, \>, \<]: Don't forget to set laststart.

2013-05-14  Eli Zaretskii  <eliz@gnu.org>

	* w32fns.c (w32_wnd_proc): Don't call WINDOW_HEADER_LINE_HEIGHT
	unless we know that the window w is a leaf window.
	Another attempt at solving bug#14062.

2013-05-14  Jan Djärv  <jan.h.d@swipnet.se>

	* nsfont.m (ns_spec_to_descriptor): Retain and autorelease
	fdesc (Bug#14375).

2013-05-12  Paul Eggert  <eggert@cs.ucla.edu>

	* image.c (gif_load): Check that subimages fit (Bug#14345).

2013-05-09  Stefan Monnier  <monnier@iro.umontreal.ca>

	* lread.c (skip_dyn_eof): New function.
	(read1): Use it to skip the end of a file in response to #@00.

	* doc.c (get_doc_string): Slightly relax the sanity checking.

2013-05-09  Jan Djärv  <jan.h.d@swipnet.se>

	* nsfns.m: Include IOGraphicsLib.h if Cocoa.
	(Qgeometry, Qworkarea, Qmm_size, Qframes, Qsource): Declare.
	(MonitorInfo): New struct.
	(free_monitors, ns_screen_name, ns_make_monitor_attribute_list)
	(Fns_display_monitor_attributes_list): New functions.
	(display-usable-bounds): Remove.
	(syms_of_nsfns): DEFSYM Qgeometry, Qworkarea, Qmm_size, Qframes and
	Qsource.

2013-05-09  Paul Eggert  <eggert@cs.ucla.edu>

	* xterm.h (GTK_PREREQ): Remove, replacing with GTK_CHECK_VERSION.
	(GTK_CHECK_VERSION): New macro, if not already defined.
	All uses of GTK_PREREQ, GTK_MAJOR_VERSION, etc.
	replaced by GTK_CHECK_VERSION.

2013-05-08  Paul Eggert  <eggert@cs.ucla.edu>

	* xterm.h (GTK_PREREQ): New macro.
	All simple uses of GTK_MAJOR_VERSION and GTK_MINOR_VERSION changed
	to use this macro instead, for consistency and clarity.

2013-05-08  Eli Zaretskii  <eliz@gnu.org>

	* xdisp.c (row_for_charpos_p): New function, with code of
	cursor_row_p, but accepts an additional argument CHARPOS instead
	of using a hardcoded PT.
	(cursor_row_p): Call row_for_charpos_p with 2nd argument PT.
	(row_containing_pos): Call row_for_charpos_p instead of partially
	doing the same.  Fixes cursor positioning under longlines-mode
	when longlines-show-effect includes more than one newline, when
	moving the cursor vertically up.

2013-05-08  Juanma Barranquero  <lekktu@gmail.com>

	* makefile.w32-in (ACL_H): New macro.
	($(BLD)/fileio.$(O)): Update dependencies.

2013-05-07  Paul Eggert  <eggert@cs.ucla.edu>

	Use Gnulib ACL implementation, for benefit of Solaris etc.  (Bug#14295)
	* Makefile.in (LIB_ACL): New macro.
	(LIBACL_LIBS): Remove.
	(LIBES): Use LIB_ACL, not LIBACL_LIBS.
	* fileio.c: Include <acl.h>.
	Use HAVE_ACL_SET_FILE rather than HAVE_POSIX_ACL.
	(ACL_NOT_WELL_SUPPORTED): Remove.  All uses replaced by
	!acl_errno_valid.
	(Fcopy_file) [!WINDOWSNT]: Use qcopy_acl instead of rolling
	it ourselves.

	* unexelf.c: Don't assume ElfW (Half) fits in int.
	(entry_address, find_section, unexec): Use ptrdiff_t, not int,
	when dealing with ElfW (Half) values, since they can exceed 2**31
	on 64-bit OpenBSD hosts.  Problem reported privately by Han Boetes.
	(entry_address): Omit unused NUM arg.  All uses changed.

2013-05-07  Juri Linkov  <juri@jurta.org>

	* callint.c (Fcall_interactively): Set `visargs[i]' for code 'n'
	to the string converted from number with `Fnumber_to_string'.
	(Bug#14254)

2013-05-07  Paul Eggert  <eggert@cs.ucla.edu>

	* xfns.c (x_get_net_workarea): Define only if !GTK || GTK<3.4.
	This fixes a problem introduced by my previous change.

2013-05-07  Glenn Morris  <rgm@gnu.org>

	* lread.c (readchar): Don't read from a dead buffer.  (Bug#14280)

2013-05-07  Jan Djärv  <jan.h.d@swipnet.se>

	* xfns.c: Move misplaced ifndef USE_GTK from previous checkin.

2013-05-07  Paul Eggert  <eggert@cs.ucla.edu>

	Static checking by GCC 4.8.0.
	* xfns.c (x_get_net_workarea, struct MonitorInfo, free_monitors)
	(x_get_monitor_for_frame, x_make_monitor_attribute_list)
	(x_get_monitor_attributes_fallback)
	(x_get_monitor_attributes_xinerama)
	(x_get_monitor_attributes_xrandr, x_get_monitor_attributes):
	Define only if USE_GTK.
	(free_monitors): Define only if HAVE_XINERAMA || HAVE_XRANDR.
	(x_get_monitor_attributes_fallback): Omit unused locals.
	(x_get_monitor_attributes_xinerama, Fx_display_monitor_attributes_list):
	Use double, not float, to avoid mixed-mode floating point arithmetic.

2013-05-07  YAMAMOTO Mitsuharu  <mituharu@math.s.chiba-u.ac.jp>
	    Jan Djärv  <jan.h.d@swipnet.se>

	* Makefile.in (XRANDR_LIBS, XRANDR_CFLAGS, XINERAMA_LIBS)
	(XINERAMA_CFLAGS): New macros.
	(ALL_CFLAGS, LIBES): Use them.

	* xfns.c: Include <X11/extensions/Xrandr.h> if HAVE_XRANDR, and
	include <X11/extensions/Xinerama.h> if HAVE_XINERAMA.
	(Qgeometry, Qworkarea, Qmm_size, Qframes, Qsource): New variables.
	(syms_of_xfns): DEFSYM them.
	(struct MonitorInfo): New struct.
	(x_get_net_workarea, free_monitors, x_get_monitor_for_frame)
	(x_make_monitor_attribute_list, x_get_monitor_attributes_fallback)
	(x_get_monitor_attributes_xrandr, x_get_monitor_attributes)
	(x_get_monitor_attributes_xinerama): New functions.
	(Fx_display_monitor_attributes_list): New primitive.
	(syms_of_xfns): Defsubr it.

	* xterm.h (x_display_info): Add Xatom_net_workarea and
	Xatom_net_current_desktop.

	* xterm.c (x_term_init): Initialize dpyinfo->Xatom_net_workarea
	and dpyinfo->Xatom_net_current_desktop.

2013-05-06  Eli Zaretskii  <eliz@gnu.org>

	* xdisp.c (pos_visible_p): Use the special code for finding the
	beginning of a display property or overlay for any "replacing"
	display property, not just for display strings.  This solves
	incorrect reporting of position by posn-at-point.  (Bug#14241)

2013-05-06  Paul Eggert  <eggert@cs.ucla.edu>

	* unexelf.c: Fix some 32-bit integer problems, notably when debugging.
	Include <limits.h>, <stdbool.h>, <intprops.h>, <verify.h>.
	Verify that ElfW (Half) fits in int.
	(fatal): Use same signature as lisp.h.
	(UNEXELF_DEBUG): New macro, replacing DEBUG, so that people can
	configure and build with -DUNEXELF_DEBUG without worrying about
	other modules that use DEBUG.
	(DEBUG_LOG) [UNEXELF_DEBUG]: New macro.  All debug code that prints
	possibly-wide integers now uses it instead of plain fprintf.
	(entry_address): New function, which avoids problems with 32-bit
	overflow on 64-bit hosts.
	(OLD_SECTION_H, NEW_SECTION_H, NEW_PROGRAM_H): Use it.
	(round_up): Don't assume the remainder fits in int.
	(find_section): Use bool for boolean.  Simplify debug code.
	(unexec): Don't assume file sizes fit in int or size_t.
	Omit unnecessary trailing newline in 'fatal' format.
	Use strerror rather than outputting decimal error number.
	Remove unused code when emacs is not defined;
	this file relies on Emacs now.
	Don't assume e_phnum and e_shnum are positive.

	* regex.c: Fix problems when DEBUG is defined.
	(extract_number, extract_number_and_incr): Define regardless of
	whether DEBUG is defined; that's simpler and makes the code less
	likely to go stale in the normal case when DEBUG is not defined.
	Return int rather than taking an int * arg.  All callers changed.
	(DEBUG_PRINT1, DEBUG_PRINT2, DEBUG_PRINT3, DEBUG_PRINT4):
	Remove, replacing with ...
	(DEBUG_PRINT): New macro.  All callers changed.
	(DEBUG_COMPILES_ARGUMENTS): New macro.
	(print_fastmap, print_partial_compiled_pattern) [DEBUG]:
	(print_compiled_pattern, print_double_string) [DEBUG]:
	Use prototype rather than old-style definition.
	(print_partial_compiled_pattern, print_compiled_pattern) [DEBUG]:
	(ENSURE_FAIL_STACK, PUSH_FAILURE_REG) [DEBUG]:
	(POP_FAILURE_REG_OR_COUNT, PUSH_FAILURE_POINT) [DEBUG]:
	(POP_FAILURE_POINT, re_match_2_internal) [DEBUG]:
	Don't assume ptrdiff_t, size_t, and long are the same width as int.
	(POINTER_TO_OFFSET): Return ptrdiff_t, not regoff_t.
	This matters only when DEBUG is defined.

2013-05-05  Eli Zaretskii  <eliz@gnu.org>

	* xdisp.c (set_iterator_to_next): Set the
	ignore_overlay_strings_at_pos_p flag only if we are _really_
	iterating over an overlay string, as indicated by the
	current.overlay_string_index member.  (Bug#14306)

2013-05-05  Jan Djärv  <jan.h.d@swipnet.se>

	* nsmenu.m (ns_update_menubar): Move initialization of submenuTitle
	to where it is used, to avoid autorelease issues (Bug#14050).

2013-05-05  Paul Eggert  <eggert@cs.ucla.edu>

	`write-region-inhibit-fsync' defaults to noninteractive (Bug#14273).
	* fileio.c (syms_of_fileio): Implement this.
	* filelock.c (create_lock_file): If symbolic links don't work, so
	we use a regular file as a lock file, do not fsync the lock file;
	it's not needed.

2013-05-04  Stefan Monnier  <monnier@iro.umontreal.ca>

	* minibuf.c (Fread_minibuffer, Feval_minibuffer): Move to Elisp.
	(syms_of_minibuf): Adjust accodingly.
	* lread.c (Fread):
	* callint.c (Fcall_interactively): Adjust calls accordingly.

2013-05-04  Eli Zaretskii  <eliz@gnu.org>

	* dispextern.h (WINDOW_WANTS_HEADER_LINE_P): Verify that
	w->contents is a buffer before computing everything else.
	Use parentheses to disambiguate last part of the condition.

	* w32fns.c (w32_wnd_proc): Remove temporary code used to trap
	assertion violations.  (Bug#14062)

2013-05-01  David Reitter  <david.reitter@gmail.com>

	* nsfns.m (ns_tooltip): Initialize.

2013-04-28  Eli Zaretskii  <eliz@gnu.org>

	* coding.c (decode_coding_gap): Don't remove the character before
	a newline unless it's a CR character.  (Bug#14287)

2013-04-28  Dan Nicolaescu  <dann@gnu.org>

	* dispextern.h (struct face): Move enum face_underline_type
	earlier so that bitfields can be in the same word.

2013-04-28  Jan Djärv  <jan.h.d@swipnet.se>

	* nsfns.m (handlePanelKeys): New function.
	(EmacsOpenPanel:performKeyEquivalent:)
	(EmacsSavePanel:performKeyEquivalent:): Call handlePanelKeys to handle
	arrows/function/control and copy/paste keys (Bug#14296).

2013-04-27  Juri Linkov  <juri@jurta.org>

	* callint.c (Fcall_interactively): Call `Qread_number' for
	interactive code letter `n' instead of using duplicate code.
	(Bug#14254)

2013-04-27  Paul Eggert  <eggert@cs.ucla.edu>

	* systime.h (make_timeval): Declare as 'const'.

2013-04-27  Kenichi Handa  <handa@gnu.org>

	* font.c (font_open_entity): Always open a font of manageable
	size.

2013-04-26  Paul Eggert  <eggert@cs.ucla.edu>

	Port better to AIX (Bug#14258).
	* lisp.h (ENUM_BF) [__IBMC__]: Make it 'unsigned int' here, too,
	to pacify AIX xlc.

2013-04-24  Kenichi Handa  <handa@gnu.org>

	* coding.c (decode_coding_iso_2022): When an invalid escape
	sequence is encountered, reset the invocation and designation
	status to the safest one.

2013-04-22  Paul Eggert  <eggert@cs.ucla.edu>

	* Makefile.in (bootstrap-clean): Remove stamp-h1 too.
	Without this fix, "make distclean" leaves stamp-h1 behind.

2013-04-20  Erik Charlebois  <erikcharlebois@gmail.com>

	* w32fns.c (w32_fullscreen_rect): New function to compute the
	window rectangle for the given fullscreen mode.
	(w32_wnd_proc): When in a fullscreen mode, WM_WINDOWPOSCHANGING no
	longer tunes the window size.  This keeps the window's edges flush
	with the screen and allows the taskbar to hide itself in fullboth.

	* w32term.c (w32fullscreen_hook): 'fullboth' now shows without
	window decorations and uses the entire screen.

	* w32term.h  (w32_fullscreen_rect) Add prototype.
	(struct w32_output): Replace normal_width, normal_height,
	normal_top, and normal_left members with a single normal_placement
	struct.
	(FRAME_NORMAL_WIDTH, FRAME_NORMAL_HEIGHT, FRAME_NORMAL_TOP):
	Remove macros.
	(FRAME_NORMAL_PLACEMENT): New macro.

2013-04-16  Juanma Barranquero  <lekktu@gmail.com>

	* minibuf.c (Ftest_completion): Silence compiler warning.

2013-04-15  Eli Zaretskii  <eliz@gnu.org>

	* w32fns.c (w32_wnd_proc): Add more assertions to investigate
	bug#14062.

	* frame.h (WINDOW_FRAME): Protect macro and its argument with
	parentheses.

	* dispextern.h (CURRENT_MODE_LINE_HEIGHT)
	(CURRENT_HEADER_LINE_HEIGHT, WINDOW_WANTS_MODELINE_P)
	(WINDOW_WANTS_HEADER_LINE_P): Protect macro arguments with
	parentheses where appropriate.

2013-04-14  Paul Eggert  <eggert@cs.ucla.edu>

	* keyboard.c (timer_start_idle): Remove no-longer-used local.

2013-04-14  Eli Zaretskii  <eliz@gnu.org>

	* buffer.c (syms_of_buffer) <left-margin-width, right-margin-width>:
	<left-fringe-width, right-fringe-width, fringes-outside-margins>:
	Mention in the doc string that setting these variables takes
	effect only after a call to set-window-buffer.  (Bug#14200)

2013-04-13  Eli Zaretskii  <eliz@gnu.org>

	* indent.c (Fvertical_motion): Don't consider display strings on
	overlay strings as display strings on the buffer position we
	started from.  This prevents vertical cursor motion from jumping
	more than one line when there's an overlay string with a display
	property at end of line.
	Reported by Karl Chen <Karl.Chen@quarl.org> in
	http://lists.gnu.org/archive/html/emacs-devel/2013-04/msg00362.html.

2013-04-12  Stefan Monnier  <monnier@iro.umontreal.ca>

	* window.c (select_window): `record_buffer' even if window is
	already selected (bug#14191).

2013-04-11  Eli Zaretskii  <eliz@gnu.org>

	* window.c (Fwindow_end): Test more flags, including the buffer's
	last_overlay_modified flag, to determine whether the window's
	display is really up-to-date.  Prevents the function from
	returning a stale value.  (Bug#14170)
	(Fwindow_line_height): Fix the test for up-to-date-ness of the
	current matrix.

2013-04-10  Eli Zaretskii  <eliz@gnu.org>

	* frame.c (do_switch_frame): Mark the TTY frame we switch to as
	garbaged only if it is not already the top frame on its TTY.
	This prevents flickering due to constant redrawing of TTY frames when
	there are GUI frames open in the same session.  (Bug#13864)

2013-04-10  Stefan Monnier  <monnier@iro.umontreal.ca>

	* keyboard.c (timer_start_idle): Call internal-timer-start-idle instead
	of marking the idle timers directly.

2013-04-09  Stefan Monnier  <monnier@iro.umontreal.ca>

	* minibuf.c (Ftest_completion): Ignore non-string/symbol keys in hash
	tables (bug#14054).

2013-04-08  Stefan Monnier  <monnier@iro.umontreal.ca>

	* window.c (select_window): Don't record_buffer while the invariant is
	temporarily broken (bug#14161).

	* fns.c (Fdelq): Don't assume !NILP => CONSP.

2013-04-07  Eli Zaretskii  <eliz@gnu.org>

	* fileio.c (ACL_NOT_WELL_SUPPORTED): Define macro for WINDOWSNT.

2013-04-07  Romain Francoise  <romain@orebokech.com>

	Ignore additional platform-specific ACL errors (Bug#13702).
	* fileio.c (ACL_NOT_WELL_SUPPORTED): New macro copied from gnulib.
	(Fcopy_file, Fset_file_acl) [HAVE_POSIX_ACL]: Use it.

2013-03-31  Jan Djärv  <jan.h.d@swipnet.se>

	* nsterm.m (ns_mouse_position): Use NS_FRAME_P instead of checking
	f->output_data.ns.

2013-04-07  Paul Eggert  <eggert@cs.ucla.edu>

	Fix --enable-profiling bug introduced by 2013-02-25 change (Bug#13783).
	This bug was introduced by my 2013-02-25 change that simplified
	data_start configuration.  Without this change, on GNU/Linux
	an Emacs configured with --enable-profiling fails immediately
	due to a profiler signal.
	* Makefile.in: Compile with $(PROFILING_CFLAGS), but do not link
	with these flags.  On platforms where special flags are needed
	when linking temacs, the flags are now in LD_SWITCH_SYSTEM_TEMACS.
	(ALL_CFLAGS): Remove $(PROFILING_CFLAGS).
	(.c.o, .m.o): Compile with $(PROFILING_CFLAGS).

2013-04-07  Dmitry Antipov  <dmantipov@yandex.ru>

	Get rid of some platform-specific functions examining window
	system and its capabilities.  This is a partial rework of the
	2013-04-05 change.
	* lisp.h (have_menus_p): Remove prototype.  This function is
	replaced with platform-independent window_system_available.
	(check_window_system): Move to...
	* frame.h (decode_window_system_frame, window_system_available):
	...here, add new prototypes.
	* frame.c (window_system_available, decode_window_system_frame):
	New functions.
	(check_window_system): Platform-independent now.
	* xterm.h (x_in_use): Remove declaration.
	(check_x_frame):
	* w32term.h (check_x_frame):
	* nsterm.h (check_x_frame): Remove prototypes.  This function
	is replaced with platform-independent decode_window_system_frame.
	* msdos.c (have_menus_p): Remove.
	* nsfns.m (check_window_system, have_menus_p, check_ns_frame):
	Remove platform-specific functions.  Use check_window_system,
	decode_window_system_frame and check_ns_display_info where
	appropriate.  Minor style and comment tweaks.
	* w32fns.c (w32_in_use, check_window_system, have_menus_p)
	(check_x_frame): Likewise.
	* xfns.c (x_in_use, check_window_system, have_menus_p, check_x_frame):
	Likewise.
	* fileio.c, fns.c, font.c, fontset.c, image.c, menu.c, nsmenu.m:
	* nsselect.m, nsterm.m, w32font.c, w32menu.c, xfaces.c, xgselect.c:
	* xmenu.c, xselect.c: All related users changed.

2013-04-03  Kenichi Handa  <handa@gnu.org>

	The following changes is to optimize the code for reading UTF-8
	files.

	* coding.c (check_ascii): Rename from detect_ascii.  Return value
	changed.  Check EOL format.  Do not call adjust_coding_eol_type
	here.
	(check_utf_8): New function.
	(adjust_coding_eol_type): Do nothing if already adjusted.
	(detect_coding): Compare the return value of check_ascii with
	coding->src_bytes.  Call adjust_coding_eol_type if necessary.
	(decode_coding_gap): Optimize for valid UTF-8.

2013-03-21  Kenichi Handa  <handa@gnu.org>

	* coding.c (syms_of_coding): Cancel previous change.

	* insdel.c (insert_from_gap): Fix previous change.

2013-04-05  Dmitry Antipov  <dmantipov@yandex.ru>

	Consistently use platform-specific function to detect window system.
	* lisp.h (check_window_system): New prototype.  This function is
	going to replace check_x, check_w32 and check_ns.
	(have_menus_p): Mention msdos.c in comment.
	* fontset.c (check_window_system_func): Remove.  Adjust all users.
	* fontset.h (check_window_system_func): Remove prototype.
	* nsterm.h (check_ns):
	* xterm.h (check_x):
	* w32term.h (check_w32): Likewise.
	* menu.c (Fx_popup_menu): Use check_window_system.
	* msdos.c (check_window_system): Define for MS-DOS.
	* nsfns.m (check_window_system): Define for NS.  Adjust all users.
	* w32fns.c (check_window_system): Likewise for MS-Windows.
	* xfns.c (check_window_system): Likewise for X.
	* font.c, frame.c, nsmenu.m, nsselect.m, nsterm.m, w32menu.c:
	* xfaces.c, xmenu.c: Use check_window_system where appropriate.

2013-04-02  Paul Eggert  <eggert@cs.ucla.edu>

	Prefer < to > in range checks such as 0 <= i && i < N.
	This makes it easier to visualize quantities on a number line.
	This patch doesn't apply to all such range checks,
	only to the range checks affected by the 2013-03-24 change.
	This patch reverts most of the 2013-03-24 change.
	* alloc.c (xpalloc, Fgarbage_collect):
	* ccl.c (ccl_driver, resolve_symbol_ccl_program):
	* character.c (string_escape_byte8):
	* charset.c (read_hex):
	* data.c (cons_to_unsigned):
	* dispnew.c (update_frame_1):
	* doc.c (Fsubstitute_command_keys):
	* doprnt.c (doprnt):
	* editfns.c (hi_time, decode_time_components):
	* fileio.c (file_offset):
	* fns.c (larger_vector, make_hash_table, Fmake_hash_table):
	* font.c (font_intern_prop):
	* frame.c (x_set_alpha):
	* gtkutil.c (get_utf8_string):
	* indent.c (check_display_width):
	* keymap.c (Fkey_description):
	* lisp.h (FIXNUM_OVERFLOW_P, vcopy):
	* lread.c (read1):
	* minibuf.c (read_minibuf_noninteractive):
	* process.c (wait_reading_process_output):
	* search.c (Freplace_match):
	* window.c (get_phys_cursor_glyph):
	* xdisp.c (redisplay_internal):
	* xsmfns.c (smc_save_yourself_CB):
	Prefer < to > for range checks.
	* dispnew.c (sit_for): Don't mishandle NaNs.
	This fixes a bug introduced in the 2013-03-24 change.
	* editfns.c (decode_time_components): Don't hoist comparison.
	This fixes another bug introduced in the 2013-03-24 change.

2013-03-31  Dmitry Antipov  <dmantipov@yandex.ru>

	* frame.h (struct frame): Drop scroll_bottom_vpos
	member becaue all real users are dead long ago.
	(FRAME_SCROLL_BOTTOM_VPOS): Remove.
	* xdisp.c (redisplay_internal): Adjust user.

2013-03-30  Darren Hoo  <darren.hoo@gmail.com>  (tiny change)

	* nsmenu.m (showAtX:Y:for:): setLevel to
	NSPopUpMenuWindowLevel (Bug#13998).

2013-03-30  Jan Djärv  <jan.h.d@swipnet.se>

	* nsterm.h (ns_get_pending_menu_title, ns_check_menu_open)
	(ns_check_pending_open_menu): Declare.

	* nsmenu.m (ns_update_menubar): Correct NSTRACE.
	(x_activate_menubar): Update the menu with title that matches
	ns_get_pending_menu_title, and call
	ns_check_pending_openmenu (Bug#12698).
	(menuWillOpen:): New method.
	(menuNeedsUpdate:): Add check for ! COCOA || OSX < 10.5 (Bug#12698).

	* nsterm.m (menu_will_open_state, menu_mouse_point)
	(menu_pending_title): New varaibles.
	(ns_get_pending_menu_title, ns_check_menu_open)
	(ns_check_pending_open_menu): New functions.

2013-03-29  Dmitry Antipov  <dmantipov@yandex.ru>

	* indent.c (current_column_bol_cache): Remove leftover which is not
	used in Fmove_to_column any more.
	(current_column, scan_for_column): Adjust users.
	* keyboard.c (last_point_position_buffer, last_point_position_window):
	Remove leftovers which are not used for recording undo any more.
	(command_loop_1, syms_of_keyboard): Adjust users.
	* xdisp.c (last_max_ascent): Remove leftover which is not used in
	redisplay_window any more.
	(move_it_to): Adjust user.

2013-03-29  Juanma Barranquero  <lekktu@gmail.com>

	* makefile.w32-in ($(BLD)/filelock.$(O), $(BLD)/filelock.$(O)):
	Update dependencies.

2013-03-28  Stefan Monnier  <monnier@iro.umontreal.ca>

	* lisp.h (save_type, XSAVE_POINTER, set_save_pointer, XSAVE_INTEGER)
	(set_save_integer, XSAVE_OBJECT, XSAVE_VALUE): Move to avoid
	forward references.

2013-03-28  Dmitry Antipov  <dmantipov@yandex.ru>

	* window.h (struct window): Replace hchild, vchild and buffer slots
	with a single slot 'contents'.  This is possible because each valid
	window may have either the child window (in vertical or horizontal
	combination) or buffer to display (for the leaf window).  Using that,
	a lot of operations to traverse and/or change window hierarchies may
	be simplified.  New member horizontal is used to distinguish between
	horizontal and vertical combinations of internal windows.
	(WINDOW_LEAF_P, WINDOW_HORIZONTAL_COMBINATION_P)
	(WINDOW_VERTICAL_COMBINATION_P): New macros.
	(WINDOW_VALID_P, WINDOW_LIVE_P): Adjust to match struct window changes.
	* window.c (wset_hchild, wset_vchild): Remove.  Adjust all users.
	Use contents slot, not buffer, where appropriate.
	(wset_combination): New function.
	(wset_buffer): Add eassert.
	(Fframe_first_window): Simplify the loop reaching first window.
	(Fwindow_buffer): Use WINDOW_LEAF_P.
	(Fwindow_top_child): Use WINDOW_VERTICAL_COMBINATION_P.
	(Fwindow_left_child): Use WINDOW_HORIZONTAL_COMBINATION_P.
	(unshow_buffer): Convert initial debugging check to eassert.
	(replace_window, recombine_windows, Fdelete_other_windows_internal)
	(make_parent_window, window_resize_check, window_resize_apply)
	(resize_frame_windows, Fsplit_window_internal, Fdelete_window_internal)
	(Fset_window_configuration, delete_all_child_windows, save_window_save):
	Adjust to match struct window changes.
	(window_loop): Check for broken markers in CHECK_ALL_WINDOWS.
	(mark_window_cursors_off, count_windows, get_leaf_windows)
	(foreach_window_1): Simplify the loop.
	* alloc.c (mark_object): Do not check for the leaf window because
	internal windows has no glyph matrices anyway.
	* dispnew.c (clear_window_matrices, showing_window_margins_p)
	(allocate_matrices_for_window_redisplay, fake_current_matrices)
	(allocate_matrices_for_frame_redisplay, free_window_matrices)
	(build_frame_matrix_from_window_tree, mirror_make_current)
	(frame_row_to_window, mirror_line_dance, check_window_matrix_pointers)
	(update_window_tree, set_window_update_flags): Simplify the loop.
	(sync_window_with_frame_matrix_rows): Enforce live window.
	Use contents slot, not buffer, where appropriate.
	* frame.c (set_menu_bar_lines_1): Use WINDOW_VERTICAL_COMBINATION_P
	and WINDOW_HORIZONTAL_COMBINATION_P.
	(make_frame_visible_1): Simplify the loop.
	Use contents slot, not buffer, where appropriate.
	* xdisp.c (hscroll_window_tree, mark_window_display_accurate)
	(redisplay_windows, redisplay_mode_lines, update_cursor_in_window_tree)
	(expose_window_tree): Likewise.
	Use contents slot, not buffer, where appropriate.
	* textprop.c (get_char_property_and_overlay): Add CHECK_LIVE_WINDOW
	to avoid deleted windows.  Use contents slot instead of buffer.
	* buffer.c, dispextern.h, editfns.c, fileio.c, font.c, fringe.c:
	* indent.c, insdel.c, keyboard.c, keymap.c, minibuf.c, msdos.c:
	* nsfns.m, nsmenu.m, nsterm.m, print.c, w32fns.c, w32menu.c, xfaces.c:
	* xfns.c, xmenu.c: Use contents slot, not buffer, where appropriate.

2013-03-28  Eli Zaretskii  <eliz@gnu.org>

	* w32fns.c (w32_wnd_proc) [ENABLE_CHECKING]: Add code to help
	identify the reasons for assertion violations in bug#14062 and
	similar ones.
	(Fx_show_tip): Fix compilation error under
	"--enable-check-lisp-object-type".  (Bug#14073)

	* image.c (g_error_free) [WINDOWSNT]: Add DEF_IMGLIB_FN.
	Reported by <rzl24ozi@gmail.com>.

2013-03-28  Dmitry Antipov  <dmantipov@yandex.ru>

	* xdisp.c (with_echo_area_buffer_unwind_data): Save window
	start marker...
	(unwind_with_echo_area_buffer): ...to restore it here.
	This is needed to ensure that...
	(redisplay_window): ...both window markers are valid here,
	which is verified by eassert.
	* editfns.c (save_excursion_save): Do not assume that
	selected_window always displays the buffer.
	* buffer.c (Fbuffer_swap_text): Adjust window start markers.
	Fix comment.

2013-03-27  Stefan Monnier  <monnier@iro.umontreal.ca>

	* casetab.c (init_casetab_once): Don't abuse the ascii eqv table for
	the upcase table.

2013-03-27  rzl24ozi  <rzl24ozi@gmail.com>  (tiny changes)

	* image.c [WINDOWSNT]: Fix calls to DEF_IMGLIB_FN for SVG function.

2013-03-27  Eli Zaretskii  <eliz@gnu.org>

	* w32proc.c (IsValidLocale) [__GNUC__]: Don't declare prototype,
	since MinGW's w32api headers do.  This avoids compiler warnings.

	* w32.c (FSCTL_GET_REPARSE_POINT) [_MSC_VER || _W64]: Don't define
	if already defined.

2013-03-26  Eli Zaretskii  <eliz@gnu.org>

	* w32.c (_REPARSE_DATA_BUFFER): Condition by _MSVC and _W64.

2013-03-26  Jan Djärv  <jan.h.d@swipnet.se>

	* gtkutil.c (style_changed_cb): Check if frame is live and an
	X frame (Bug#14038).

2013-03-26  Eli Zaretskii  <eliz@gnu.org>

	* w32.c (_PROCESS_MEMORY_COUNTERS_EX) [_WIN32_WINNT < 0x0500]:
	Define only for _WIN32_WINNT less than 0x0500.
	(_ANONYMOUS_UNION, _ANONYMOUS_STRUCT) [!_W64]: Don't define for
	MinGW64.
	Move inclusion of time.h before sys/time.h, so that MinGW64 could
	see its own definitions of 'struct timeval' and 'struct timezone'.

	Fix incompatibilities between MinGW.org and MinGW64 headers.
	* w32term.c (WCRANGE, GLYPHSET): Don't define if _W64 is defined.

	* w32.c (REPARSE_DATA_BUFFER): Guard with
	MAXIMUM_REPARSE_DATA_BUFFER_SIZE being defined.

2013-03-25  Jan Djärv  <jan.h.d@swipnet.se>

	* xterm.c: Include X11/XKBlib.h
	(XTring_bell): Use XkbBell if HAVE_XKB (Bug#14041).

2013-03-24  Andreas Schwab  <schwab@linux-m68k.org>

	* alloc.c (xpalloc, Fgarbage_collect): Reorder conditions that are
	written backwards.
	* blockinput.h (input_blocked_p): Likewise.
	* bytecode.c (exec_byte_code): Likewise.
	* callproc.c (call_process_kill, call_process_cleanup)
	(Fcall_process): Likewise.
	* ccl.c (ccl_driver, resolve_symbol_ccl_program)
	(Fccl_execute_on_string): Likewise.
	* character.c (string_escape_byte8): Likewise.
	* charset.c (read_hex): Likewise.
	* cm.c (calccost): Likewise.
	* data.c (cons_to_unsigned): Likewise.
	* dired.c (directory_files_internal, file_name_completion):
	Likewise.
	* dispnew.c (scrolling_window, update_frame_1, Fsleep_for)
	(sit_for): Likewise.
	* doc.c (Fsubstitute_command_keys): Likewise.
	* doprnt.c (doprnt): Likewise.
	* editfns.c (hi_time, decode_time_components, Fformat): Likewise.
	* emacsgtkfixed.c: Likewise.
	* fileio.c (file_offset, Fwrite_region): Likewise.
	* floatfns.c (Fexpt, fmod_float): Likewise.
	* fns.c (larger_vector, make_hash_table, Fmake_hash_table):
	Likewise.
	* font.c (font_intern_prop): Likewise.
	* frame.c (x_set_alpha): Likewise.
	* gtkutil.c (get_utf8_string): Likewise.
	* indent.c (check_display_width): Likewise.
	* intervals.c (create_root_interval, rotate_right, rotate_left)
	(split_interval_right, split_interval_left)
	(adjust_intervals_for_insertion, delete_node)
	(interval_deletion_adjustment, adjust_intervals_for_deletion)
	(merge_interval_right, merge_interval_left, copy_intervals)
	(set_intervals_multibyte_1): Likewise.
	* keyboard.c (gobble_input, append_tool_bar_item): Likewise.
	* keymap.c (Fkey_description): Likewise.
	* lisp.h (FIXNUM_OVERFLOW_P, vcopy): Likewise.
	* lread.c (openp, read_integer, read1, string_to_number):
	Likewise.
	* menu.c (ensure_menu_items): Likewise.
	* minibuf.c (read_minibuf_noninteractive): Likewise.
	* print.c (printchar, strout): Likewise.
	* process.c (create_process, Faccept_process_output)
	(wait_reading_process_output, read_process_output, send_process)
	(wait_reading_process_output): Likewise.
	* profiler.c (make_log, handle_profiler_signal): Likewise.
	* regex.c (re_exec): Likewise.
	* regex.h: Likewise.
	* search.c (looking_at_1, Freplace_match): Likewise.
	* sysdep.c (get_child_status, procfs_ttyname)
	(procfs_get_total_memory): Likewise.
	* systime.h (EMACS_TIME_VALID_P): Likewise.
	* term.c (dissociate_if_controlling_tty): Likewise.
	* window.c (get_phys_cursor_glyph): Likewise.
	* xdisp.c (init_iterator, redisplay_internal, redisplay_window)
	(try_window_reusing_current_matrix, try_window_id, pint2hrstr):
	Likewise.
	* xfns.c (Fx_window_property): Likewise.
	* xmenu.c (set_frame_menubar): Likewise.
	* xselect.c (x_get_window_property, x_handle_dnd_message):
	Likewise.
	* xsmfns.c (smc_save_yourself_CB): Likewise.
	* xterm.c (x_scroll_bar_set_handle): Likewise.

2013-03-24  Dmitry Antipov  <dmantipov@yandex.ru>

	* xfaces.c (Finternal_face_x_get_resource): Allow 3rd (frame) argument
	to be optional or nil.  Adjust comment and convert it to docstring.
	* xselect.c (Fx_send_client_event): Rename to Fx_send_client_message.
	* frame.c (display_x_get_resource, Fx_get_resource): Break long line.

2013-03-24  Paul Eggert  <eggert@cs.ucla.edu>

	Static checking by GCC 4.8-20130319.
	* image.c (gif_load): Assume pass < 3 to pacify GCC.
	* process.c (Fset_process_datagram_address)
	(Fmake_network_process): Check get_lisp_to_sockaddr_size return value.
	* xdisp.c (get_char_face_and_encoding)
	(get_glyph_face_and_encoding): Ensure that *CHAR2B is initialized.
	(get_glyph_face_and_encoding): Prepare face before possibly using it.
	(get_per_char_metric): Don't use CHAR2B if it might not be initialized.

2013-03-24  Ken Brown  <kbrown@cornell.edu>

	* w32fns.c (emacs_abort) [CYGWIN]: Define `_open' as a macro to
	fix compilation on 64-bit Cygwin, where underscores are not
	automatically prepended.

	* w32term.c (w32_initialize): Silence compiler warning.

2013-03-23  Eli Zaretskii  <eliz@gnu.org>

	* w32term.c (w32fullscreen_hook): Use FRAME_NORMAL_WIDTH,
	FRAME_NORMAL_HEIGHT, and FRAME_PREV_FSMODE, instead of static
	variables, to save and restore frame dimensions.
	Use FRAME_NORMAL_LEFT and FRAME_NORMAL_TOP to restore frame position
	after returning from a 'fullscreen' configuration.
	use SendMessage instead of PostMessage to send the SC_RESTORE message,
	to avoid races between the main thread and the input thread.

	* w32term.h (struct w32_output): New members normal_width,
	normal_height, normal_top, normal_left, and prev_fsmode.
	(FRAME_NORMAL_WIDTH, FRAME_NORMAL_HEIGHT, FRAME_NORMAL_TOP)
	(FRAME_NORMAL_LEFT, FRAME_PREV_FSMODE): New macros to access these
	members of a frame.

	* w32term.c (w32fullscreen_hook): Record last value of the frame's
	'fullscreen' parameter.  Always record previous width and height
	of the frame, except when switching out of maximized modes, so
	that they could be restored correctly, instead of resetting to the
	default frame dimensions.  Send SC_RESTORE command to the frame,
	unless we are going to send SC_MAXIMIZE, to restore the frame
	resize hints in the mouse pointer shown by the window manager.
	(Bug#14032)

	* frame.c (get_frame_param): Now extern for WINDOWSNT as well.

	* lisp.h (get_frame_param): Adjust conditions for prototype
	declaration.

2013-03-22  Ken Brown  <kbrown@cornell.edu>

	* unexcw.c: Drop unneeded inclusion of w32common.h.
	(report_sheap_usage): Declare.
	(read_exe_header): Add magic numbers for x86_64.
	(fixup_executable): Fix printf format specifier for unsigned long
	argument.

2013-03-22  Dmitry Antipov  <dmantipov@yandex.ru>

	* frame.h (struct frame): Put menu_bar_window under #ifdef
	because this member is not needed when X toolkit is in use.
	(fset_menu_bar_window):
	* dispnew.c (clear_current_matrices, clear_desired_matrices)
	(free_glyphs, update_frame):
	* xdisp.c (expose_frame): Likewise.
	(display_menu_bar): Likewise.  Remove redundant eassert.
	* window.h (WINDOW_MENU_BAR_P): Always define to 0 if X
	toolkit is in use.

2013-03-21  Paul Eggert  <eggert@cs.ucla.edu>

	Use functions and constants to manipulate Lisp_Save_Value objects.
	This replaces code that used macros and strings and token-pasting.
	The change makes the C source a bit easier to follow,
	and shrinks the Emacs executable a bit.
	* alloc.c: Verify some properties of Lisp_Save_Value's representation.
	(make_save_value): Change 1st arg from string to enum.  All callers
	changed.
	(INTX): Remove.
	(mark_object): Use if, not #if, for GC_MARK_STACK.
	* lisp.h (SAVE_VALUEP, XSAVE_VALUE, XSAVE_POINTER, XSAVE_INTEGER)
	(XSAVE_OBJECT): Now functions, not macros.
	(STRING_BYTES_BOUND): Now just a macro, not a constant too;
	the constant was never used.
	(SAVE_SLOT_BITS, SAVE_VALUE_SLOTS, SAVE_TYPE_BITS, SAVE_TYPE_INT_INT)
	(SAVE_TYPE_INT_INT_INT, SAVE_TYPE_OBJ_OBJ, SAVE_TYPE_OBJ_OBJ_OBJ)
	(SAVE_TYPE_OBJ_OBJ_OBJ_OBJ, SAVE_TYPE_PTR_INT, SAVE_TYPE_PTR_OBJ)
	(SAVE_TYPE_PTR_PTR, SAVE_TYPE_PTR_PTR_OBJ, SAVE_TYPE_MEMORY):
	New constants.
	(struct Lisp_Save_Value): Replace members area, type0, type1, type2,
	type3 with a single member save_type.  All uses changed.
	(save_type, set_save_pointer, set_save_integer): New functions.
	* print.c (PRINTX): Remove.

	* alloc.c: Remove redundant static declarations.

2013-03-20  Dmitry Antipov  <dmantipov@yandex.ru>

	* window.h (struct window): Convert left_col, top_line, total_lines
	and total_cols from Lisp_Objects to integers.  Adjust comments.
	(wset_left_col, wset_top_line, wset_total_cols, wset_total_lines):
	Remove.
	(WINDOW_TOTAL_COLS, WINDOW_TOTAL_LINES, WINDOW_LEFT_EDGE_COL)
	(WINDOW_TOP_EDGE_LINE): Drop Lisp_Object to integer conversion.
	* dispnew.c, frame.c, w32fns.c, window.c, xdisp.c, xfns.c:
	Adjust users where appropriate.

2013-03-20  Dmitry Antipov  <dmantipov@yandex.ru>

	* frame.h (struct frame): Drop resx and resy because the same data is
	available from window system-specific output context.  Adjust users.
	(default_pixels_per_inch_x, default_pixels_per_inch_y):
	New functions to provide defaults when no window system available.
	(FRAME_RES_X, FRAME_RES_Y): New macros.
	(NUMVAL): Move from xdisp.c.
	* font.c (font_pixel_size, font_find_for_lface, font_open_for_lface)
	(Ffont_face_attributes, Fopen_font):
	* image.c (gs_load):
	* w32font.c (fill_in_logfont):
	* xdisp.c (calc_pixel_width_or_height):
	* xfaces.c (Fx_family_fonts, set_lface_from_font): Use them.
	* xsettings.c (apply_xft_settings): Drop frame loop and adjust comment.

2013-03-20  Kenichi Handa  <handa@gnu.org>

	* coding.c (syms_of_coding): Initialize disable_ascii_optimization
	to 1 (temporary workaround until a bug related to ASCII
	optimization is fixed).

2013-03-19  Dmitry Antipov  <dmantipov@yandex.ru>

	* window.c (Fwindow_combination_limit, Fset_window_combination_limit):
	Signal error if window is not internal.  Adjust docstring.
	(delete_all_child_windows): Use combination_limit to save the buffer.
	(Fset_window_configuration): Adjust accordingly.
	* print.c (syms_of_print): Initialize debugging output not here...
	(init_print_once): ...but in a new function here.
	* lisp.h (init_print_once): Add prototype.
	* emacs.c (main): Add call to init_print_once.  Adjust comments.

2013-03-18  Dmitry Antipov  <dmantipov@yandex.ru>

	* window.c (window_resize_check, window_resize_apply)
	(window_from_coordinates, recombine_windows, set_window_buffer)
	(make_parent_window, Fwindow_resize_apply, resize_frame_windows)
	(Fsplit_window_internal, Fdelete_window_internal)
	(freeze_window_starts): Use bool for booleans.
	* window.h (window_frame_coordinates, resize_frame_windows)
	(freeze_window_starts, set_window_buffer): Adjust prototypes.

2013-03-17  Stefan Monnier  <monnier@iro.umontreal.ca>

	* dispnew.c (bitch_at_user): Use `user-error'.

2013-03-17  Ken Brown  <kbrown@cornell.edu>

	* dispextern.h (RGB_PIXEL_COLOR): Move here from image.c.  Use it
	as return type of image_background.  (Bug#13981)
	* image.c (RGB_PIXEL_COLOR): Move to dispextern.h.

2013-03-16  Jan Djärv  <jan.h.d@swipnet.se>

	* nsterm.m (updateFrameSize:): Change resize increments if needed.
	(ns_select): Don't return with result uninitialized.

	* nsterm.h (EmacsSavePanel, EmacsOpenPanel): Add getFilename
	and getDirectory.

	* nsfns.m (ns_filename_from_panel, ns_directory_from_panel):
	New functions.
	(Fns_read_file_name): ret is BOOL.  If ! dir_only_p, don't choose
	directories.  If filename is nil, get directory name (Bug#13932).
	Use getFilename and getDirectory.
	(getFilename, getDirectory): New methods for EmacsSavePanel and
	EmacsOpenPanel.
	(ok:): In EmacsOpenPanel, if we can't choose directories, just return.

2013-03-15  Paul Eggert  <eggert@cs.ucla.edu>

	* coding.c (decode_coding_gap): Fix typo caught by static checking.

2013-03-15  Kenichi Handa  <handa@gnu.org>

	* insdel.c (insert_from_gap): New arg text_at_gap_tail.
	(adjust_after_replace): Make it back to static.  Delete the third
	arg text_at_gap_tail.  Cancel the code for handling it.

	* coding.h (struct coding_system): New member eol_seen.

	* coding.c (detect_ascii): New function.
	(detect_coding): Set coding->head_ascii and coding->eol_seen only
	when the source bytes are actually scanned.  On detecting for
	coding_category_utf_8_auto, call detect_ascii instead of scanning
	source bytes directly.
	(produce_chars): Call insert_from_gap with the new arg 0.
	(encode_coding): Likewise.
	(decode_coding_gap): Control ASCII optimization by the variable
	disable_ascii_optimization instead of #ifndef .. #endif.
	Deccode EOL format according to coding->eol_seen.
	(syms_of_coding): Declare disable-ascii-optimization as a Lisp
	variable.

	* lisp.h (adjust_after_replace): Cancel externing it.
	(insert_from_gap): Adjust prototype.

2013-03-15  Eli Zaretskii  <eliz@gnu.org>

	* w32term.c (w32fullscreen_hook): Swap FULLSCREEN_BOTH and
	FULLSCREEN_MAXIMIZED.  (Bug#13935)

2013-03-15  Dmitry Antipov  <dmantipov@yandex.ru>

	* region-cache.c (find_cache_boundary, move_cache_gap)
	(insert_cache_boundary, delete_cache_boundaries, set_cache_region):
	Simplify debugging check and convert to eassert.  Adjust comment.
	(pp_cache): Put under ENABLE_CHECKING.

2013-03-14  Eli Zaretskii  <eliz@gnu.org>

	* w32term.c (w32_read_socket) <WM_WINDOWPOSCHANGED>: Remove old
	and incorrect code.  Treat WM_WINDOWPOSCHANGED like WM_ACTIVATE
	and WM_ACTIVATEAPP.
	(w32fullscreen_hook): If the frame is visible, reset
	f->want_fullscreen flag after changing the frame size.  If the
	frame is not visible, set f->want_fullscreen to FULLSCREEN_WAIT.
	(Bug#13953)

2013-03-13  Daniel Colascione  <dancol@dancol.org>

	* emacs.c (main): Call syms_of_cygw32 on CYGWIN non-NTGUI builds
	too so that these builds can use Cygwin's file conversion
	functions.  (We've been building and linking cygw32.o all along
	and just not using it.)

2013-03-13  Paul Eggert  <eggert@cs.ucla.edu>

	File synchronization fixes (Bug#13944).
	* Makefile.in (LIB_FDATASYNC): New macro.
	(LIBES): Use it.
	* conf_post.h (BSD_SYSTEM, BSD_SYSTEM_AHB): Remove; no longer needed.
	* fileio.c (Fwrite_region, write_region_inhibit_fsync):
	Don't worry about HAVE_FSYNC, since a substitute fsync is
	available if the system lacks one.
	(Fwrite_regin): Retry fsync if interrupted.

2013-03-13  Eli Zaretskii  <eliz@gnu.org>

	* w32term.c (w32_read_socket): If the Emacs frame is being
	activated, call w32fullscreen_hook, to make sure the new frame
	dimensions are in effect.  (Bug#13937)

2013-03-13  Dmitry Antipov  <dmantipov@yandex.ru>

	* xdisp.c (init_iterator): Simplify because both character and byte
	positions are either specified or -1.  Add eassert.  Adjust comment.
	* window.c (Fscroll_other_window): Use SET_PT_BOTH because both
	character and byte positions can be obtained from marker.

2013-03-13  Paul Eggert  <eggert@cs.ucla.edu>

	Static checking by Sun C 5.12.
	* alloc.c (buffer_memory_full) [REL_ALLOC]:
	* bytecode.c (exec_byte_code):
	* dispnew.c (init_display):
	* eval.c (error):
	* fileio.c (Fsubstitute_in_file_name):
	* keyboard.c (Fevent_convert_list):
	* keymap.c (Fsingle_key_description):
	* term.c (maybe_fatal, fatal):
	* xfns.c (Fx_display_backing_store, Fx_display_visual_class):
	* xsmfns.c (Fhandle_save_session):
	Omit unreachable code.
	* keymap.c (map_keymap_char_table_item): Cast void * to
	a function pointer type; the C Standard requires this.

	* sysdep.c: Remove a use of BSD_SYSTEM, which I'm trying to phase out.
	Include <sys/param.h> unconditionally, as that works elsewhere and
	is simpler here.  Include <sys/sysctl.h> if DARWIN_OS ||
	__FreeBSD__, not if BSD_SYSTEM, since it's needed only for Darwin
	and FreeBSD now.

See ChangeLog.12 for earlier changes.

;; Local Variables:
;; coding: utf-8
;; End:

  Copyright (C) 2011-2014 Free Software Foundation, Inc.

  This file is part of GNU Emacs.

  GNU Emacs is free software: you can redistribute it and/or modify
  it under the terms of the GNU General Public License as published by
  the Free Software Foundation, either version 3 of the License, or
  (at your option) any later version.

  GNU Emacs is distributed in the hope that it will be useful,
  but WITHOUT ANY WARRANTY; without even the implied warranty of
  MERCHANTABILITY or FITNESS FOR A PARTICULAR PURPOSE.  See the
  GNU General Public License for more details.

  You should have received a copy of the GNU General Public License
  along with GNU Emacs.  If not, see <http://www.gnu.org/licenses/>.<|MERGE_RESOLUTION|>--- conflicted
+++ resolved
@@ -1,4 +1,35 @@
-<<<<<<< HEAD
+2014-06-08  Eli Zaretskii  <eliz@gnu.org>
+
+	* sysdep.c (reset_sys_modes): Use cursorX, not curX, as the latter
+	contains garbage on WINDOWSNT (which could potentially infloop at
+	exit).
+
+	Minimize cursor motion during TTY menu updates.
+	* term.c (tty_menu_display): Don't position cursor here.
+	Instead, pass the cursor coordinates to update_frame_with_menu.
+	(tty_menu_activate): Send the hide cursor command only once in an
+	iteration through the outer 'while' loop.
+
+	* dispnew.c (update_frame_1): Accept an additional argument
+	SET_CURSOR_P, and position the cursor at the end of the frame
+	update only if that argument is non-zero.  All callers changed to
+	provide the additional argument as non-zero, except for
+	update_frame_with_menu.
+	(update_frame_with_menu): Accept 2 additional arguments ROW and
+	COL; if they are non-negative, instruct update_frame_1 not to
+	position the cursor, and instead position it according to ROW and COL.
+
+	* dispextern.h (update_frame_with_menu): Update prototype.
+
+2014-06-08  Stefan Monnier  <monnier@iro.umontreal.ca>
+
+	* callproc.c (call_process): Don't check read-only if we don't insert
+	anything (bug#17666).
+
+2014-06-08  Eli Zaretskii  <eliz@gnu.org>
+
+	* dispnew.c (update_frame_with_menu): Set display_completed.
+
 2014-06-07  Eli Zaretskii  <eliz@gnu.org>
 
 	* term.c (tty_menu_show) [WINDOWSNT]: Make tty_menu_show extern
@@ -164,42 +195,6 @@
 	* conf_post.h (FLEXIBLE_ARRAY_MEMBER): Fix comment.
 	* lisp.h (ENUMABLE) [!_AIX]: Don't define to 0 merely because we're
 	not on AIX; since we're on the trunk we can use enums more broadly.
-=======
-2014-06-04  Eli Zaretskii  <eliz@gnu.org>
-
-	* sysdep.c (reset_sys_modes): Use cursorX, not curX, as the latter
-	contains garbage on WINDOWSNT (which could potentially infloop at
-	exit).
-
-	Minimize cursor motion during TTY menu updates.
-	* term.c (tty_menu_display): Don't position cursor here.  Instead,
-	pass the cursor coordinates to update_frame_with_menu.
-	(tty_menu_activate): Send the hide cursor command only once in an
-	iteration through the outer 'while' loop.
-
-	* dispnew.c (update_frame_1): Accept an additional argument
-	SET_CURSOR_P, and position the cursor at the end of the frame
-	update only if that argument is non-zero.  All callers changed to
-	provide the additional argument as non-zero, except for
-	update_frame_with_menu.
-	(update_frame_with_menu): Accept 2 additional arguments ROW and
-	COL; if they are non-negative, instruct update_frame_1 not to
-	position the cursor, and instead position it according to ROW and
-	COL.
-
-	* dispextern.h (update_frame_with_menu): Update prototype.
-
-2014-06-02  Stefan Monnier  <monnier@iro.umontreal.ca>
-
-	* callproc.c (call_process): Don't check read-only if we don't insert
-	anything (bug#17666).
-
-2014-06-02  Eli Zaretskii  <eliz@gnu.org>
-
-	* dispnew.c (update_frame_with_menu): Set display_completed.
-
-2014-06-01  Paul Eggert  <eggert@cs.ucla.edu>
->>>>>>> da8de290
 
 	* frame.c (x_set_frame_parameters): Don't read uninitialized storage.
 
