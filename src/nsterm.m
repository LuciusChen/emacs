/* NeXT/Open/GNUstep / macOS communication module.      -*- coding: utf-8 -*-

Copyright (C) 1989, 1993-1994, 2005-2006, 2008-2025 Free Software
Foundation, Inc.

This file is part of GNU Emacs.

GNU Emacs is free software: you can redistribute it and/or modify
it under the terms of the GNU General Public License as published by
the Free Software Foundation, either version 3 of the License, or (at
your option) any later version.

GNU Emacs is distributed in the hope that it will be useful,
but WITHOUT ANY WARRANTY; without even the implied warranty of
MERCHANTABILITY or FITNESS FOR A PARTICULAR PURPOSE.  See the
GNU General Public License for more details.

You should have received a copy of the GNU General Public License
along with GNU Emacs.  If not, see <https://www.gnu.org/licenses/>.  */

/*
Originally by Carl Edman
Updated by Christian Limpach (chris@nice.ch)
OpenStep/Rhapsody port by Scott Bender (sbender@harmony-ds.com)
macOS/Aqua port by Christophe de Dinechin (descubes@earthlink.net)
GNUstep port and post-20 update by Adrian Robert (arobert@cogsci.ucsd.edu)
*/

/* This should be the first include, as it may set up #defines affecting
   interpretation of even the system includes.  */
#include <config.h>

#include <fcntl.h>
#include <math.h>
#include <pthread.h>
#include <sys/types.h>
#include <time.h>
#include <signal.h>
#include <unistd.h>

#include <c-ctype.h>
#include <c-strcase.h>
#include <ftoastr.h>

#include "lisp.h"
#include "igc.h"
#include "blockinput.h"
#include "sysselect.h"
#include "nsterm.h"
#include "systime.h"
#include "character.h"
#include "xwidget.h"
#include "fontset.h"
#include "composite.h"
#include "ccl.h"

#include "termhooks.h"
#include "termchar.h"
#include "menu.h"
#include "window.h"
#include "keyboard.h"
#include "buffer.h"
#include "font.h"
#include "pdumper.h"

#ifdef NS_IMPL_GNUSTEP
#include "process.h"
#import <GNUstepGUI/GSDisplayServer.h>
#endif

#ifdef NS_IMPL_COCOA
#include "macfont.h"
#include <Carbon/Carbon.h>
#include <IOSurface/IOSurface.h>
#endif

static EmacsMenu *dockMenu;
#ifdef NS_IMPL_COCOA
static EmacsMenu *mainMenu;
#endif

/* The last known monitor attributes list.  */
static Lisp_Object last_known_monitors;

/* ==========================================================================

   NSTRACE, Trace support.

   ========================================================================== */

#if NSTRACE_ENABLED

/* The following use "volatile" since they can be accessed from
   parallel threads.  */
volatile int nstrace_num;
volatile int nstrace_depth;

/* When 0, no trace is emitted.  This is used by NSTRACE_WHEN and
   NSTRACE_UNLESS to silence functions called.

   TODO: This should really be a thread-local variable, to avoid that
   a function with disabled trace thread silence trace output in
   another.  However, in practice this seldom is a problem.  */
volatile int nstrace_enabled_global = 1;

/* Called when nstrace_enabled goes out of scope.  */
void
nstrace_leave (int *pointer_to_nstrace_enabled)
{
  if (*pointer_to_nstrace_enabled)
    --nstrace_depth;
}


/* Called when nstrace_saved_enabled_global goes out of scope.  */
void
nstrace_restore_global_trace_state (int *pointer_to_saved_enabled_global)
{
  nstrace_enabled_global = *pointer_to_saved_enabled_global;
}


const char *
nstrace_fullscreen_type_name (int fs_type)
{
  switch (fs_type)
    {
    case -1:
      return "-1";
    case FULLSCREEN_NONE:
      return "FULLSCREEN_NONE";
    case FULLSCREEN_WIDTH:
      return "FULLSCREEN_WIDTH";
    case FULLSCREEN_HEIGHT:
      return "FULLSCREEN_HEIGHT";
    case FULLSCREEN_BOTH:
      return "FULLSCREEN_BOTH";
    case FULLSCREEN_MAXIMIZED:
      return "FULLSCREEN_MAXIMIZED";
    default:
      return "FULLSCREEN_?????";
    }
}
#endif


/* ==========================================================================

   NSColor, EmacsColor category.

   ========================================================================== */
@implementation NSColor (EmacsColor)
+ (NSColor *)colorForEmacsRed:(CGFloat)red green:(CGFloat)green
                         blue:(CGFloat)blue alpha:(CGFloat)alpha
{
#if defined (NS_IMPL_COCOA) && MAC_OS_X_VERSION_MAX_ALLOWED >= 1070
  if (ns_use_srgb_colorspace
      && NSAppKitVersionNumber >= NSAppKitVersionNumber10_7)
    return [NSColor colorWithSRGBRed: red
                               green: green
                                blue: blue
                               alpha: alpha];
#endif
  return [NSColor colorWithCalibratedRed: red
                                   green: green
                                    blue: blue
                                   alpha: alpha];
}

- (NSColor *)colorUsingDefaultColorSpace
{
#if defined (NS_IMPL_COCOA) && MAC_OS_X_VERSION_MAX_ALLOWED >= 1070
  if (ns_use_srgb_colorspace
      && NSAppKitVersionNumber >= NSAppKitVersionNumber10_7)
    return [self colorUsingColorSpace: [NSColorSpace sRGBColorSpace]];
#endif
  return [self colorUsingColorSpace: [NSColorSpace genericRGBColorSpace]];
}

+ (NSColor *)colorWithUnsignedLong:(unsigned long)c
{
  EmacsCGFloat a = (double)((c >> 24) & 0xff) / 255.0;
  EmacsCGFloat r = (double)((c >> 16) & 0xff) / 255.0;
  EmacsCGFloat g = (double)((c >> 8) & 0xff) / 255.0;
  EmacsCGFloat b = (double)(c & 0xff) / 255.0;

  return [NSColor colorForEmacsRed:r green:g blue:b alpha:a];
}

- (unsigned long)unsignedLong
{
  EmacsCGFloat r, g, b, a;
  [self getRed:&r green:&g blue:&b alpha:&a];

  return (((unsigned long) (a * 255)) << 24)
    | (((unsigned long) (r * 255)) << 16)
    | (((unsigned long) (g * 255)) << 8)
    | ((unsigned long) (b * 255));
}

@end

/* ==========================================================================

    Local declarations

   ========================================================================== */

/* Convert a symbol indexed with an NSxxx value to a value as defined
   in keyboard.c (lispy_function_key). I hope this is a correct way
   of doing things...  */
static unsigned convert_ns_to_X_keysym[] =
{
  NSHomeFunctionKey,            0x50,
  NSLeftArrowFunctionKey,       0x51,
  NSUpArrowFunctionKey,         0x52,
  NSRightArrowFunctionKey,      0x53,
  NSDownArrowFunctionKey,       0x54,
  NSPageUpFunctionKey,          0x55,
  NSPageDownFunctionKey,        0x56,
  NSEndFunctionKey,             0x57,
  NSBeginFunctionKey,           0x58,
  NSSelectFunctionKey,          0x60,
  NSPrintFunctionKey,           0x61,
  NSClearLineFunctionKey,       0x0B,
  NSExecuteFunctionKey,         0x62,
  NSInsertFunctionKey,          0x63,
  NSUndoFunctionKey,            0x65,
  NSRedoFunctionKey,            0x66,
  NSMenuFunctionKey,            0x67,
  NSFindFunctionKey,            0x68,
  NSHelpFunctionKey,            0x6A,
  NSBreakFunctionKey,           0x6B,

  NSF1FunctionKey,              0xBE,
  NSF2FunctionKey,              0xBF,
  NSF3FunctionKey,              0xC0,
  NSF4FunctionKey,              0xC1,
  NSF5FunctionKey,              0xC2,
  NSF6FunctionKey,              0xC3,
  NSF7FunctionKey,              0xC4,
  NSF8FunctionKey,              0xC5,
  NSF9FunctionKey,              0xC6,
  NSF10FunctionKey,             0xC7,
  NSF11FunctionKey,             0xC8,
  NSF12FunctionKey,             0xC9,
  NSF13FunctionKey,             0xCA,
  NSF14FunctionKey,             0xCB,
  NSF15FunctionKey,             0xCC,
  NSF16FunctionKey,             0xCD,
  NSF17FunctionKey,             0xCE,
  NSF18FunctionKey,             0xCF,
  NSF19FunctionKey,             0xD0,
  NSF20FunctionKey,             0xD1,
  NSF21FunctionKey,             0xD2,
  NSF22FunctionKey,             0xD3,
  NSF23FunctionKey,             0xD4,
  NSF24FunctionKey,             0xD5,

  NSBackspaceCharacter,         0x08,  /* 8: Not on some KBs.  */
  NSDeleteCharacter,            0xFF,  /* 127: Big 'delete' key upper right.  */
  NSDeleteFunctionKey,          0x9F,  /* 63272: Del forw key off main array.  */

  NSTabCharacter,		0x09,
  0x19,				0x09,  /* left tab->regular since pass shift */
  NSCarriageReturnCharacter,	0x0D,
  NSNewlineCharacter,		0x0D,
  NSEnterCharacter,		0x8D,

  0x41|NSEventModifierFlagNumericPad,	0xAE,  /* KP_Decimal */
  0x43|NSEventModifierFlagNumericPad,	0xAA,  /* KP_Multiply */
  0x45|NSEventModifierFlagNumericPad,	0xAB,  /* KP_Add */
  0x4B|NSEventModifierFlagNumericPad,	0xAF,  /* KP_Divide */
  0x4E|NSEventModifierFlagNumericPad,	0xAD,  /* KP_Subtract */
  0x51|NSEventModifierFlagNumericPad,	0xBD,  /* KP_Equal */
  0x52|NSEventModifierFlagNumericPad,	0xB0,  /* KP_0 */
  0x53|NSEventModifierFlagNumericPad,	0xB1,  /* KP_1 */
  0x54|NSEventModifierFlagNumericPad,	0xB2,  /* KP_2 */
  0x55|NSEventModifierFlagNumericPad,	0xB3,  /* KP_3 */
  0x56|NSEventModifierFlagNumericPad,	0xB4,  /* KP_4 */
  0x57|NSEventModifierFlagNumericPad,	0xB5,  /* KP_5 */
  0x58|NSEventModifierFlagNumericPad,	0xB6,  /* KP_6 */
  0x59|NSEventModifierFlagNumericPad,	0xB7,  /* KP_7 */
  0x5B|NSEventModifierFlagNumericPad,	0xB8,  /* KP_8 */
  0x5C|NSEventModifierFlagNumericPad,	0xB9,  /* KP_9 */

  0x1B,				0x1B   /* escape */
};

/* On macOS picks up the default NSGlobalDomain AppleAntiAliasingThreshold,
   the maximum font size to NOT antialias.  On GNUstep there is currently
   no way to control this behavior.  */
float ns_antialias_threshold;

NSArray *ns_send_types = 0, *ns_return_types = 0;
static NSArray *ns_drag_types = 0;
NSString *ns_app_name = @"Emacs";  /* default changed later */

/* Display variables */
struct ns_display_info *x_display_list; /* Chain of existing displays */
long context_menu_value = 0;

/* display update */
static struct frame *ns_updating_frame;
static int ns_window_num = 0;
static BOOL gsaved = NO;
#ifdef NS_IMPL_COCOA
static BOOL ns_menu_bar_is_hidden = NO;
#endif

/* event loop */
static BOOL send_appdefined = YES;
#define NO_APPDEFINED_DATA (-8)
static int last_appdefined_event_data = NO_APPDEFINED_DATA;
static NSTimer *timed_entry = 0;
static NSTimer *scroll_repeat_entry = nil;
static fd_set select_readfds, select_writefds;
enum { SELECT_HAVE_READ = 1, SELECT_HAVE_WRITE = 2, SELECT_HAVE_TMO = 4 };
static int select_nfds = 0, select_valid = 0;
static struct timespec select_timeout = { 0, 0 };
static int selfds[2] = { -1, -1 };
static pthread_mutex_t select_mutex;
static NSAutoreleasePool *outerpool;
static struct input_event *emacs_event = NULL;
static struct input_event *q_event_ptr = NULL;
static int n_emacs_events_pending = 0;
static NSMutableArray *ns_pending_files, *ns_pending_service_names,
  *ns_pending_service_args;
static BOOL ns_do_open_file = NO;
static BOOL ns_last_use_native_fullscreen;

/* Non-zero means that a HELP_EVENT has been generated since Emacs
   start.  */

static BOOL any_help_event_p = NO;

static struct {
  struct input_event *q;
  int nr, cap;
} hold_event_q = {
  NULL, 0, 0
};

/* Convert modifiers in a NeXTstep event to emacs style modifiers.  */
#define NS_FUNCTION_KEY_MASK 0x800000
#define NSLeftControlKeyMask    (0x000001 | NSEventModifierFlagControl)
#define NSRightControlKeyMask   (0x002000 | NSEventModifierFlagControl)
#define NSLeftCommandKeyMask    (0x000008 | NSEventModifierFlagCommand)
#define NSRightCommandKeyMask   (0x000010 | NSEventModifierFlagCommand)
#define NSLeftAlternateKeyMask  (0x000020 | NSEventModifierFlagOption)
#define NSRightAlternateKeyMask (0x000040 | NSEventModifierFlagOption)

/* MODIFIER if a symbol; otherwise its property KIND, if a symbol.  */
static Lisp_Object
mod_of_kind (Lisp_Object modifier, Lisp_Object kind)
{
  if (SYMBOLP (modifier))
    return modifier;
  else
    {
      Lisp_Object val = plist_get (modifier, kind);
      return SYMBOLP (val) ? val : Qnil;
    }
}

static unsigned int
ev_modifiers_helper (unsigned int flags, unsigned int left_mask,
                     unsigned int right_mask, unsigned int either_mask,
                     Lisp_Object left_modifier, Lisp_Object right_modifier)
{
  unsigned int modifiers = 0;

  if (flags & either_mask)
    {
      BOOL left_key = (flags & left_mask) == left_mask;
      BOOL right_key = (flags & right_mask) == right_mask
        && ! EQ (right_modifier, Qleft);

      if (right_key)
        modifiers |= parse_solitary_modifier (right_modifier);

      /* GNUstep (and possibly macOS in certain circumstances) doesn't
         differentiate between the left and right keys, so if we can't
         identify which key it is, we use the left key setting.  */
      if (left_key || ! right_key)
        modifiers |= parse_solitary_modifier (left_modifier);
    }

  return modifiers;
}

#define EV_MODIFIERS2(flags, kind)                                      \
  (((flags & NSEventModifierFlagHelp) ?                                 \
    hyper_modifier : 0)                                                 \
   | ((flags & NSEventModifierFlagShift) ?                              \
      shift_modifier : 0)                                               \
   | ((flags & NS_FUNCTION_KEY_MASK)                                    \
      ? parse_solitary_modifier (mod_of_kind (ns_function_modifier,     \
                                              kind))                    \
      : 0)                                                              \
   | ev_modifiers_helper (flags, NSLeftControlKeyMask,                  \
                          NSRightControlKeyMask,                        \
                          NSEventModifierFlagControl,                   \
                          mod_of_kind (ns_control_modifier, kind),      \
                          mod_of_kind (ns_right_control_modifier,       \
                                       kind))                           \
   | ev_modifiers_helper (flags, NSLeftCommandKeyMask,                  \
                          NSRightCommandKeyMask,                        \
                          NSEventModifierFlagCommand,                   \
                          mod_of_kind (ns_command_modifier, kind),      \
                          mod_of_kind (ns_right_command_modifier,       \
                                       kind))                           \
   | ev_modifiers_helper (flags, NSLeftAlternateKeyMask,                \
                          NSRightAlternateKeyMask,                      \
                          NSEventModifierFlagOption,                    \
                          mod_of_kind (ns_alternate_modifier, kind),    \
                          mod_of_kind (ns_right_alternate_modifier,     \
                                       kind)))

#define EV_MODIFIERS(e) EV_MODIFIERS2 ([e modifierFlags], QCmouse)

#define EV_UDMODIFIERS(e)                                      \
    ((([e type] == NSEventTypeLeftMouseDown) ? down_modifier : 0)       \
     | (([e type] == NSEventTypeRightMouseDown) ? down_modifier : 0)    \
     | (([e type] == NSEventTypeOtherMouseDown) ? down_modifier : 0)    \
     | (([e type] == NSEventTypeLeftMouseDragged) ? down_modifier : 0)  \
     | (([e type] == NSEventTypeRightMouseDragged) ? down_modifier : 0) \
     | (([e type] == NSEventTypeOtherMouseDragged) ? down_modifier : 0) \
     | (([e type] == NSEventTypeLeftMouseUp)   ? up_modifier   : 0)     \
     | (([e type] == NSEventTypeRightMouseUp)   ? up_modifier   : 0)    \
     | (([e type] == NSEventTypeOtherMouseUp)   ? up_modifier   : 0))

#define EV_BUTTON(e)                                                         \
    ((([e type] == NSEventTypeLeftMouseDown) || ([e type] == NSEventTypeLeftMouseUp)) ? 0 :    \
      (([e type] == NSEventTypeRightMouseDown) || ([e type] == NSEventTypeRightMouseUp)) ? 2 : \
     [e buttonNumber] - 1)

/* Convert the time field to a timestamp in milliseconds.  */
#define EV_TIMESTAMP(e) ([e timestamp] * 1000)

/* This is a piece of code which is common to all the event handling
   methods.  Maybe it should even be a function.  */
#define EV_TRAILER(e, fr)				\
  {							\
    struct frame *f = fr;				\
    XSETFRAME (emacs_event->frame_or_window, f);	\
    EV_TRAILER2 (e);					\
  }

#define EV_TRAILER2(e)                                                  \
  {                                                                     \
    if (e) emacs_event->timestamp = EV_TIMESTAMP (e);			\
    if (q_event_ptr)							\
      {									\
	Lisp_Object tem = Vinhibit_quit;				\
	Vinhibit_quit = Qt;						\
	n_emacs_events_pending++;					\
	kbd_buffer_store_event_hold (emacs_event, q_event_ptr);		\
	Vinhibit_quit = tem;						\
      }									\
    else								\
      hold_event (emacs_event);						\
    EVENT_INIT (*emacs_event);						\
    ns_send_appdefined (-1);						\
  }


/* TODO: Get rid of need for these forward declarations.  */
static void ns_condemn_scroll_bars (struct frame *f);
static void ns_judge_scroll_bars (struct frame *f);


/* ==========================================================================

    Utilities

   ========================================================================== */

void
ns_init_events (struct input_event *ev)
{
  EVENT_INIT (*ev);
  emacs_event = ev;
}

void
ns_finish_events (void)
{
  emacs_event = NULL;
}

static void
hold_event (struct input_event *event)
{
  if (hold_event_q.nr == hold_event_q.cap)
    {
      hold_event_q.cap = max (10, 2 * hold_event_q.cap);
      size_t nbytes = hold_event_q.cap * sizeof *event;
      /* Never freed. */
#ifdef HAVE_MPS
      hold_event_q.q = igc_realloc_ambig (hold_event_q.q, nbytes);
#else
      hold_event_q.q = xrealloc (hold_event_q.q, nbytes);
#endif
    }

  hold_event_q.q[hold_event_q.nr++] = *event;
  /* Make sure ns_read_socket is called, i.e. we have input.  */
  raise (SIGIO);
  send_appdefined = YES;
}

static Lisp_Object
append2 (Lisp_Object list, Lisp_Object item)
/* --------------------------------------------------------------------------
   Utility to append to a list
   -------------------------------------------------------------------------- */
{
  return nconc2 (list, list (item));
}


const char *
ns_relocate (const char *epath)
/* If we're running in a self-contained app bundle some hard-coded
   paths are relative to the root of the bundle, so work out the full
   path.

   FIXME: I think this should be able to handle cases where multiple
   directories are separated by colons.  */
{
#ifdef NS_SELF_CONTAINED
  NSBundle *bundle = [NSBundle mainBundle];
  NSString *root = [bundle bundlePath];
  NSString *original = [NSString stringWithUTF8String:epath];
  NSString *fixedPath = [NSString pathWithComponents:
                                    [NSArray arrayWithObjects:
                                               root, original, nil]];
  NSFileManager *fileManager = [NSFileManager defaultManager];

  if (![original isAbsolutePath]
      && [fileManager fileExistsAtPath:fixedPath isDirectory:NULL])
    return [fixedPath UTF8String];

  /* If we reach here either the path is absolute and therefore we
     don't need to complete it, or we're unable to relocate the
     file/directory.  If it's the latter it may be because the user is
     trying to use a bundled app as though it's a Unix style install
     and we have no way to guess what was intended, so return the
     original string unaltered.  */

#endif

  return epath;
}


void
ns_init_pool (void)
/* Initialize the 'outerpool' autorelease pool.  This should be called
   from main before any Objective C code is run.  */
{
  outerpool = [[NSAutoreleasePool alloc] init];
}


void
ns_init_locale (void)
/* macOS doesn't set any environment variables for the locale when run
   from the GUI. Get the locale from the OS and set LANG.  */
{
  NSTRACE ("ns_init_locale");

  /* Either use LANG, if set, or try to construct LANG from
     NSLocale.  */
  const char *lang = getenv ("LANG");
  if (lang == NULL || *lang == 0)
    {
      const NSLocale *locale = [NSLocale currentLocale];
      const NSString *localeID = [NSString stringWithFormat:@"%@.UTF-8",
					   [locale localeIdentifier]];
      lang = [localeID UTF8String];
    }

  /* Check if LANG can be used for initializing the locale.  If not,
     use a default setting.  Note that Emacs's main will undo the
     setlocale below, initializing the locale from the
     environment.  */
  if (setlocale (LC_ALL, lang) == NULL)
    {
      const char *const default_lang = "en_US.UTF-8";
      fprintf (stderr, "LANG=%s cannot be used, using %s instead.\n",
	       lang, default_lang);
      lang = default_lang;
    }

  setenv ("LANG", lang, 1);
}


void
ns_release_object (void *obj)
/* --------------------------------------------------------------------------
    Release an object (callable from C)
   -------------------------------------------------------------------------- */
{
    [(id)obj release];
}


void
ns_retain_object (void *obj)
/* --------------------------------------------------------------------------
     Retain an object (callable from C)
   -------------------------------------------------------------------------- */
{
    [(id)obj retain];
}


void *
ns_alloc_autorelease_pool (void)
/* --------------------------------------------------------------------------
     Allocate a pool for temporary objects (callable from C)
   -------------------------------------------------------------------------- */
{
  return [[NSAutoreleasePool alloc] init];
}


void
ns_release_autorelease_pool (void *pool)
/* --------------------------------------------------------------------------
     Free a pool and temporary objects it refers to (callable from C)
   -------------------------------------------------------------------------- */
{
  ns_release_object (pool);
}


static BOOL
ns_menu_bar_should_be_hidden (void)
/* True, if the menu bar should be hidden.  */
{
  return !NILP (ns_auto_hide_menu_bar)
    && [NSApp respondsToSelector:@selector(setPresentationOptions:)];
}


struct EmacsMargins
{
  CGFloat top;
  CGFloat bottom;
  CGFloat left;
  CGFloat right;
};


static struct EmacsMargins
ns_screen_margins (NSScreen *screen)
/* The parts of SCREEN used by the operating system.  */
{
  NSTRACE ("ns_screen_margins");

  struct EmacsMargins margins;

  NSRect screenFrame = [screen frame];
  NSRect screenVisibleFrame = [screen visibleFrame];

  /* Sometimes, visibleFrame isn't up-to-date with respect to a hidden
     menu bar, check this explicitly.  */
  if (ns_menu_bar_should_be_hidden())
    {
      margins.top = 0;
    }
  else
    {
      CGFloat frameTop = screenFrame.origin.y + screenFrame.size.height;
      CGFloat visibleFrameTop = (screenVisibleFrame.origin.y
                                 + screenVisibleFrame.size.height);

      margins.top = frameTop - visibleFrameTop;
    }

  {
    CGFloat frameRight = screenFrame.origin.x + screenFrame.size.width;
    CGFloat visibleFrameRight = (screenVisibleFrame.origin.x
                                 + screenVisibleFrame.size.width);
    margins.right = frameRight - visibleFrameRight;
  }

  margins.bottom = screenVisibleFrame.origin.y - screenFrame.origin.y;
  margins.left   = screenVisibleFrame.origin.x - screenFrame.origin.x;

  NSTRACE_MSG ("left:%g right:%g top:%g bottom:%g",
               margins.left,
               margins.right,
               margins.top,
               margins.bottom);

  return margins;
}


/* A screen margin between 1 and DOCK_IGNORE_LIMIT (inclusive) is
   assumed to contain a hidden dock.  macOS currently use 4 pixels for
   this, however, to be future compatible, a larger value is used.  */
#define DOCK_IGNORE_LIMIT 6

static struct EmacsMargins
ns_screen_margins_ignoring_hidden_dock (NSScreen *screen)
/* The parts of SCREEN used by the operating system, excluding the parts
   reserved for a hidden dock.  */
{
  NSTRACE ("ns_screen_margins_ignoring_hidden_dock");

  struct EmacsMargins margins = ns_screen_margins(screen);

  /* macOS (currently) reserved 4 pixels along the edge where a hidden
     dock is located.  Unfortunately, it's not possible to find the
     location and information about if the dock is hidden.  Instead,
     it is assumed that if the margin of an edge is less than
     DOCK_IGNORE_LIMIT, it contains a hidden dock.  */
  if (margins.left <= DOCK_IGNORE_LIMIT)
    {
      margins.left = 0;
    }
  if (margins.right <= DOCK_IGNORE_LIMIT)
    {
      margins.right = 0;
    }
  if (margins.top <= DOCK_IGNORE_LIMIT)
    {
      margins.top = 0;
    }
  /* Note: This doesn't occur in current versions of macOS, but
     included for completeness and future compatibility.  */
  if (margins.bottom <= DOCK_IGNORE_LIMIT)
    {
      margins.bottom = 0;
    }

  NSTRACE_MSG ("left:%g right:%g top:%g bottom:%g",
               margins.left,
               margins.right,
               margins.top,
               margins.bottom);

  return margins;
}


static CGFloat
ns_menu_bar_height (NSScreen *screen)
/* The height of the menu bar, if visible.

   Note: Don't use this when fullscreen is enabled -- the screen
   sometimes includes, sometimes excludes the menu bar area.  */
{
  struct EmacsMargins margins = ns_screen_margins(screen);

  CGFloat res = margins.top;

  NSTRACE ("ns_menu_bar_height " NSTRACE_FMT_RETURN " %.0f", res);

  return res;
}


/* Get the frame rect, in system coordinates, of the parent window or,
   if there is no parent window, the main screen.  */
static inline NSRect
ns_parent_window_rect (struct frame *f)
{
  NSRect parentRect;

  if (FRAME_PARENT_FRAME (f) != NULL)
    {
      EmacsView *parentView = FRAME_NS_VIEW (FRAME_PARENT_FRAME (f));
      parentRect = [parentView convertRect:[parentView frame]
                                    toView:nil];

#if defined (NS_IMPL_COCOA) && !defined (MAC_OS_X_VERSION_10_7)
      parentRect.origin = [[parentView window] convertBaseToScreen:parentRect.origin];
#elif defined (NS_IMPL_COCOA) && MAC_OS_X_VERSION_MIN_REQUIRED < 1070
      if ([[parentView window]
             respondsToSelector:@selector(convertRectToScreen:)])
        parentRect = [[parentView window] convertRectToScreen:parentRect];
      else
        parentRect.origin = [[parentView window] convertBaseToScreen:parentRect.origin];
#else
      parentRect = [[parentView window] convertRectToScreen:parentRect];
#endif
    }
  else
    parentRect = [[[NSScreen screens] objectAtIndex:0] frame];

  return parentRect;
}

/* Calculate system coordinates of the left and top of the parent
   window or, if there is no parent window, the main screen.  */
#define NS_PARENT_WINDOW_LEFT_POS(f) NSMinX (ns_parent_window_rect (f))
#define NS_PARENT_WINDOW_TOP_POS(f) NSMaxY (ns_parent_window_rect (f))


static NSRect
ns_row_rect (struct window *w, struct glyph_row *row,
               enum glyph_row_area area)
/* Get the row as an NSRect.  */
{
  NSRect rect;
  int window_x, window_y, window_width;

  window_box (w, area, &window_x, &window_y, &window_width, 0);

  rect.origin.x = window_x;
  rect.origin.y = WINDOW_TO_FRAME_PIXEL_Y (w, max (0, row->y));
  rect.origin.y = max (rect.origin.y, window_y);
  rect.size.width = window_width;
  rect.size.height = row->visible_height;

  return rect;
}


double
ns_frame_scale_factor (struct frame *f)
{
#if defined (NS_IMPL_GNUSTEP) || !defined (MAC_OS_X_VERSION_10_7)
  return [[FRAME_NS_VIEW (f) window] userSpaceScaleFactor];
#elif MAC_OS_X_VERSION_MIN_REQUIRED < 1070
  if ([[FRAME_NS_VIEW (f) window]
            respondsToSelector:@selector(backingScaleFactor:)])
    return [[FRAME_NS_VIEW (f) window] backingScaleFactor];
  else
    return [[FRAME_NS_VIEW (f) window] userSpaceScaleFactor];
#else
  return [[FRAME_NS_VIEW (f) window] backingScaleFactor];
#endif
}


/* ==========================================================================

    Focus (clipping) and screen update

   ========================================================================== */

//
// Window constraining
// -------------------
//
// To ensure that the windows are not placed under the menu bar, they
// are typically moved by the call-back constrainFrameRect. However,
// by overriding it, it's possible to inhibit this, leaving the window
// in it's original position.
//
// It's possible to hide the menu bar. However, technically, it's only
// possible to hide it when the application is active. To ensure that
// this work properly, the menu bar and window constraining are
// deferred until the application becomes active.
//
// Even though it's not possible to manually move a window above the
// top of the screen, it is allowed if it's done programmatically,
// when the menu is hidden. This allows the editable area to cover the
// full screen height.
//
// Test cases
// ----------
//
// Use the following extra files:
//
//    init.el:
//       ;; Hide menu and place frame slightly above the top of the screen.
//       (setq ns-auto-hide-menu-bar t)
//       (set-frame-position (selected-frame) 0 -20)
//
// Test 1:
//
//    emacs -Q -l init.el
//
//    Result: No menu bar, and the title bar should be above the screen.
//
// Test 2:
//
//    emacs -Q
//
//    Result: Menu bar visible, frame placed immediately below the menu.
//

static NSRect constrain_frame_rect(NSRect frameRect, bool isFullscreen)
{
  NSTRACE ("constrain_frame_rect(" NSTRACE_FMT_RECT ")",
             NSTRACE_ARG_RECT (frameRect));

  // --------------------
  // Collect information about the screen the frame is covering.
  //

  NSArray *screens = [NSScreen screens];
  NSUInteger nr_screens = [screens count];

  int i;

  // The height of the menu bar, if present in any screen the frame is
  // displayed in.
  int menu_bar_height = 0;

  // A rectangle covering all the screen the frame is displayed in.
  NSRect multiscreenRect = NSMakeRect(0, 0, 0, 0);
  for (i = 0; i < nr_screens; ++i )
    {
      NSScreen *s = [screens objectAtIndex: i];
      NSRect scrRect = [s frame];

      NSTRACE_MSG ("Screen %d: " NSTRACE_FMT_RECT,
                   i, NSTRACE_ARG_RECT (scrRect));

      if (NSIntersectionRect (frameRect, scrRect).size.height != 0)
        {
          multiscreenRect = NSUnionRect (multiscreenRect, scrRect);

          if (!isFullscreen)
            {
              CGFloat screen_menu_bar_height = ns_menu_bar_height (s);
              menu_bar_height = max(menu_bar_height, screen_menu_bar_height);
            }
        }
    }

  NSTRACE_RECT ("multiscreenRect", multiscreenRect);

  NSTRACE_MSG ("menu_bar_height: %d", menu_bar_height);

  if (multiscreenRect.size.width == 0
      || multiscreenRect.size.height == 0)
    {
      // Failed to find any monitor, give up.
      NSTRACE_MSG ("multiscreenRect empty");
      NSTRACE_RETURN_RECT (frameRect);
      return frameRect;
    }


  // --------------------
  // Find a suitable placement.
  //

  if (ns_menu_bar_should_be_hidden())
    {
      // When the menu bar is hidden, the user may place part of the
      // frame above the top of the screen, for example to hide the
      // title bar.
      //
      // Hence, keep the original position.
    }
  else
    {
      // Ensure that the frame is below the menu bar, or below the top
      // of the screen.
      //
      // This assume that the menu bar is placed at the top in the
      // rectangle that covers the monitors.  (It doesn't have to be,
      // but if it's not it's hard to do anything useful.)
      CGFloat topOfWorkArea = (multiscreenRect.origin.y
                               + multiscreenRect.size.height
                               - menu_bar_height);

      CGFloat topOfFrame = frameRect.origin.y + frameRect.size.height;
      if (topOfFrame > topOfWorkArea)
        {
          frameRect.origin.y -= topOfFrame - topOfWorkArea;
          NSTRACE_RECT ("After placement adjust", frameRect);
        }
    }

  // Include the following section to restrict frame to the screens.
  // (If so, update it to allow the frame to stretch down below the
  // screen.)
#if 0
  // --------------------
  // Ensure frame doesn't stretch below the screens.
  //

  CGFloat diff = multiscreenRect.origin.y - frameRect.origin.y;

  if (diff > 0)
    {
      frameRect.origin.y = multiscreenRect.origin.y;
      frameRect.size.height -= diff;
    }
#endif

  NSTRACE_RETURN_RECT (frameRect);
  return frameRect;
}


static void
ns_constrain_all_frames (void)
/* --------------------------------------------------------------------------
     Ensure that the menu bar doesn't cover any frames.
   -------------------------------------------------------------------------- */
{
  Lisp_Object tail, frame;

  NSTRACE ("ns_constrain_all_frames");

  block_input ();

  FOR_EACH_FRAME (tail, frame)
    {
      struct frame *f = XFRAME (frame);
      if (FRAME_NS_P (f))
        {
          EmacsView *view = FRAME_NS_VIEW (f);

          if (![view isFullscreen])
            {
              [[view window]
                setFrame:constrain_frame_rect([[view window] frame], false)
                 display:NO];
            }
        }
    }

  unblock_input ();
}


static void
ns_update_auto_hide_menu_bar (void)
/* --------------------------------------------------------------------------
     Show or hide the menu bar, based on user setting.
   -------------------------------------------------------------------------- */
{
#ifdef NS_IMPL_COCOA
  NSTRACE ("ns_update_auto_hide_menu_bar");

  block_input ();

  if (NSApp != nil && [NSApp isActive])
    {
      // Note, "setPresentationOptions" triggers an error unless the
      // application is active.
      BOOL menu_bar_should_be_hidden = ns_menu_bar_should_be_hidden ();

      if (menu_bar_should_be_hidden != ns_menu_bar_is_hidden)
        {
          NSApplicationPresentationOptions options
            = NSApplicationPresentationDefault;

          if (menu_bar_should_be_hidden)
            options |= NSApplicationPresentationAutoHideMenuBar
              | NSApplicationPresentationAutoHideDock;

          [NSApp setPresentationOptions: options];

          ns_menu_bar_is_hidden = menu_bar_should_be_hidden;

          if (!ns_menu_bar_is_hidden)
            {
              ns_constrain_all_frames ();
            }
        }
    }

  unblock_input ();
#endif
}


static void
ns_update_begin (struct frame *f)
/* --------------------------------------------------------------------------
   Prepare for a grouped sequence of drawing calls
   external (RIF) call; whole frame, called before gui_update_window_begin
   -------------------------------------------------------------------------- */
{
  EmacsView *view = FRAME_NS_VIEW (f);
  NSTRACE_WHEN (NSTRACE_GROUP_UPDATES, "ns_update_begin");

  ns_update_auto_hide_menu_bar ();

  ns_updating_frame = f;
  [view lockFocus];
}


static void
ns_update_end (struct frame *f)
/* --------------------------------------------------------------------------
   Finished a grouped sequence of drawing calls
   external (RIF) call; for whole frame, called after gui_update_window_end
   -------------------------------------------------------------------------- */
{
  EmacsView *view = FRAME_NS_VIEW (f);

  NSTRACE_WHEN (NSTRACE_GROUP_UPDATES, "ns_update_end");

/*   if (f == MOUSE_HL_INFO (f)->mouse_face_mouse_frame) */
  MOUSE_HL_INFO (f)->mouse_face_defer = 0;

  block_input ();

  [view unlockFocus];
#if defined (NS_IMPL_GNUSTEP) || MAC_OS_X_VERSION_MIN_REQUIRED < 101400
  [[view window] flushWindow];
#endif

  unblock_input ();
  ns_updating_frame = NULL;
}

static void
ns_focus (struct frame *f, NSRect *r, int n)
/* --------------------------------------------------------------------------
   Internal: Focus on given frame.  During small local updates this is used to
     draw, however during large updates, ns_update_begin and ns_update_end are
     called to wrap the whole thing, in which case these calls are stubbed out.
     Except, on GNUstep, we accumulate the rectangle being drawn into, because
     the back end won't do this automatically, and will just end up flushing
     the entire window.
   -------------------------------------------------------------------------- */
{
  NSTRACE_WHEN (NSTRACE_GROUP_FOCUS, "ns_focus");
  if (r != NULL)
    {
      NSTRACE_RECT ("r", *r);
    }

  if (f != ns_updating_frame)
    {
      EmacsView *view = FRAME_NS_VIEW (f);
      [view lockFocus];
    }

  /* clipping */
  if (r)
    {
      NSGraphicsContext *ctx = [NSGraphicsContext currentContext];
      [ctx saveGraphicsState];
#ifdef NS_IMPL_COCOA
      if (n == 2)
        NSRectClipList (r, 2);
      else
        NSRectClip (*r);
#else
      GSRectClipList (ctx, r, n);
#endif
      gsaved = YES;
    }
}


static void
ns_unfocus (struct frame *f)
/* --------------------------------------------------------------------------
     Internal: Remove focus on given frame
   -------------------------------------------------------------------------- */
{
  NSTRACE_WHEN (NSTRACE_GROUP_FOCUS, "ns_unfocus");

  if (gsaved)
    {
      [[NSGraphicsContext currentContext] restoreGraphicsState];
      gsaved = NO;
    }

  if (f != ns_updating_frame)
    {
      EmacsView *view = FRAME_NS_VIEW (f);
      [view unlockFocus];
#if defined (NS_IMPL_GNUSTEP) || MAC_OS_X_VERSION_MIN_REQUIRED < 101400
      [[view window] flushWindow];
#endif
    }
}


/* ==========================================================================

    Visible bell and beep.

   ========================================================================== */


// This bell implementation shows the visual bell image asynchronously
// from the rest of Emacs. This is done by adding a NSView to the
// superview of the Emacs window and removing it using a timer.
//
// Unfortunately, some Emacs operations, like scrolling, is done using
// low-level primitives that copy the content of the window, including
// the bell image. To some extent, this is handled by removing the
// image prior to scrolling and marking that the window is in need for
// redisplay.
//
// To test this code, make sure that there is no artifacts of the bell
// image in the following situations. Use a non-empty buffer (like the
// tutorial) to ensure that a scroll is performed:
//
// * Single-window: C-g C-v
//
// * Side-by-windows: C-x 3 C-g C-v
//
// * Windows above each other: C-x 2 C-g C-v

@interface EmacsBell : NSImageView
{
  // Number of currently active bells.
  unsigned int nestCount;
  NSView * mView;
  bool isAttached;
}
- (void)show:(NSView *)view;
- (void)hide;
- (void)remove;
@end

@implementation EmacsBell

- (id)init
{
  NSTRACE ("[EmacsBell init]");
  if ((self = [super init]))
    {
      nestCount = 0;
      isAttached = false;
#ifdef NS_IMPL_GNUSTEP
      // GNUstep doesn't provide named images.  This was reported in
      // 2011, see https://savannah.gnu.org/bugs/?33396
      //
      // As a drop in replacement, a semitransparent gray square is used.
      self.image = [[NSImage alloc] initWithSize:NSMakeSize(32 * 5, 32 * 5)];
      [self.image lockFocus];
      [[NSColor colorForEmacsRed:0.5 green:0.5 blue:0.5 alpha:0.5] set];
      NSRectFill(NSMakeRect(0, 0, 32, 32));
      [self.image unlockFocus];
#else
      self.image = [NSImage imageNamed:NSImageNameCaution];
      [self.image setSize:NSMakeSize(self.image.size.width * 5,
                                     self.image.size.height * 5)];
#endif
    }
  return self;
}

- (void)show:(NSView *)view
{
  NSTRACE ("[EmacsBell show:]");
  NSTRACE_MSG ("nestCount: %u", nestCount);

  // Show the image, unless it's already shown.
  if (nestCount == 0)
    {
      NSRect rect = [view bounds];
      NSPoint pos;
      pos.x = rect.origin.x + (rect.size.width  - self.image.size.width )/2;
      pos.y = rect.origin.y + (rect.size.height - self.image.size.height)/2;

      [self setFrameOrigin:pos];
      [self setFrameSize:self.image.size];

      isAttached = true;
      mView = view;
      [[[view window] contentView] addSubview:self
                                   positioned:NSWindowAbove
                                   relativeTo:nil];
    }

  ++nestCount;

  [self performSelector:@selector(hide) withObject:self afterDelay:0.5];
}


- (void)hide
{
  // Note: Trace output from this method isn't shown, reason unknown.
  // NSTRACE ("[EmacsBell hide]");

  if (nestCount > 0)
    --nestCount;

  // Remove the image once the last bell became inactive.
  if (nestCount == 0)
    {
      [self remove];
    }
}


-(void)remove
{
  NSTRACE ("[EmacsBell remove]");
  if (isAttached)
    {
      NSTRACE_MSG ("removeFromSuperview");
      [self removeFromSuperview];
      mView.needsDisplay = YES;
      isAttached = false;
    }
}

@end


static EmacsBell * bell_view = nil;

static void
ns_ring_bell (struct frame *f)
/* --------------------------------------------------------------------------
     "Beep" routine
   -------------------------------------------------------------------------- */
{
  NSTRACE ("ns_ring_bell");
  if (visible_bell)
    {
      struct frame *frame = SELECTED_FRAME ();
      NSView *view;

      if (bell_view == nil)
        {
          bell_view = [[EmacsBell alloc] init];
          [bell_view retain];
        }

      block_input ();

      view = FRAME_NS_VIEW (frame);
      if (view != nil)
        {
          [bell_view show:view];
        }

      unblock_input ();
    }
  else
    {
      NSBeep ();
    }
}

#if !defined (NS_IMPL_COCOA) || MAC_OS_X_VERSION_MIN_REQUIRED < 101400
static void
hide_bell (void)
/* --------------------------------------------------------------------------
     Ensure the bell is hidden.
   -------------------------------------------------------------------------- */
{
  NSTRACE ("hide_bell");

  if (bell_view != nil)
    {
      [bell_view remove];
    }
}
#endif


/* ==========================================================================

    Frame / window manager related functions

   ========================================================================== */

static Lisp_Object
ns_get_focus_frame (struct frame *f)
/* --------------------------------------------------------------------------
     External (hook)
   -------------------------------------------------------------------------- */
{
  Lisp_Object lisp_focus;

  struct frame *focus =  FRAME_DISPLAY_INFO (f)->ns_focus_frame;

  if (!focus)
    return Qnil;

  XSETFRAME (lisp_focus, focus);
  return lisp_focus;
}

static void
ns_focus_frame (struct frame *f, bool noactivate)
/* --------------------------------------------------------------------------
     External (hook)
   -------------------------------------------------------------------------- */
{
  struct ns_display_info *dpyinfo = FRAME_DISPLAY_INFO (f);

  if (dpyinfo->ns_focus_frame != f)
    {
      EmacsView *view = FRAME_NS_VIEW (f);
      block_input ();
      [NSApp activateIgnoringOtherApps: YES];
      [[view window] makeKeyAndOrderFront: view];
      unblock_input ();
    }
}

static void
ns_raise_frame (struct frame *f, BOOL make_key)
/* --------------------------------------------------------------------------
     Bring window to foreground and if make_key is YES, give it focus.
   -------------------------------------------------------------------------- */
{
  NSView *view;

  check_window_system (f);
  view = FRAME_NS_VIEW (f);
  block_input ();
  if (FRAME_VISIBLE_P (f))
    {
      if (make_key && !f->no_accept_focus)
        [[view window] makeKeyAndOrderFront: NSApp];
      else
        [[view window] orderFront: NSApp];
    }
  unblock_input ();
}


static void
ns_lower_frame (struct frame *f)
/* --------------------------------------------------------------------------
     Send window to back
   -------------------------------------------------------------------------- */
{
  NSView *view;

  check_window_system (f);
  view = FRAME_NS_VIEW (f);
  block_input ();
  [[view window] orderBack: NSApp];
  unblock_input ();
}


static void
ns_frame_raise_lower (struct frame *f, bool raise)
/* --------------------------------------------------------------------------
     External (hook)
   -------------------------------------------------------------------------- */
{
  NSTRACE ("ns_frame_raise_lower");

  if (raise)
    ns_raise_frame (f, YES);
  else
    ns_lower_frame (f);
}

static void ns_set_frame_alpha (struct frame *f);

static void
ns_frame_rehighlight (struct frame *frame)
/* --------------------------------------------------------------------------
     External (hook): called on things like window switching within frame
   -------------------------------------------------------------------------- */
{
  struct ns_display_info *dpyinfo = FRAME_DISPLAY_INFO (frame);
  struct frame *old_highlight = dpyinfo->highlight_frame;

  NSTRACE ("ns_frame_rehighlight");
  if (dpyinfo->ns_focus_frame)
    {
      dpyinfo->highlight_frame
	= (FRAMEP (FRAME_FOCUS_FRAME (dpyinfo->ns_focus_frame))
           ? XFRAME (FRAME_FOCUS_FRAME (dpyinfo->ns_focus_frame))
           : dpyinfo->ns_focus_frame);
      if (!FRAME_LIVE_P (dpyinfo->highlight_frame))
        {
          fset_focus_frame (dpyinfo->ns_focus_frame, Qnil);
          dpyinfo->highlight_frame = dpyinfo->ns_focus_frame;
        }
    }
  else
      dpyinfo->highlight_frame = 0;

  if (dpyinfo->highlight_frame &&
         dpyinfo->highlight_frame != old_highlight)
    {
      if (old_highlight)
	{
          gui_update_cursor (old_highlight, 1);
	  ns_set_frame_alpha (old_highlight);
	}
      if (dpyinfo->highlight_frame)
	{
          gui_update_cursor (dpyinfo->highlight_frame, 1);
          ns_set_frame_alpha (dpyinfo->highlight_frame);
	}
    }
}


void
ns_make_frame_visible (struct frame *f)
/* --------------------------------------------------------------------------
     External: Show the window (X11 semantics)
   -------------------------------------------------------------------------- */
{
  NSTRACE ("ns_make_frame_visible");
  /* XXX: at some points in past this was not needed, as the only place that
     called this (frame.c:Fraise_frame ()) also called raise_lower;
     if this ends up the case again, comment this out again.  */
  if (!FRAME_VISIBLE_P (f))
    {
      EmacsView *view = (EmacsView *)FRAME_NS_VIEW (f);
      EmacsWindow *window = (EmacsWindow *)[view window];

      SET_FRAME_VISIBLE (f, true);
      ns_raise_frame (f, ! FRAME_NO_FOCUS_ON_MAP (f));

      /* Making a new frame from a fullscreen frame will make the new frame
         fullscreen also.  So skip handleFS as this will print an error.  */
      if ([view fsIsNative] && [view isFullscreen])
        {
          return;
        }

      if (f->want_fullscreen != FULLSCREEN_NONE)
        {
          block_input ();
          [view handleFS];
          unblock_input ();
        }

      /* Making a frame invisible seems to break the parent->child
         relationship, so reinstate it.  */
      if ([window parentWindow] == nil && FRAME_PARENT_FRAME (f) != NULL)
        {
          block_input ();
          [window setParentChildRelationships];
          unblock_input ();

          /* If the parent frame moved while the child frame was
             invisible, the child frame's position won't have been
             updated.  Make sure it's in the right place now.  */
          ns_set_offset(f, f->left_pos, f->top_pos, 0);
        }
    }
}


void
ns_make_frame_invisible (struct frame *f)
/* --------------------------------------------------------------------------
     Hide the window (X11 semantics)
   -------------------------------------------------------------------------- */
{
  NSView *view;
  NSTRACE ("ns_make_frame_invisible");
  check_window_system (f);
  view = FRAME_NS_VIEW (f);
  [[view window] orderOut: NSApp];
  SET_FRAME_VISIBLE (f, false);
  SET_FRAME_ICONIFIED (f, 0);
}

static void
ns_make_frame_visible_invisible (struct frame *f, bool visible)
/* --------------------------------------------------------------------------
     External (hook)
   -------------------------------------------------------------------------- */
{
  if (visible)
    ns_make_frame_visible (f);
  else
    ns_make_frame_invisible (f);
}

void
ns_iconify_frame (struct frame *f)
/* --------------------------------------------------------------------------
     External (hook): Iconify window
   -------------------------------------------------------------------------- */
{
  NSView *view;
  struct ns_display_info *dpyinfo;

  NSTRACE ("ns_iconify_frame");
  check_window_system (f);
  view = FRAME_NS_VIEW (f);
  dpyinfo = FRAME_DISPLAY_INFO (f);

  if (dpyinfo->highlight_frame == f)
    dpyinfo->highlight_frame = 0;

  if ([[view window] windowNumber] <= 0)
    {
      /* The window is still deferred.  Make it very small, bring it
         on screen and order it out.  */
      NSRect s = { { 100, 100}, {0, 0} };
      NSRect t;
      t = [[view window] frame];
      [[view window] setFrame: s display: NO];
      [[view window] orderBack: NSApp];
      [[view window] orderOut: NSApp];
      [[view window] setFrame: t display: NO];
    }

  /* Processing input while Emacs is being minimized can cause a
     crash, so block it for the duration.  */
  block_input();
  [[view window] miniaturize: NSApp];
  unblock_input();
}

/* Free resources of frame F.  */

void
ns_free_frame_resources (struct frame *f)
{
  NSView *view;
  struct ns_display_info *dpyinfo;
  Mouse_HLInfo *hlinfo;

  NSTRACE ("ns_free_frame_resources");
  check_window_system (f);
  view = FRAME_NS_VIEW (f);
  dpyinfo = FRAME_DISPLAY_INFO (f);
  hlinfo = MOUSE_HL_INFO (f);

  [(EmacsView *)view setWindowClosing: YES]; /* may not have been informed */

  block_input ();

  free_frame_menubar (f);
  free_frame_faces (f);

  if (f == dpyinfo->ns_focus_frame)
    dpyinfo->ns_focus_frame = 0;
  if (f == dpyinfo->highlight_frame)
    dpyinfo->highlight_frame = 0;
  if (f == hlinfo->mouse_face_mouse_frame)
    reset_mouse_highlight (hlinfo);

  if (f->output_data.ns->miniimage != nil)
    [f->output_data.ns->miniimage release];

  [[view window] close];
  [view removeFromSuperview];

  xfree (f->output_data.ns);
  f->output_data.ns = NULL;

  unblock_input ();
}

static void
ns_destroy_window (struct frame *f)
/* --------------------------------------------------------------------------
     External: Delete the window
   -------------------------------------------------------------------------- */
{
  NSTRACE ("ns_destroy_window");

  check_window_system (f);

  /* If this frame has a parent window, detach it as not doing so can
     cause a crash in GNUStep.  */
  if (FRAME_PARENT_FRAME (f))
    {
      NSWindow *child = [FRAME_NS_VIEW (f) window];
      NSWindow *parent;

      /* Pacify a incorrect GCC warning about FRAME_PARENT_FRAME (f)
	 being NULL. */
      if (FRAME_PARENT_FRAME (f))
	parent = [FRAME_NS_VIEW (FRAME_PARENT_FRAME (f)) window];
      else
	emacs_abort ();

      [parent removeChildWindow: child];
    }

  [[FRAME_NS_VIEW (f) window] close];
  ns_free_frame_resources (f);
  ns_window_num--;
}


void
ns_set_offset (struct frame *f, int xoff, int yoff, int change_grav)
/* --------------------------------------------------------------------------
     External: Position the window
   -------------------------------------------------------------------------- */
{
  NSView *view = FRAME_NS_VIEW (f);
  NSRect windowFrame = [[view window] frame];
  NSPoint topLeft;

  NSTRACE ("ns_set_offset");

  block_input ();

  /* If there is no parent frame then just convert to screen
     coordinates, UNLESS we have negative values, in which case I
     think it's best to position from the bottom and right of the
     current screen rather than the main screen or whole display.  */

  NSRect parentRect = ns_parent_window_rect (f);

  if (f->size_hint_flags & XNegative)
    topLeft.x = NSMaxX (parentRect) - NSWidth (windowFrame) + xoff;
  else if (FRAME_PARENT_FRAME (f))
    topLeft.x = NSMinX (parentRect) + xoff;
  else
    topLeft.x = xoff;

  if (f->size_hint_flags & YNegative)
    topLeft.y = NSMinY (parentRect) + NSHeight (windowFrame) - yoff;
  else if (FRAME_PARENT_FRAME (f))
    topLeft.y = NSMaxY (parentRect) - yoff;
  else
    topLeft.y = NSMaxY ([[[NSScreen screens] objectAtIndex:0] frame]) - yoff;

#ifdef NS_IMPL_GNUSTEP
  /* Don't overlap the menu.

     FIXME: Surely there's a better way than just hardcoding 100 in
     here?  */
  if (topLeft.x < 100)
    topLeft.x = 100;
#endif

  NSTRACE_POINT ("setFrameTopLeftPoint", topLeft);
  [[view window] setFrameTopLeftPoint:topLeft];
  f->size_hint_flags &= ~(XNegative|YNegative);

  unblock_input ();
}


static void
ns_set_window_size (struct frame *f, bool change_gravity,
                    int width, int height)
/* --------------------------------------------------------------------------
     Adjust window pixel size based on native sizes WIDTH and HEIGHT.
     Impl is a bit more complex than other terms, need to do some
     internal clipping.
   -------------------------------------------------------------------------- */
{
  EmacsView *view = FRAME_NS_VIEW (f);
  NSWindow *window = [view window];
  NSRect frameRect;

  NSTRACE ("ns_set_window_size");

  if (view == nil)
    return;

  NSTRACE_RECT ("current", [window frame]);
  NSTRACE_MSG ("Width:%d Height:%d", width, height);
  NSTRACE_MSG ("Font %d x %d", FRAME_COLUMN_WIDTH (f), FRAME_LINE_HEIGHT (f));

  block_input ();

  frameRect = [window frameRectForContentRect:NSMakeRect (0, 0, width, height)];

  /* Set the origin so the top left of the frame doesn't move.  */
  frameRect.origin = [window frame].origin;
  frameRect.origin.y += NSHeight ([view frame]) - height;

  if (f->output_data.ns->zooming)
    f->output_data.ns->zooming = 0;

  /* Usually it seems safe to delay changing the frame size, but when a
     series of actions are taken with no redisplay between them then we
     can end up using old values so don't delay here.  */
  change_frame_size (f, width, height, false, NO, false);

  [window setFrame:frameRect display:NO];

  unblock_input ();
}

void
ns_set_undecorated (struct frame *f, Lisp_Object new_value, Lisp_Object old_value)
/* --------------------------------------------------------------------------
     Set frame F's `undecorated' parameter.  If non-nil, F's window-system
     window is drawn without decorations, title, minimize/maximize boxes
     and external borders.  This usually means that the window cannot be
     dragged, resized, iconified, maximized or deleted with the mouse.  If
     nil, draw the frame with all the elements listed above unless these
     have been suspended via window manager settings.
   -------------------------------------------------------------------------- */
{
  NSTRACE ("ns_set_undecorated");

  if (!EQ (new_value, old_value))
    {
      EmacsView *view = (EmacsView *)FRAME_NS_VIEW (f);
      NSWindow *oldWindow = [view window];
      NSWindow *newWindow;

      block_input ();

      FRAME_UNDECORATED (f) = !NILP (new_value);

      newWindow = [[EmacsWindow alloc] initWithEmacsFrame:f];

      if ([oldWindow isKeyWindow])
        [newWindow makeKeyAndOrderFront:NSApp];

      [newWindow setIsVisible:[oldWindow isVisible]];
      if ([oldWindow isMiniaturized])
        [newWindow miniaturize:NSApp];

      [oldWindow close];

      unblock_input ();
    }
}

void
ns_set_parent_frame (struct frame *f, Lisp_Object new_value, Lisp_Object old_value)
/* --------------------------------------------------------------------------
     Set frame F's `parent-frame' parameter.  If non-nil, make F a child
     frame of the frame specified by that parameter.  Technically, this
     makes F's window-system window a child window of the parent frame's
     window-system window.  If nil, make F's window-system window a
     top-level window--a child of its display's root window.

     A child frame's `left' and `top' parameters specify positions
     relative to the top-left corner of its parent frame's native
     rectangle.  On macOS moving a parent frame moves all its child
     frames too, keeping their position relative to the parent
     unaltered.  When a parent frame is iconified or made invisible, its
     child frames are made invisible.  When a parent frame is deleted,
     its child frames are deleted too.

     Whether a child frame has a tool bar may be window-system or window
     manager dependent.  It's advisable to disable it via the frame
     parameter settings.

     Some window managers may not honor this parameter.
   -------------------------------------------------------------------------- */
{
  struct frame *p = NULL;

  NSTRACE ("ns_set_parent_frame");

  if (!NILP (new_value)
      && (!FRAMEP (new_value)
	  || !FRAME_LIVE_P (p = XFRAME (new_value))
	  || !FRAME_NS_P (p)))
    {
      store_frame_param (f, Qparent_frame, old_value);
      error ("Invalid specification of `parent-frame'");
    }

  fset_parent_frame (f, new_value);

  block_input ();
  [(EmacsWindow *)[FRAME_NS_VIEW (f) window] setParentChildRelationships];
  unblock_input ();
}

void
ns_set_no_focus_on_map (struct frame *f, Lisp_Object new_value, Lisp_Object old_value)
/* Set frame F's `no-focus-on-map' parameter which, if non-nil, means
 * that F's window-system window does not want to receive input focus
 * when it is mapped.  (A frame's window is mapped when the frame is
 * displayed for the first time and when the frame changes its state
 * from `iconified' or `invisible' to `visible'.)
 *
 * Some window managers may not honor this parameter.  */
{
  NSTRACE ("ns_set_no_focus_on_map");

  if (!EQ (new_value, old_value))
    {
      FRAME_NO_FOCUS_ON_MAP (f) = !NILP (new_value);
    }
}

void
ns_set_no_accept_focus (struct frame *f, Lisp_Object new_value, Lisp_Object old_value)
/*  Set frame F's `no-accept-focus' parameter which, if non-nil, hints
 * that F's window-system window does not want to receive input focus
 * via mouse clicks or by moving the mouse into it.
 *
 * If non-nil, this may have the unwanted side-effect that a user cannot
 * scroll a non-selected frame with the mouse.
 *
 * Some window managers may not honor this parameter.  */
{
  NSTRACE ("ns_set_no_accept_focus");

  if (!EQ (new_value, old_value))
    FRAME_NO_ACCEPT_FOCUS (f) = !NILP (new_value);
}

void
ns_set_z_group (struct frame *f, Lisp_Object new_value, Lisp_Object old_value)
/* Set frame F's `z-group' parameter.  If `above', F's window-system
   window is displayed above all windows that do not have the `above'
   property set.  If nil, F's window is shown below all windows that
   have the `above' property set and above all windows that have the
   `below' property set.  If `below', F's window is displayed below
   all windows that do.

   Some window managers may not honor this parameter.  */
{
  EmacsView *view = (EmacsView *)FRAME_NS_VIEW (f);
  NSWindow *window = [view window];

  NSTRACE ("ns_set_z_group");

  if (NILP (new_value))
    {
      window.level = NSNormalWindowLevel;
      FRAME_Z_GROUP (f) = z_group_none;
    }
  else if (EQ (new_value, Qabove))
    {
      window.level = NSNormalWindowLevel + 1;
      FRAME_Z_GROUP (f) = z_group_above;
    }
  else if (EQ (new_value, Qabove_suspended))
    {
      /* Not sure what level this should be.  */
      window.level = NSNormalWindowLevel + 1;
      FRAME_Z_GROUP (f) = z_group_above_suspended;
    }
  else if (EQ (new_value, Qbelow))
    {
      window.level = NSNormalWindowLevel - 1;
      FRAME_Z_GROUP (f) = z_group_below;
    }
  else
    error ("Invalid z-group specification");
}

#ifdef NS_IMPL_COCOA
void
ns_set_appearance_1 (struct frame *f, Lisp_Object new_value)
{
  if (EQ (new_value, Qdark))
    FRAME_NS_APPEARANCE (f) = ns_appearance_vibrant_dark;
  else if (EQ (new_value, Qlight))
    FRAME_NS_APPEARANCE (f) = ns_appearance_aqua;
  else
    FRAME_NS_APPEARANCE (f) = ns_appearance_system_default;
}

void
ns_set_appearance (struct frame *f, Lisp_Object new_value, Lisp_Object old_value)
{
#if MAC_OS_X_VERSION_MAX_ALLOWED >= 101000
  EmacsView *view = (EmacsView *)FRAME_NS_VIEW (f);
  EmacsWindow *window = (EmacsWindow *)[view window];

  NSTRACE ("ns_set_appearance");

  if (NSAppKitVersionNumber < NSAppKitVersionNumber10_10)
    return;

  ns_set_appearance_1 (f, new_value);

  [window setAppearance];
#endif /* MAC_OS_X_VERSION_MAX_ALLOWED >= 101000 */
}

void
ns_set_transparent_titlebar (struct frame *f, Lisp_Object new_value,
                             Lisp_Object old_value)
{
#if MAC_OS_X_VERSION_MAX_ALLOWED >= 101000
  EmacsView *view = (EmacsView *)FRAME_NS_VIEW (f);
  NSWindow *window = [view window];

  NSTRACE ("ns_set_transparent_titlebar");

  if ([window respondsToSelector: @selector(titlebarAppearsTransparent)]
      && !EQ (new_value, old_value))
    {
      window.titlebarAppearsTransparent = !NILP (new_value);
      FRAME_NS_TRANSPARENT_TITLEBAR (f) = !NILP (new_value);
    }
#endif /* MAC_OS_X_VERSION_MAX_ALLOWED >= 101000 */
}
#endif /* NS_IMPL_COCOA */

static void
ns_fullscreen_hook (struct frame *f)
{
  EmacsView *view = (EmacsView *)FRAME_NS_VIEW (f);

  NSTRACE ("ns_fullscreen_hook");

  if (!FRAME_VISIBLE_P (f))
    return;

  block_input ();
  [view handleFS];
  unblock_input ();
}

/* ==========================================================================

    Color management

   ========================================================================== */


static int
ns_get_color (const char *name, NSColor **col)
/* --------------------------------------------------------------------------
     Parse a color name
   -------------------------------------------------------------------------- */
/* On *Step, we attempt to mimic the X11 platform here, down to installing an
   X11 rgb.txt-compatible color list in Emacs.clr (see ns_term_init()).
   See https://lists.gnu.org/r/emacs-devel/2009-07/msg01203.html.  */
{
  NSColor *new = nil;
  NSString *nsname = [NSString stringWithUTF8String: name];

  NSTRACE ("ns_get_color(%s, **)", name);

  block_input ();

  if ([nsname isEqualToString: @"ns_selection_bg_color"])
    {
#ifdef NS_IMPL_COCOA
      NSString *defname = [[NSUserDefaults standardUserDefaults]
                            stringForKey: @"AppleHighlightColor"];
      if (defname != nil)
        nsname = defname;
      else
#endif
      if ((new = [NSColor selectedTextBackgroundColor]) != nil)
        {
          *col = [new colorUsingDefaultColorSpace];
          unblock_input ();
          return 0;
        }
      else
        nsname = NS_SELECTION_BG_COLOR_DEFAULT;

      name = [nsname UTF8String];
    }
  else if ([nsname isEqualToString: @"ns_selection_fg_color"])
    {
      /* NOTE: macOS applications normally don't set foreground
         selection, but text may be unreadable if we don't.  */
      if ((new = [NSColor selectedTextColor]) != nil)
        {
          *col = [new colorUsingDefaultColorSpace];
          unblock_input ();
          return 0;
        }

      nsname = NS_SELECTION_FG_COLOR_DEFAULT;
      name = [nsname UTF8String];
    }

  /* First, check for some sort of numeric specification.  */
  unsigned short r16, g16, b16;
  if (parse_color_spec (name, &r16, &g16, &b16))
    {
      *col = [NSColor colorForEmacsRed: r16 / 65535.0
                                 green: g16 / 65535.0
                                  blue: b16 / 65535.0
                                 alpha: 1.0];
      unblock_input ();
      return 0;
    }
  else if (name[0] == '0' || name[0] == '1' || name[0] == '.')
    {
      /* RGB decimal */
      NSScanner *scanner = [NSScanner scannerWithString: nsname];
      float r, g, b;
      if (   [scanner scanFloat: &r] && r >= 0 && r <= 1
          && [scanner scanFloat: &g] && g >= 0 && g <= 1
          && [scanner scanFloat: &b] && b >= 0 && b <= 1)
        {
          *col = [NSColor colorForEmacsRed: r green: g blue: b alpha: 1.0];
          unblock_input ();
          return 0;
        }
    }

  /* Otherwise, color is expected to be from a list */
  {
    NSEnumerator *lenum, *cenum;
    NSString *name;
    NSColorList *clist;

#ifdef NS_IMPL_GNUSTEP
    /* XXX: who is wrong, the requestor or the implementation?  */
    if ([nsname compare: @"Highlight" options: NSCaseInsensitiveSearch]
        == NSOrderedSame)
      nsname = @"highlightColor";
#endif

    lenum = [[NSColorList availableColorLists] objectEnumerator];
    while ( (clist = [lenum nextObject]) && new == nil)
      {
        cenum = [[clist allKeys] objectEnumerator];
        while ( (name = [cenum nextObject]) && new == nil )
          {
            if ([name compare: nsname
                      options: NSCaseInsensitiveSearch] == NSOrderedSame )
              new = [clist colorWithKey: name];
          }
      }
  }

  if (new)
    *col = [new colorUsingDefaultColorSpace];
  unblock_input ();
  return new ? 0 : 1;
}


int
ns_lisp_to_color (Lisp_Object color, NSColor **col)
/* --------------------------------------------------------------------------
     Convert a Lisp string object to a NS color.
   -------------------------------------------------------------------------- */
{
  NSTRACE ("ns_lisp_to_color");
  if (STRINGP (color))
    return ns_get_color (SSDATA (color), col);
  else if (SYMBOLP (color))
    return ns_get_color (SSDATA (SYMBOL_NAME (color)), col);
  return 1;
}

static void
ns_query_color (void *col, Emacs_Color *color_def)
/* --------------------------------------------------------------------------
         Get ARGB values out of NSColor col and put them into color_def
         and set color_def pixel to the ARGB color.
   -------------------------------------------------------------------------- */
{
  EmacsCGFloat r, g, b, a;

  [((NSColor *)col) getRed: &r green: &g blue: &b alpha: &a];
  color_def->red   = r * 65535;
  color_def->green = g * 65535;
  color_def->blue  = b * 65535;

  color_def->pixel = [(NSColor *)col unsignedLong];
}

bool
ns_defined_color (struct frame *f,
                  const char *name,
                  Emacs_Color *color_def,
                  bool alloc,
                  bool _makeIndex)
/* --------------------------------------------------------------------------
         Return true if named color found, and set color_def rgb accordingly.
         Return false if not found.
   -------------------------------------------------------------------------- */
{
  NSColor *col;
  NSTRACE_WHEN (NSTRACE_GROUP_COLOR, "ns_defined_color");

  block_input ();
  if (ns_get_color (name, &col) != 0) /* Color not found  */
    {
      unblock_input ();
      return 0;
    }
  ns_query_color (col, color_def);
  unblock_input ();
  return 1;
}

static void
ns_query_frame_background_color (struct frame *f, Emacs_Color *bgcolor)
/* --------------------------------------------------------------------------
     External (hook): Store F's background color into *BGCOLOR
   -------------------------------------------------------------------------- */
{
  ns_query_color (FRAME_BACKGROUND_COLOR (f), bgcolor);
}

static void
ns_set_frame_alpha (struct frame *f)
/* --------------------------------------------------------------------------
     change the entire-frame transparency
   -------------------------------------------------------------------------- */
{
  struct ns_display_info *dpyinfo = FRAME_DISPLAY_INFO (f);
  double alpha = 1.0;
  double alpha_min = 1.0;

  NSTRACE ("ns_set_frame_alpha");

  if (dpyinfo->highlight_frame == f)
    alpha = f->alpha[0];
  else
    alpha = f->alpha[1];

  if (FLOATP (Vframe_alpha_lower_limit))
    alpha_min = XFLOAT_DATA (Vframe_alpha_lower_limit);
  else if (FIXNUMP (Vframe_alpha_lower_limit))
    alpha_min = (XFIXNUM (Vframe_alpha_lower_limit)) / 100.0;

  if (alpha < 0.0)
    return;
  else if (1.0 < alpha)
    alpha = 1.0;
  else if (0.0 <= alpha && alpha < alpha_min && alpha_min <= 1.0)
    alpha = alpha_min;

  {
    EmacsView *view = FRAME_NS_VIEW (f);
    [[view window] setAlphaValue: alpha];
  }
}


/* ==========================================================================

    Mouse handling

   ========================================================================== */


void
frame_set_mouse_pixel_position (struct frame *f, int pix_x, int pix_y)
/* --------------------------------------------------------------------------
     Programmatically reposition mouse pointer in pixel coordinates
   -------------------------------------------------------------------------- */
{
  NSTRACE ("frame_set_mouse_pixel_position");

#ifdef NS_IMPL_COCOA
  CGPoint mouse_pos =
    CGPointMake(f->left_pos + pix_x,
                f->top_pos + pix_y +
                FRAME_NS_TITLEBAR_HEIGHT(f) + FRAME_TOOLBAR_HEIGHT(f));
  CGWarpMouseCursorPosition (mouse_pos);
#else
  GSDisplayServer *server = GSServerForWindow ([FRAME_NS_VIEW (f) window]);
  [server setMouseLocation: NSMakePoint (f->left_pos + pix_x,
					 f->top_pos + pix_y
					 + FRAME_NS_TITLEBAR_HEIGHT(f)
					 + FRAME_TOOLBAR_HEIGHT(f))
		  onScreen: [[[FRAME_NS_VIEW (f) window] screen] screenNumber]];
#endif
}

static int
ns_note_mouse_movement (struct frame *frame, CGFloat x, CGFloat y,
			BOOL dragging)
/*   ------------------------------------------------------------------------
     Called by EmacsView on mouseMovement events.  Passes on
     to emacs mainstream code if we moved off of a rect of interest
     known as last_mouse_glyph.
     ------------------------------------------------------------------------ */
{
  struct ns_display_info *dpyinfo = FRAME_DISPLAY_INFO (frame);
  NSRect *r;
  BOOL force_update = NO;

  // NSTRACE ("note_mouse_movement");

  dpyinfo->last_mouse_motion_frame = frame;
  r = &dpyinfo->last_mouse_glyph;

  /* If the last rect is too large (ex, xwidget webkit), update at
     every move, or resizing by dragging modeline or vertical split is
     very hard to make its way.  */
  if (dragging && (r->size.width > 32 || r->size.height > 32))
    force_update = YES;

  /* Note, this doesn't get called for enter/leave, since we don't have a
     position.  Those are taken care of in the corresponding NSView methods.  */

  /* Has movement gone beyond last rect we were tracking?  */
  if (force_update || x < r->origin.x || x >= r->origin.x + r->size.width
      || y < r->origin.y || y >= r->origin.y + r->size.height)
    {
      ns_update_begin (frame);
      frame->mouse_moved = 1;
      note_mouse_highlight (frame, x, y);
      remember_mouse_glyph (frame, x, y, r);
      ns_update_end (frame);
      return 1;
    }

  return 0;
}


static void
ns_mouse_position (struct frame **fp, int insist, Lisp_Object *bar_window,
                   enum scroll_bar_part *part, Lisp_Object *x, Lisp_Object *y,
                   Time *time)
/* --------------------------------------------------------------------------
    External (hook): inform emacs about mouse position and hit parts.
    If a scrollbar is being dragged, set bar_window, part, x, y, time.
    x & y should be position in the scrollbar (the whole bar, not the handle)
    and length of scrollbar respectively.
   -------------------------------------------------------------------------- */
{
  id view;
  NSPoint view_position;
  Lisp_Object frame, tail;
  struct frame *f = NULL;
  struct ns_display_info *dpyinfo;
  bool return_no_frame_flag = false;
#ifdef NS_IMPL_COCOA
  NSPoint screen_position;
  NSInteger window_number;
  NSWindow *w;
#endif

  NSTRACE ("ns_mouse_position");

  if (*fp == NULL)
    {
      fputs ("Warning: ns_mouse_position () called with null *fp.\n", stderr);
      return;
    }

  dpyinfo = FRAME_DISPLAY_INFO (*fp);

  block_input ();

  /* Clear the mouse-moved flag for every frame on this display.  */
  FOR_EACH_FRAME (tail, frame)
    if (FRAME_NS_P (XFRAME (frame)))
      XFRAME (frame)->mouse_moved = 0;

  dpyinfo->last_mouse_scroll_bar = nil;

#ifdef NS_IMPL_COCOA
  /* Find the uppermost Emacs frame under the mouse pointer.

     This doesn't work on GNUstep, although in recent versions there
     is compatibility code that makes it a noop.  */

  screen_position = [NSEvent mouseLocation];
  window_number = 0;

  do
    {
      window_number = [NSWindow windowNumberAtPoint: screen_position
                        belowWindowWithWindowNumber: window_number];
      w = [NSApp windowWithWindowNumber: window_number];

      if ((EQ (track_mouse, Qdrag_source)
	   || EQ (track_mouse, Qdropping))
	  && w && [[w delegate] isKindOfClass: [EmacsTooltip class]])
	continue;

      if (w && [[w delegate] isKindOfClass: [EmacsView class]])
        f = *((EmacsView *) [w delegate])->emacsframe;
      else if (EQ (track_mouse, Qdrag_source))
	break;

      if (f && (EQ (track_mouse, Qdrag_source)
		|| EQ (track_mouse, Qdropping))
	  && FRAME_TOOLTIP_P (f))
	continue;
    }
  while (window_number > 0 && !f);
#endif

  if (!f)
    {
      f = (dpyinfo->ns_focus_frame
	   ? dpyinfo->ns_focus_frame : SELECTED_FRAME ());
      return_no_frame_flag = EQ (track_mouse, Qdrag_source);
    }

  if (!FRAME_NS_P (f))
    f = NULL;

  if (f && FRAME_TOOLTIP_P (f))
    f = dpyinfo->last_mouse_frame;

  /* While dropping, use the last mouse frame only if there is no
     currently focused frame.  */
  if (!f && (EQ (track_mouse, Qdropping)
	     || EQ (track_mouse, Qdrag_source))
      && dpyinfo->last_mouse_frame
      && FRAME_LIVE_P (dpyinfo->last_mouse_frame))
    {
      f = dpyinfo->last_mouse_frame;
      return_no_frame_flag = EQ (track_mouse, Qdrag_source);
    }

  if (f && FRAME_NS_P (f))
    {
      view = FRAME_NS_VIEW (f);

      view_position = [[view window] mouseLocationOutsideOfEventStream];
      view_position = [view convertPoint: view_position fromView: nil];
      remember_mouse_glyph (f, view_position.x, view_position.y,
                            &dpyinfo->last_mouse_glyph);
      NSTRACE_POINT ("view_position", view_position);

      if (bar_window) *bar_window = Qnil;
      if (part) *part = scroll_bar_above_handle;

      if (x) XSETINT (*x, lrint (view_position.x));
      if (y) XSETINT (*y, lrint (view_position.y));
      if (time)
        *time = dpyinfo->last_mouse_movement_time;
      *fp = return_no_frame_flag ? NULL : f;
    }

  unblock_input ();
}


static void
ns_frame_up_to_date (struct frame *f)
/* --------------------------------------------------------------------------
    External (hook): Fix up mouse highlighting right after a full update.
    Can't use FRAME_MOUSE_UPDATE due to ns_frame_begin and ns_frame_end calls.
   -------------------------------------------------------------------------- */
{
  NSTRACE_WHEN (NSTRACE_GROUP_UPDATES, "ns_frame_up_to_date");

  if (FRAME_NS_P (f))
    {
      Mouse_HLInfo *hlinfo = MOUSE_HL_INFO (f);
      if (f == hlinfo->mouse_face_mouse_frame)
	{
	  block_input ();
	  ns_update_begin(f);
	  note_mouse_highlight (hlinfo->mouse_face_mouse_frame,
				hlinfo->mouse_face_mouse_x,
				hlinfo->mouse_face_mouse_y);
	  ns_update_end(f);
	  unblock_input ();
	}
    }
}


static void
ns_define_frame_cursor (struct frame *f, Emacs_Cursor cursor)
/* --------------------------------------------------------------------------
    External (RIF): set frame mouse pointer type.
   -------------------------------------------------------------------------- */
{
  NSTRACE ("ns_define_frame_cursor");
  if (FRAME_POINTER_TYPE (f) != cursor)
    {
      EmacsView *view = FRAME_NS_VIEW (f);
      FRAME_POINTER_TYPE (f) = cursor;
      [[view window] invalidateCursorRectsForView: view];
    }
}



/* ==========================================================================

    Keyboard handling

   ========================================================================== */


static unsigned
ns_convert_key (unsigned code)
/* --------------------------------------------------------------------------
    Internal call used by NSView-keyDown.
   -------------------------------------------------------------------------- */
{
  const unsigned last_keysym = ARRAYELTS (convert_ns_to_X_keysym);
  unsigned keysym;
  /* An array would be faster, but less easy to read.  */
  for (keysym = 0; keysym < last_keysym; keysym += 2)
    if (code == convert_ns_to_X_keysym[keysym])
      return 0xFF00 | convert_ns_to_X_keysym[keysym+1];
  return 0;
/* if decide to use keyCode and Carbon table, use this line:
     return code > 0xff ? 0 : 0xFF00 | ns_keycode_to_xkeysym_table[code]; */
}


char *
get_keysym_name (int keysym)
/* --------------------------------------------------------------------------
    Called by keyboard.c.  Not sure if the return val is important, except
    that it be unique.
   -------------------------------------------------------------------------- */
{
  static char value[16];
  NSTRACE ("get_keysym_name");
  snprintf (value, 16, "%d", keysym);
  return value;
}

#ifdef NS_IMPL_COCOA
static Lisp_Object
right_mod (Lisp_Object left, Lisp_Object right)
{
  return EQ (right, Qleft) ? left : right;
}

static bool
nil_or_none (Lisp_Object val)
{
  return NILP (val) || EQ (val, Qnone);
}

static UniChar
ns_get_shifted_character (NSEvent *event)
/* Look up the character corresponding to the key pressed on the
   current keyboard layout and the currently configured shift-like
   modifiers.  This ignores the control-like modifiers that cause
   [event characters] to give us the wrong result.

   Although UCKeyTranslate doesn't require the Carbon framework, some
   of the surrounding paraphernalia does, so this function makes
   Carbon a requirement.  */
{
  static UInt32 dead_key_state;

  /* UCKeyTranslate may return up to 255 characters.  If the buffer
     isn't large enough then it produces an error.  What kind of
     keyboard inputs 255 characters in a single keypress?  */
  UniChar buf[255];
  UniCharCount max_string_length = 255;
  UniCharCount actual_string_length = 0;
  OSStatus result;

  CFDataRef layout_ref = (CFDataRef) TISGetInputSourceProperty
    (TISCopyCurrentKeyboardLayoutInputSource (), kTISPropertyUnicodeKeyLayoutData);
  UCKeyboardLayout* layout = (UCKeyboardLayout*) CFDataGetBytePtr (layout_ref);

  UInt32 flags = [event modifierFlags];
  UInt32 modifiers = (flags & NSEventModifierFlagShift) ? shiftKey : 0;

  NSTRACE ("ns_get_shifted_character");

  if ((flags & NSRightAlternateKeyMask) == NSRightAlternateKeyMask
      && nil_or_none (mod_of_kind (right_mod (ns_alternate_modifier,
                                              ns_right_alternate_modifier),
                                   QCordinary)))
    modifiers |= rightOptionKey;

  if ((flags & NSLeftAlternateKeyMask) == NSLeftAlternateKeyMask
      && nil_or_none (mod_of_kind (ns_alternate_modifier, QCordinary)))
    modifiers |= optionKey;

  if ((flags & NSRightCommandKeyMask) == NSRightCommandKeyMask
      && nil_or_none (mod_of_kind (right_mod (ns_command_modifier,
                                              ns_right_command_modifier),
                                   QCordinary)))
    /* Carbon doesn't differentiate between left and right command
       keys.  */
    modifiers |= cmdKey;

  if ((flags & NSLeftCommandKeyMask) == NSLeftCommandKeyMask
      && nil_or_none (mod_of_kind (ns_command_modifier, QCordinary)))
    modifiers |= cmdKey;

  result = UCKeyTranslate (layout, [event keyCode], kUCKeyActionDown,
                           (modifiers >> 8) & 0xFF, LMGetKbdType (),
                           kUCKeyTranslateNoDeadKeysBit, &dead_key_state,
                           max_string_length, &actual_string_length, buf);

  if (result != 0)
    {
      NSLog(@"Failed to translate character '%@' with modifiers %x",
            [event characters], modifiers);
      return 0;
    }

  /* FIXME: What do we do if more than one code unit is returned?  */
  if (actual_string_length > 0)
    return buf[0];

  return 0;
}
#endif /* NS_IMPL_COCOA */

/* ==========================================================================

    Block drawing operations

   ========================================================================== */


#ifdef NS_IMPL_GNUSTEP
static void
ns_redraw_scroll_bars (struct frame *f)
{
  int i;
  id view;
  NSArray *subviews = [[FRAME_NS_VIEW (f) superview] subviews];
  NSTRACE ("ns_redraw_scroll_bars");
  for (i =[subviews count]-1; i >= 0; i--)
    {
      view = [subviews objectAtIndex: i];
      if (![view isKindOfClass: [EmacsScroller class]]) continue;
      [view display];
    }
}
#endif


void
ns_clear_frame (struct frame *f)
/* --------------------------------------------------------------------------
      External (hook): Erase the entire frame
   -------------------------------------------------------------------------- */
{
  NSView *view = FRAME_NS_VIEW (f);
  NSRect r;

  NSTRACE_WHEN (NSTRACE_GROUP_UPDATES, "ns_clear_frame");

 /* comes on initial frame because we have
    after-make-frame-functions = select-frame */
 if (!FRAME_DEFAULT_FACE (f))
   return;

  mark_window_cursors_off (XWINDOW (FRAME_ROOT_WINDOW (f)));

  r = [view bounds];

  block_input ();
  ns_focus (f, &r, 1);
  [[NSColor colorWithUnsignedLong:NS_FACE_BACKGROUND
			    (FACE_FROM_ID (f, DEFAULT_FACE_ID))] set];
  NSRectFill (r);
  ns_unfocus (f);

#ifdef NS_IMPL_GNUSTEP
  ns_redraw_scroll_bars (f);
#endif
  unblock_input ();
}


static void
ns_clear_frame_area (struct frame *f, int x, int y, int width, int height)
/* --------------------------------------------------------------------------
    External (RIF):  Clear section of frame
   -------------------------------------------------------------------------- */
{
  NSRect r = NSMakeRect (x, y, width, height);
  NSView *view = FRAME_NS_VIEW (f);
  struct face *face = FRAME_DEFAULT_FACE (f);

  if (!view || !face)
    return;

  NSTRACE_WHEN (NSTRACE_GROUP_UPDATES, "ns_clear_frame_area");

  r = NSIntersectionRect (r, [view frame]);
  ns_focus (f, &r, 1);
  [[NSColor colorWithUnsignedLong:NS_FACE_BACKGROUND (face)] set];

  NSRectFill (r);

  ns_unfocus (f);
  return;
}


static void
ns_scroll_run (struct window *w, struct run *run)
/* --------------------------------------------------------------------------
    External (RIF):  Insert or delete n lines at line vpos.
   -------------------------------------------------------------------------- */
{
  struct frame *f = XFRAME (w->frame);
  int x, y, width, height, from_y, to_y, bottom_y;

  NSTRACE ("ns_scroll_run");

  /* begin copy from other terms */
  /* Get frame-relative bounding box of the text display area of W,
     without mode lines.  Include in this box the left and right
     fringe of W.  */
  window_box (w, ANY_AREA, &x, &y, &width, &height);

  from_y = WINDOW_TO_FRAME_PIXEL_Y (w, run->current_y);
  to_y = WINDOW_TO_FRAME_PIXEL_Y (w, run->desired_y);
  bottom_y = y + height;

  if (to_y < from_y)
    {
      /* Scrolling up.  Make sure we don't copy part of the mode
	 line at the bottom.  */
      if (from_y + run->height > bottom_y)
	height = bottom_y - from_y;
      else
	height = run->height;
    }
  else
    {
      /* Scrolling down.  Make sure we don't copy over the mode line.
	 at the bottom.  */
      if (to_y + run->height > bottom_y)
	height = bottom_y - to_y;
      else
	height = run->height;
    }
  /* end copy from other terms */

  if (height == 0)
      return;

  block_input ();

  gui_clear_cursor (w);

  {
    NSRect srcRect = NSMakeRect (x, from_y, width, height);
    NSPoint dest = NSMakePoint (x, to_y);
    EmacsView *view = FRAME_NS_VIEW (f);

    [view copyRect:srcRect to:dest];
#if defined (NS_IMPL_COCOA) && MAC_OS_X_VERSION_MAX_ALLOWED < 101400
    [view setNeedsDisplayInRect:srcRect];
#endif
  }

  unblock_input ();
}


static void
ns_clear_under_internal_border (struct frame *f)
{
  NSTRACE ("ns_clear_under_internal_border");

  if (FRAME_LIVE_P (f) && FRAME_INTERNAL_BORDER_WIDTH (f) > 0)
    {
      int border = FRAME_INTERNAL_BORDER_WIDTH (f);
      int width = FRAME_PIXEL_WIDTH (f);
      int height = FRAME_PIXEL_HEIGHT (f);
      int margin = FRAME_TOP_MARGIN_HEIGHT (f);
      int bottom_margin = FRAME_BOTTOM_MARGIN_HEIGHT (f);
      int face_id =
        (FRAME_PARENT_FRAME (f)
         ? (!NILP (Vface_remapping_alist)
            ? lookup_basic_face (NULL, f, CHILD_FRAME_BORDER_FACE_ID)
            : CHILD_FRAME_BORDER_FACE_ID)
         : (!NILP (Vface_remapping_alist)
            ? lookup_basic_face (NULL, f, INTERNAL_BORDER_FACE_ID)
            : INTERNAL_BORDER_FACE_ID));
      struct face *face = FACE_FROM_ID_OR_NULL (f, face_id);

      if (!face)
        face = FRAME_DEFAULT_FACE (f);

      /* Sometimes with new frames we reach this point and have no
         face.  I'm not sure why we have a live frame but no face, so
         just give up.  */
      if (!face)
        return;

      ns_focus (f, NULL, 1);
      [[NSColor colorWithUnsignedLong:NS_FACE_BACKGROUND (face)] set];
      NSRectFill (NSMakeRect (0, margin, width, border));
      NSRectFill (NSMakeRect (0, 0, border, height));
      NSRectFill (NSMakeRect (0, margin, width, border));
      NSRectFill (NSMakeRect (width - border, 0, border, height));
      NSRectFill (NSMakeRect (0, height - bottom_margin - border,
			      width, border));
      ns_unfocus (f);
    }
}


static void
ns_after_update_window_line (struct window *w, struct glyph_row *desired_row)
/* --------------------------------------------------------------------------
    External (RIF): preparatory to fringe update after text was updated
   -------------------------------------------------------------------------- */
{
  struct frame *f;
  int width, height;

  NSTRACE_WHEN (NSTRACE_GROUP_UPDATES, "ns_after_update_window_line");

  /* begin copy from other terms */
  eassert (w);

  if (!desired_row->mode_line_p && !w->pseudo_window_p)
    desired_row->redraw_fringe_bitmaps_p = 1;

  /* When a window has disappeared, make sure that no rest of
     full-width rows stays visible in the internal border.  */
  if (windows_or_buffers_changed
      && desired_row->full_width_p
      && (f = XFRAME (w->frame),
	  width = FRAME_INTERNAL_BORDER_WIDTH (f),
	  width != 0)
      && (height = desired_row->visible_height,
	  height > 0))
    {
      int y = WINDOW_TO_FRAME_PIXEL_Y (w, max (0, desired_row->y));
      int face_id =
        !NILP (Vface_remapping_alist)
        ? lookup_basic_face (NULL, f, INTERNAL_BORDER_FACE_ID)
        : INTERNAL_BORDER_FACE_ID;
      struct face *face = FACE_FROM_ID_OR_NULL (f, face_id);

      block_input ();
      if (face)
        {
          NSRect r = NSMakeRect (0, y, FRAME_PIXEL_WIDTH (f), height);
          ns_focus (f, &r, 1);

          [[NSColor colorWithUnsignedLong:NS_FACE_BACKGROUND (face)] set];
          NSRectFill (NSMakeRect (0, y, width, height));
          NSRectFill (NSMakeRect (FRAME_PIXEL_WIDTH (f) - width,
                                  y, width, height));

          ns_unfocus (f);
        }
      else
        {
          ns_clear_frame_area (f, 0, y, width, height);
          ns_clear_frame_area (f,
                               FRAME_PIXEL_WIDTH (f) - width,
                               y, width, height);
        }
      unblock_input ();
    }
}


static void
ns_shift_glyphs_for_insert (struct frame *f,
                           int x, int y, int width, int height,
                           int shift_by)
/* --------------------------------------------------------------------------
    External (RIF): copy an area horizontally, don't worry about clearing src
   -------------------------------------------------------------------------- */
{
  NSRect srcRect = NSMakeRect (x, y, width, height);
  NSPoint dest = NSMakePoint (x+shift_by, y);

  NSTRACE ("ns_shift_glyphs_for_insert");

  [FRAME_NS_VIEW (f) copyRect:srcRect to:dest];
}



/* ==========================================================================

    Character encoding and metrics

   ========================================================================== */


static void
ns_compute_glyph_string_overhangs (struct glyph_string *s)
/* --------------------------------------------------------------------------
     External (RIF); compute left/right overhang of whole string and set in s
   -------------------------------------------------------------------------- */
{
  if (s->cmp == NULL
      && (s->first_glyph->type == CHAR_GLYPH
	  || s->first_glyph->type == COMPOSITE_GLYPH))
    {
      struct font_metrics metrics;

      if (s->first_glyph->type == CHAR_GLYPH)
	{
	  struct font *font = s->font;
	  font->driver->text_extents (font, s->char2b, s->nchars, &metrics);
	}
      else
	{
	  Lisp_Object gstring = composition_gstring_from_id (s->cmp_id);

	  composition_gstring_width (gstring, s->cmp_from, s->cmp_to, &metrics);
	}
      s->right_overhang = (metrics.rbearing > metrics.width
			   ? metrics.rbearing - metrics.width : 0);
      s->left_overhang = metrics.lbearing < 0 ? - metrics.lbearing : 0;
    }
  else if (s->cmp)
    {
      s->right_overhang = s->cmp->rbearing - s->cmp->pixel_width;
      s->left_overhang = - s->cmp->lbearing;
    }
}



/* ==========================================================================

    Fringe and cursor drawing

   ========================================================================== */

static NSMutableDictionary *fringe_bmp;

static void
ns_define_fringe_bitmap (int which, unsigned short *bits, int h, int w)
{
  NSBezierPath *p = [NSBezierPath bezierPath];

  if (!fringe_bmp)
    fringe_bmp = [[NSMutableDictionary alloc] initWithCapacity:25];

  uint8_t *points = alloca ((h + 1) * (w + 1) * 4);
  uint8_t *cur = points;

  /* Find all the outgoing edges in a clockwise path.  That is, we only
     want to list the edges leaving a point, not the ones entering a
     point, so we don't double count them.  */
  for (int y = 0; y < h + 1; y++)
    for (int x = 0; x < w + 1; x++)
      {
        int nw = 0, ne = 0, se = 0, sw = 0;
        if (x != 0 && y != 0)
          nw = bits[y-1] & (1 << (w - x));

        if (x != 0 && y < h)
          sw = bits[y] & (1 << (w - x));

        if (x < w && y < h)
          se = bits[y] & (1 << (w - x - 1));

        if (x < w && y != 0)
          ne = bits[y-1] & (1 << (w - x - 1));

        cur[0] = !nw && ne; /* North.  */
        cur[1] = !ne && se; /* East.  */
        cur[2] = !se && sw; /* South.  */
        cur[3] = !sw && nw; /* West.  */
        cur += 4;
      }

  /* Find all the points with edges and trace them out.  */
  int v = 0;
  char last = 0;
  while (v < (h + 1) * (w + 1) * 4)
    {
      char this = 0;
      int x = (v/4) % (w+1);
      int y = (v/4) / (w+1);

      if (points[v+3])
        {
          /* West.  */
          points[v+3] = 0;
          v = v - 4;
          this = 'w';
        }
      else if (points[v+1])
        {
          /* East.  */
          points[v+1] = 0;
          v = v + 4;
          this = 'e';
        }
      else if (points[v+2])
        {
          /* South.  */
          points[v+2] = 0;
          v = ((y+1)*(w+1) + x) * 4;
          this = 's';
        }
      else if (points[v])
        {
          /* North.  */
          points[v] = 0;
          v = ((y-1)*(w+1) + x) * 4;
          this = 'n';
        }
      else
        {
          /* No edge.  */
          v = v + 4;

          if (last)
            {
              /* If we reach here we were tracing a shape but have run
                 out of edges, so we must be back to the start (or
                 something's gone wrong).  */
              [p closePath];
              last = 0;
            }
        }

      if (this)
        {
          /* If we've found an edge we now need to either move to that
             point (if it's the start of a shape) or draw a line from
             the last corner to this point, but only if it's a
             corner.  */
          if (!last)
            [p moveToPoint:NSMakePoint (x, y)];
          else if (last && last != this)
	    [p lineToPoint:NSMakePoint (x, y)];
          last = this;
        }
    }

  [fringe_bmp setObject:p forKey:[NSNumber numberWithInt:which]];
}


static void
ns_destroy_fringe_bitmap (int which)
{
  [fringe_bmp removeObjectForKey:[NSNumber numberWithInt:which]];
}


static void
ns_draw_fringe_bitmap (struct window *w, struct glyph_row *row,
                      struct draw_fringe_bitmap_params *p)
/* --------------------------------------------------------------------------
    External (RIF); fringe-related
   -------------------------------------------------------------------------- */
{
  /* Fringe bitmaps comes in two variants, normal and periodic.  A
     periodic bitmap is used to create a continuous pattern.  Since a
     bitmap is rendered one text line at a time, the start offset (dh)
     of the bitmap varies.  Concretely, this is used for the empty
     line indicator.

     For a bitmap, "h + dh" is the full height and is always
     invariant.  For a normal bitmap "dh" is zero.

     For example, when the period is three and the full height is 72
     the following combinations exists:

       h=72 dh=0
       h=71 dh=1
       h=70 dh=2 */

  struct frame *f = XFRAME (WINDOW_FRAME (w));
  struct face *face = p->face;
  NSRect bmpRect = NSZeroRect;
  NSRect rowRect = ns_row_rect (w, row, ANY_AREA);

  NSTRACE_WHEN (NSTRACE_GROUP_FRINGE, "ns_draw_fringe_bitmap");
  NSTRACE_MSG ("which:%d cursor:%d overlay:%d width:%d height:%d period:%d",
               p->which, p->cursor_p, p->overlay_p, p->wd, p->h, p->dh);

  /* Work out the rectangle we will need to clear.  */
  bmpRect = NSMakeRect (p->x, p->y, p->wd, p->h);

  if (p->bx >= 0)
    bmpRect = NSUnionRect (bmpRect, NSMakeRect (p->bx, p->by, p->nx, p->ny));

  /* Handle partially visible rows.  */
  bmpRect = NSIntersectionRect (bmpRect, rowRect);

  /* Clip to the bitmap's area.  */
  ns_focus (f, &bmpRect, 1);

  /* Clear screen unless overlay.  */
  if (!p->overlay_p && !NSIsEmptyRect (bmpRect))
    {
      NSTRACE_RECT ("clearRect", bmpRect);

      [[NSColor colorWithUnsignedLong:face->background] set];
      NSRectFill (bmpRect);
    }

  NSBezierPath *bmp = [fringe_bmp objectForKey:[NSNumber numberWithInt:p->which]];

  if (bmp == nil
      && p->which < max_used_fringe_bitmap)
    {
      gui_define_fringe_bitmap (f, p->which);
      bmp = [fringe_bmp objectForKey: [NSNumber numberWithInt: p->which]];
    }

  if (bmp)
    {
      NSAffineTransform *transform = [NSAffineTransform transform];
      NSColor *bm_color;

      /* Because the image is defined at (0, 0) we need to take a copy
         and then transform that copy to the new origin.  */
      bmp = [bmp copy];
      [transform translateXBy:p->x yBy:p->y - p->dh];
      [bmp transformUsingAffineTransform:transform];

      if (!p->cursor_p)
        bm_color = [NSColor colorWithUnsignedLong:face->foreground];
      else if (p->overlay_p)
        bm_color = [NSColor colorWithUnsignedLong:face->background];
      else
        bm_color = f->output_data.ns->cursor_color;

      [bm_color set];
      [bmp fill];

      [bmp release];
    }
  ns_unfocus (f);
}


static void
ns_draw_window_cursor (struct window *w, struct glyph_row *glyph_row,
		       int x, int y, enum text_cursor_kinds cursor_type,
		       int cursor_width, bool on_p, bool active_p)
/* --------------------------------------------------------------------------
     External call (RIF): draw cursor.
     Note that CURSOR_WIDTH is meaningful only for (h)bar cursors.
   -------------------------------------------------------------------------- */
{
  NSRect r;
  int fx, fy, h, cursor_height;
  struct frame *f = WINDOW_XFRAME (w);
  struct glyph *phys_cursor_glyph;
  struct glyph *cursor_glyph;

  /* If cursor is out of bounds, don't draw garbage.  This can happen
     in mini-buffer windows when switching between echo area glyphs
     and mini-buffer.  */

  NSTRACE ("ns_draw_window_cursor (on = %d, cursor_type = %d)",
	   on_p, cursor_type);

  if (!on_p)
    return;

  w->phys_cursor_type = cursor_type;
  w->phys_cursor_on_p = on_p;

  if (cursor_type == NO_CURSOR)
    {
      w->phys_cursor_width = 0;
      return;
    }

  if ((phys_cursor_glyph = get_phys_cursor_glyph (w)) == NULL)
    {
      NSTRACE_MSG ("No phys cursor glyph was found!");

      if (glyph_row->exact_window_width_line_p
          && w->phys_cursor.hpos >= glyph_row->used[TEXT_AREA])
        {
          glyph_row->cursor_in_fringe_p = 1;
          draw_fringe_bitmap (w, glyph_row, 0);
        }
      return;
    }

  get_phys_cursor_geometry (w, glyph_row, phys_cursor_glyph, &fx, &fy, &h);

  /* The above get_phys_cursor_geometry call set w->phys_cursor_width
     to the glyph width; replace with CURSOR_WIDTH for (V)BAR cursors.  */
  if (cursor_type == BAR_CURSOR)
    {
      if (cursor_width < 1)
	cursor_width = max (FRAME_CURSOR_WIDTH (f), 1);

      /* The bar cursor should never be wider than the glyph.  */
      if (cursor_width < w->phys_cursor_width)
        w->phys_cursor_width = cursor_width;

      /* If the character under cursor is R2L, draw the bar cursor
         on the right of its glyph, rather than on the left.  */
      cursor_glyph = get_phys_cursor_glyph (w);
      if ((cursor_glyph->resolved_level & 1) != 0)
        fx += cursor_glyph->pixel_width - w->phys_cursor_width;
    }
  /* If we have an HBAR, "cursor_width" MAY specify height.  */
  else if (cursor_type == HBAR_CURSOR)
    {
      cursor_height = (cursor_width < 1) ? lrint (0.25 * h) : cursor_width;
      if (cursor_height > glyph_row->height)
        cursor_height = glyph_row->height;
      if (h > cursor_height) // Cursor smaller than line height, move down
        fy += h - cursor_height;
      h = cursor_height;
    }

  r.origin.x = fx, r.origin.y = fy;
  r.size.height = h;
  r.size.width = w->phys_cursor_width;

  /* Prevent the cursor from being drawn outside the text area.  */
  r = NSIntersectionRect (r, ns_row_rect (w, glyph_row, TEXT_AREA));

  ns_focus (f, NULL, 0);

  NSGraphicsContext *ctx = [NSGraphicsContext currentContext];
  [ctx saveGraphicsState];
#ifdef NS_IMPL_GNUSTEP
  GSRectClipList (ctx, &r, 1);
#else
  NSRectClip (r);
#endif

  [FRAME_CURSOR_COLOR (f) set];

  switch (cursor_type)
    {
    case DEFAULT_CURSOR:
    case NO_CURSOR:
      break;
    case FILLED_BOX_CURSOR:
      /* The call to draw_phys_cursor_glyph can end up undoing the
	 ns_focus, so unfocus here and regain focus later.  */
      [ctx restoreGraphicsState];
      ns_unfocus (f);
      draw_phys_cursor_glyph (w, glyph_row, DRAW_CURSOR);
      ns_focus (f, &r, 1);
      break;
    case HOLLOW_BOX_CURSOR:
      /* This works like it does in PostScript, not X Windows.  */
      [NSBezierPath strokeRect: NSInsetRect (r, 0.5, 0.5)];
      [ctx restoreGraphicsState];
      break;
    case HBAR_CURSOR:
    case BAR_CURSOR:
      NSRectFill (r);
      [ctx restoreGraphicsState];
      break;
    }

  ns_unfocus (f);
}


static void
ns_draw_vertical_window_border (struct window *w, int x, int y0, int y1)
/* --------------------------------------------------------------------------
     External (RIF): Draw a vertical line.
   -------------------------------------------------------------------------- */
{
  struct frame *f = XFRAME (WINDOW_FRAME (w));
  struct face *face;
  NSRect r = NSMakeRect (x, y0, 1, y1-y0);

  NSTRACE ("ns_draw_vertical_window_border");

  face = FACE_FROM_ID_OR_NULL (f, VERTICAL_BORDER_FACE_ID);

  ns_focus (f, &r, 1);
  if (face)
    [[NSColor colorWithUnsignedLong:face->foreground] set];

  NSRectFill(r);
  ns_unfocus (f);
}


static void
ns_draw_window_divider (struct window *w, int x0, int x1, int y0, int y1)
/* --------------------------------------------------------------------------
     External (RIF): Draw a window divider.
   -------------------------------------------------------------------------- */
{
  struct frame *f = XFRAME (WINDOW_FRAME (w));
  struct face *face = FACE_FROM_ID_OR_NULL (f, WINDOW_DIVIDER_FACE_ID);
  struct face *face_first
    = FACE_FROM_ID_OR_NULL (f, WINDOW_DIVIDER_FIRST_PIXEL_FACE_ID);
  struct face *face_last
    = FACE_FROM_ID_OR_NULL (f, WINDOW_DIVIDER_LAST_PIXEL_FACE_ID);
  unsigned long color = face ? face->foreground : FRAME_FOREGROUND_PIXEL (f);
  unsigned long color_first = (face_first
			       ? face_first->foreground
			       : FRAME_FOREGROUND_PIXEL (f));
  unsigned long color_last = (face_last
			      ? face_last->foreground
			      : FRAME_FOREGROUND_PIXEL (f));
  NSRect divider = NSMakeRect (x0, y0, x1-x0, y1-y0);

  NSTRACE ("ns_draw_window_divider");

  ns_focus (f, &divider, 1);

  if ((y1 - y0 > x1 - x0) && (x1 - x0 >= 3))
    /* A vertical divider, at least three pixels wide: Draw first and
       last pixels differently.  */
    {
      [[NSColor colorWithUnsignedLong:color_first] set];
      NSRectFill(NSMakeRect (x0, y0, 1, y1 - y0));
      [[NSColor colorWithUnsignedLong:color] set];
      NSRectFill(NSMakeRect (x0 + 1, y0, x1 - x0 - 2, y1 - y0));
      [[NSColor colorWithUnsignedLong:color_last] set];
      NSRectFill(NSMakeRect (x1 - 1, y0, 1, y1 - y0));
    }
  else if ((x1 - x0 > y1 - y0) && (y1 - y0 >= 3))
    /* A horizontal divider, at least three pixels high: Draw first and
       last pixels differently.  */
    {
      [[NSColor colorWithUnsignedLong:color_first] set];
      NSRectFill(NSMakeRect (x0, y0, x1 - x0, 1));
      [[NSColor colorWithUnsignedLong:color] set];
      NSRectFill(NSMakeRect (x0, y0 + 1, x1 - x0, y1 - y0 - 2));
      [[NSColor colorWithUnsignedLong:color_last] set];
      NSRectFill(NSMakeRect (x0, y1 - 1, x1 - x0, 1));
    }
  else
    {
      /* In any other case do not draw the first and last pixels
         differently.  */
      [[NSColor colorWithUnsignedLong:color] set];
      NSRectFill(divider);
    }

  ns_unfocus (f);
}


static void
ns_show_hourglass (struct frame *f)
{
  /* TODO: add NSProgressIndicator to all frames.  */
}

static void
ns_hide_hourglass (struct frame *f)
{
  /* TODO: remove NSProgressIndicator from all frames.  */
}

/* ==========================================================================

    Glyph drawing operations

   ========================================================================== */

static int
ns_get_glyph_string_clip_rect (struct glyph_string *s, NativeRectangle *nr)
/* --------------------------------------------------------------------------
    Wrapper utility to account for internal border width on full-width lines,
    and allow top full-width rows to hit the frame top.  nr should be pointer
    to two successive NSRects.  Number of rects actually used is returned.
   -------------------------------------------------------------------------- */
{
  int n = get_glyph_string_clip_rects (s, nr, 2);
  return n;
}

/* --------------------------------------------------------------------
   Draw a wavy line under glyph string s. The wave fills wave_height
   pixels from y.

                    x          wave_length = 2
                                 --
                y    *   *   *   *   *
                     |* * * * * * * * *
    wave_height = 3  | *   *   *   *
  --------------------------------------------------------------------- */

static void
ns_draw_underwave (struct glyph_string *s, EmacsCGFloat width, EmacsCGFloat x)
{
  int wave_height = 3, wave_length = 2;
  int y, dx, dy, odd, xmax;
  NSPoint a, b;
  NSRect waveClip;

  dx = wave_length;
  dy = wave_height - 1;
  y =  s->ybase - wave_height + 3;
  xmax = x + width;

  /* Find and set clipping rectangle */
  waveClip = NSMakeRect (x, y, width, wave_height);
  [[NSGraphicsContext currentContext] saveGraphicsState];
  NSRectClip (waveClip);

  /* Draw the waves */
  a.x = x - ((int)(x) % dx) + (EmacsCGFloat) 0.5;
  b.x = a.x + dx;
  odd = (int)(a.x/dx) % 2;
  a.y = b.y = y + 0.5;

  if (odd)
    a.y += dy;
  else
    b.y += dy;

  while (a.x <= xmax)
    {
      [NSBezierPath strokeLineFromPoint:a toPoint:b];
      a.x = b.x, a.y = b.y;
      b.x += dx, b.y = y + 0.5 + odd*dy;
      odd = !odd;
    }

  /* Restore previous clipping rectangle(s) */
  [[NSGraphicsContext currentContext] restoreGraphicsState];
}

/* Draw a dashed underline of thickness THICKNESS and width WIDTH onto
   the focused frame at a vertical offset of OFFSET from the position of
   the glyph string S, with each segment SEGMENT pixels in length.  */

static void
ns_draw_dash (struct glyph_string *s, int width, int segment,
	      int offset, int thickness)
{
  CGFloat pattern[2], y_center = s->ybase + offset + thickness / 2.0;
  NSBezierPath *path = [[NSBezierPath alloc] init];

  pattern[0] = segment;
  pattern[1] = segment;

  [path setLineDash: pattern count: 2 phase: (CGFloat) s->x];
  [path setLineWidth: thickness];
  [path moveToPoint: NSMakePoint (s->x, y_center)];
  [path lineToPoint: NSMakePoint (s->x + width, y_center)];
  [path stroke];
  [path release];
}

/* Draw an underline of STYLE onto the focused frame at an offset of
   POSITION from the baseline of the glyph string S, S->WIDTH in length,
   and THICKNESS in height.  */

static void
ns_fill_underline (struct glyph_string *s, enum face_underline_type style,
		   int position, int thickness)
{
  int segment;
  NSRect rect;

  segment = thickness * 3;

  switch (style)
    {
      /* FACE_UNDERLINE_DOUBLE_LINE is treated identically to SINGLE, as
	 the second line will be filled by another invocation of this
	 function.  */
    case FACE_UNDERLINE_SINGLE:
    case FACE_UNDERLINE_DOUBLE_LINE:
      rect = NSMakeRect (s->x, s->ybase + position, s->width, thickness);
      NSRectFill (rect);
      break;

    case FACE_UNDERLINE_DOTS:
      segment = thickness;
      FALLTHROUGH;

    case FACE_UNDERLINE_DASHES:
      ns_draw_dash (s, s->width, segment, position, thickness);
      break;

    case FACE_NO_UNDERLINE:
    case FACE_UNDERLINE_WAVE:
    default:
      emacs_abort ();
    }
}

static void
ns_draw_text_decoration (struct glyph_string *s, struct face *face,
                         NSColor *defaultCol, CGFloat width, CGFloat x)
/* --------------------------------------------------------------------------
   Draw underline, overline, and strike-through on glyph string s.
   -------------------------------------------------------------------------- */
{
  if (s->for_overlaps)
    return;

  if (s->hl == DRAW_CURSOR)
    [FRAME_BACKGROUND_COLOR (s->f) set];
  else
    [defaultCol set];

  /* Do underline.  */
  if (face->underline)
    {
      if (s->face->underline == FACE_UNDERLINE_WAVE)
        {
          if (!face->underline_defaulted_p)
            [[NSColor colorWithUnsignedLong:face->underline_color] set];

          ns_draw_underwave (s, width, x);
        }
      else if (face->underline >= FACE_UNDERLINE_SINGLE)
        {
          unsigned long thickness, position;

          /* If the prev was underlined, match its appearance.  */
          if (s->prev
	      && (s->prev->face->underline != FACE_UNDERLINE_WAVE
		  && s->prev->face->underline >= FACE_UNDERLINE_SINGLE)
              && s->prev->underline_thickness > 0
	      && (s->prev->face->underline_at_descent_line_p
		  == s->face->underline_at_descent_line_p)
	      && (s->prev->face->underline_pixels_above_descent_line
		  == s->face->underline_pixels_above_descent_line))
            {
              thickness = s->prev->underline_thickness;
              position = s->prev->underline_position;
            }
          else
            {
	      struct font *font = font_for_underline_metrics (s);
              unsigned long descent = s->y + s->height - s->ybase;
              unsigned long minimum_offset;
              BOOL underline_at_descent_line, use_underline_position_properties;
	      Lisp_Object val = (WINDOW_BUFFER_LOCAL_VALUE
				 (Qunderline_minimum_offset, s->w));

	      if (FIXNUMP (val))
		minimum_offset = XFIXNAT (val);
	      else
		minimum_offset = 1;

	      val = (WINDOW_BUFFER_LOCAL_VALUE
		     (Qx_underline_at_descent_line, s->w));
	      underline_at_descent_line = (!(NILP (val) || EQ (val, Qunbound))
					   || s->face->underline_at_descent_line_p);

	      val = (WINDOW_BUFFER_LOCAL_VALUE
		     (Qx_use_underline_position_properties, s->w));
	      use_underline_position_properties
		= !(NILP (val) || EQ (val, Qunbound));

              /* Use underline thickness of font, defaulting to 1.  */
              thickness = (font && font->underline_thickness > 0)
                ? font->underline_thickness : 1;

              /* Determine the offset of underlining from the baseline.  */
              if (underline_at_descent_line)
                position = (descent - thickness
			    - s->face->underline_pixels_above_descent_line);
              else if (use_underline_position_properties
                       && font && font->underline_position >= 0)
                position = font->underline_position;
              else if (font)
                position = lround (font->descent / 2);
              else
                position = minimum_offset;

	      if (!s->face->underline_pixels_above_descent_line)
		position = max (position, minimum_offset);

              /* Ensure underlining is not cropped.  */
              if (descent <= position)
                {
                  position = descent - 1;
                  thickness = 1;
                }
              else if (descent < position + thickness)
                thickness = 1;
            }

          s->underline_thickness = thickness;
          s->underline_position = position;

          if (!face->underline_defaulted_p)
            [[NSColor colorWithUnsignedLong:face->underline_color] set];

	  ns_fill_underline (s, s->face->underline, position,
			     thickness);

	  /* Place a second underline above the first if this was
	     requested in the face specification.  */

	  if (s->face->underline == FACE_UNDERLINE_DOUBLE_LINE)
	    {
	      /* Compute the position of the second underline.  */
	      position = position - thickness - 1;
	      ns_fill_underline (s, s->face->underline, position,
				 thickness);
	    }
        }
    }
  /* Do overline. We follow other terms in using a thickness of 1
     and ignoring overline_margin.  */
  if (face->overline_p)
    {
      NSRect r;
      r = NSMakeRect (x, s->y, width, 1);

      if (!face->overline_color_defaulted_p)
        [[NSColor colorWithUnsignedLong:face->overline_color] set];

      NSRectFill (r);
    }

  /* Do strike-through.  We follow other terms for thickness and
     vertical position.  */
  if (face->strike_through_p)
    {
      NSRect r;
      /* Y-coordinate and height of the glyph string's first glyph.
	 We cannot use s->y and s->height because those could be
	 larger if there are taller display elements (e.g., characters
	 displayed with a larger font) in the same glyph row.  */
      int glyph_y = s->ybase - s->first_glyph->ascent;
      int glyph_height = s->first_glyph->ascent + s->first_glyph->descent;
      /* Strike-through width and offset from the glyph string's
	 top edge.  */
      unsigned long h = 1;
      unsigned long dy;

      dy = lrint ((glyph_height - h) / 2);
      r = NSMakeRect (x, glyph_y + dy, width, 1);

      if (!face->strike_through_color_defaulted_p)
        [[NSColor colorWithUnsignedLong:face->strike_through_color] set];

      NSRectFill (r);
    }
}

static void
ns_draw_box (NSRect r, CGFloat hthickness, CGFloat vthickness,
             NSColor *col, char left_p, char right_p)
/* --------------------------------------------------------------------------
    Draw an unfilled rect inside r, optionally leaving left and/or right open.
    Note we can't just use an NSDrawRect command, because of the possibility
    of some sides not being drawn, and because the rect will be filled.
   -------------------------------------------------------------------------- */
{
  NSRect s = r;
  [col set];

  /* top, bottom */
  s.size.height = hthickness;
  NSRectFill (s);
  s.origin.y += r.size.height - hthickness;
  NSRectFill (s);

  s.size.height = r.size.height;
  s.origin.y = r.origin.y;

  /* left, right (optional) */
  s.size.width = vthickness;
  if (left_p)
    NSRectFill (s);
  if (right_p)
    {
      s.origin.x += r.size.width - vthickness;
      NSRectFill (s);
    }
}

/* Set up colors for the relief lines around glyph string S.  */

static void
ns_setup_relief_colors (struct glyph_string *s)
{
  struct ns_output *di = FRAME_OUTPUT_DATA (s->f);
  NSColor *color;

  if (s->face->use_box_color_for_shadows_p)
    color = [NSColor colorWithUnsignedLong: s->face->box_color];
  else
    color = [NSColor colorWithUnsignedLong: s->face->background];

  if (s->hl == DRAW_CURSOR)
    color = FRAME_CURSOR_COLOR (s->f);

  if (color == nil)
    color = [NSColor grayColor];

  if (color != di->relief_background_color)
    {
      [di->relief_background_color release];
      di->relief_background_color = [color retain];
      [di->light_relief_color release];
      di->light_relief_color = [[color highlightWithLevel: 0.4] retain];
      [di->dark_relief_color release];
      di->dark_relief_color = [[color shadowWithLevel: 0.4] retain];
    }
}

static void
ns_draw_relief (NSRect outer, int hthickness, int vthickness, char raised_p,
		char top_p, char bottom_p, char left_p, char right_p,
		struct glyph_string *s)
/* --------------------------------------------------------------------------
    Draw a relief rect inside r, optionally leaving some sides open.
    Note we can't just use an NSDrawBezel command, because of the possibility
    of some sides not being drawn, and because the rect will be filled.
   -------------------------------------------------------------------------- */
{
  NSRect inner;
  NSBezierPath *p = nil;

  NSTRACE ("ns_draw_relief");

  /* set up colors */
  ns_setup_relief_colors (s);

  /* Calculate the inner rectangle.  */
  inner = outer;

  if (left_p)
    {
      inner.origin.x += vthickness;
      inner.size.width -= vthickness;
    }

  if (right_p)
    inner.size.width -= vthickness;

  if (top_p)
    {
      inner.origin.y += hthickness;
      inner.size.height -= hthickness;
    }

  if (bottom_p)
    inner.size.height -= hthickness;

  struct ns_output *di = FRAME_OUTPUT_DATA (s->f);

  [(raised_p ? di->light_relief_color : di->dark_relief_color) set];

  if (top_p || left_p)
    {
      p = [NSBezierPath bezierPath];

      [p moveToPoint: NSMakePoint (NSMinX (outer), NSMinY (outer))];
      if (top_p)
        {
          [p lineToPoint: NSMakePoint (NSMaxX (outer), NSMinY (outer))];
          [p lineToPoint: NSMakePoint (NSMaxX (inner), NSMinY (inner))];
        }
      [p lineToPoint: NSMakePoint (NSMinX (inner), NSMinY (inner))];
      if (left_p)
        {
          [p lineToPoint: NSMakePoint (NSMinX (inner), NSMaxY (inner))];
          [p lineToPoint: NSMakePoint (NSMinX (outer), NSMaxY (outer))];
        }
      [p closePath];
      [p fill];
    }

  [(raised_p ? di->dark_relief_color : di->light_relief_color) set];

  if (bottom_p || right_p)
    {
      p = [NSBezierPath bezierPath];

      [p moveToPoint: NSMakePoint (NSMaxX (outer), NSMaxY (outer))];
      if (right_p)
        {
          [p lineToPoint: NSMakePoint (NSMaxX (outer), NSMinY (outer))];
          [p lineToPoint: NSMakePoint (NSMaxX (inner), NSMinY (inner))];
        }
      [p lineToPoint:NSMakePoint (NSMaxX (inner), NSMaxY (inner))];
      if (bottom_p)
        {
          [p lineToPoint: NSMakePoint (NSMinX (inner), NSMaxY (inner))];
          [p lineToPoint: NSMakePoint (NSMinX (outer), NSMaxY (outer))];
        }
      [p closePath];
      [p fill];
    }

  /* If one of h/vthickness are more than 1, draw the outermost line
     on the respective sides in the black relief color.  */

  if (p)
    [p removeAllPoints];
  else
    p = [NSBezierPath bezierPath];

  if (hthickness > 1 && top_p)
    {
      [p moveToPoint: NSMakePoint (NSMinX (outer),
				   NSMinY (outer) + 0.5)];
      [p lineToPoint: NSMakePoint (NSMaxX (outer),
				   NSMinY (outer) + 0.5)];
    }

  if (hthickness > 1 && bottom_p)
    {
      [p moveToPoint: NSMakePoint (NSMinX (outer),
				   NSMaxY (outer) - 0.5)];
      [p lineToPoint: NSMakePoint (NSMaxX (outer),
				   NSMaxY (outer) - 0.5)];
    }

  if (vthickness > 1 && left_p)
    {
      [p moveToPoint: NSMakePoint (NSMinX (outer) + 0.5,
				   NSMinY (outer) + 0.5)];
      [p lineToPoint: NSMakePoint (NSMinX (outer) + 0.5,
				   NSMaxY (outer) - 0.5)];
    }

  if (vthickness > 1 && left_p)
    {
      [p moveToPoint: NSMakePoint (NSMinX (outer) + 0.5,
				   NSMinY (outer) + 0.5)];
      [p lineToPoint: NSMakePoint (NSMinX (outer) + 0.5,
				   NSMaxY (outer) - 0.5)];
    }

  [di->dark_relief_color set];
  [p stroke];

  if (vthickness > 1 && hthickness > 1)
    {
      [FRAME_BACKGROUND_COLOR (s->f) set];

      if (left_p && top_p)
	[NSBezierPath fillRect: NSMakeRect (NSMinX (outer),
					    NSMinY (outer),
					    1, 1)];

      if (right_p && top_p)
	[NSBezierPath fillRect: NSMakeRect (NSMaxX (outer) - 1,
					    NSMinY (outer),
					    1, 1)];

      if (right_p && bottom_p)
	[NSBezierPath fillRect: NSMakeRect (NSMaxX (outer) - 1,
					    NSMaxY (outer) - 1,
					    1, 1)];

      if (left_p && bottom_p)
	[NSBezierPath fillRect: NSMakeRect (NSMinX (outer),
					    NSMaxY (outer) - 1,
					    1, 1)];
    }
}


static void
ns_dumpglyphs_box_or_relief (struct glyph_string *s)
/* --------------------------------------------------------------------------
      Function modeled after x_draw_glyph_string_box ().
      Sets up parameters for drawing.
   -------------------------------------------------------------------------- */
{
  int right_x, last_x;
  char left_p, right_p;
  struct glyph *last_glyph;
  NSRect r;
  int hthickness, vthickness;
  struct face *face = s->face;

  vthickness = face->box_vertical_line_width;
  hthickness = face->box_horizontal_line_width;

  NSTRACE ("ns_dumpglyphs_box_or_relief");

  last_x = ((s->row->full_width_p && !s->w->pseudo_window_p)
	    ? WINDOW_RIGHT_EDGE_X (s->w)
	    : window_box_right (s->w, s->area));
  if (s->cmp || s->img)
    last_glyph = s->first_glyph;
  else if (s->first_glyph->type == COMPOSITE_GLYPH
	   && s->first_glyph->u.cmp.automatic)
    {
        struct glyph *end = s->row->glyphs[s->area] + s->row->used[s->area];
	struct glyph *g = s->first_glyph;
	for (last_glyph = g++;
	     g < end && g->u.cmp.automatic && g->u.cmp.id == s->cmp_id
	       && g->slice.cmp.to < s->cmp_to;
	     last_glyph = g++)
	  ;
    }
  else
    last_glyph = s->first_glyph + s->nchars - 1;

  right_x = ((s->row->full_width_p && s->extends_to_end_of_line_p
	      ? last_x - 1 : min (last_x, s->x + s->background_width) - 1));

  left_p = (s->first_glyph->left_box_line_p
	    || (s->hl == DRAW_MOUSE_FACE
		&& (s->prev == NULL || s->prev->hl != s->hl)));
  right_p = (last_glyph->right_box_line_p
	     || (s->hl == DRAW_MOUSE_FACE
		 && (s->next == NULL || s->next->hl != s->hl)));

  r = NSMakeRect (s->x, s->y, right_x - s->x + 1, s->height);

  /* TODO: Sometimes box_color is 0 and this seems wrong; should investigate.  */
  if (s->face->box == FACE_SIMPLE_BOX && s->face->box_color)
    {
      ns_draw_box (r, abs (hthickness), abs (vthickness),
                   [NSColor colorWithUnsignedLong:face->box_color],
                   left_p, right_p);
    }
  else
    {
      ns_draw_relief (r, abs (hthickness), abs (vthickness),
                      s->face->box == FACE_RAISED_BOX,
                      1, 1, left_p, right_p, s);
    }
}

static void
ns_maybe_dumpglyphs_background (struct glyph_string *s, char force_p)
/* --------------------------------------------------------------------------
      Modeled after x_draw_glyph_string_background, which draws BG in
      certain cases.  Others are left to the text rendering routine.
   -------------------------------------------------------------------------- */
{
  struct face *face = s->face;
  NSRect r;

  NSTRACE ("ns_maybe_dumpglyphs_background");

  if (!s->background_filled_p)
    {
      int box_line_width = max (s->face->box_horizontal_line_width, 0);

      if (s->stippled_p)
	{
	  struct ns_display_info *dpyinfo = FRAME_DISPLAY_INFO (s->f);
#ifdef NS_IMPL_COCOA
	  /* On cocoa emacs the stipple is stored as a mask CGImage.
	     First we want to clear the background with the bg colour */
	  [[NSColor colorWithUnsignedLong:face->background] set];
	  r = NSMakeRect (s->x, s->y + box_line_width,
			  s->background_width,
			  s->height - 2 * box_line_width);
	  NSRectFill (r);
	  s->background_filled_p = 1;
	  CGImageRef mask
	    = [dpyinfo->bitmaps[face->stipple - 1].img stippleMask];

	  /* This part could possibly be improved, the author is
	     unfamiliar with NS/CoreGraphics and isn't sure if it's
	     possible to do this with NSImage */
	  NSGraphicsContext *ctx = [NSGraphicsContext currentContext];
	  [ctx saveGraphicsState];
	  /* Checkpoint the graphics state and then focus in on the area
	     we're going to fill */
	  CGContextRef context = [ctx CGContext];
	  CGContextClipToRect (context, r);
	  CGContextScaleCTM (context, 1, -1);

	  /* Stamp the foreground colour using the stipple mask */
	  [[NSColor colorWithUnsignedLong:face->foreground] set];
	  CGRect imageSize = CGRectMake (0, 0, CGImageGetWidth (mask),
					 CGImageGetHeight (mask));
	  CGContextDrawTiledImage (context, imageSize, mask);

	  [[NSGraphicsContext currentContext] restoreGraphicsState];
#else
	  [[dpyinfo->bitmaps[face->stipple-1].img stippleMask] set];
	  goto fill;
#endif /* NS_IMPL_COCOA */

	}
      else if (FONT_HEIGHT (s->font) < s->height - 2 * box_line_width
	       /* When xdisp.c ignores FONT_HEIGHT, we cannot trust font
		  dimensions, since the actual glyphs might be much
		  smaller.  So in that case we always clear the
		  rectangle with background color.  */
	       || FONT_TOO_HIGH (s->font)
	       || s->font_not_found_p
	       || s->extends_to_end_of_line_p
	       || force_p)
	{
	  if (s->hl != DRAW_CURSOR)
	    [(NS_FACE_BACKGROUND (face) != 0
	      ? [NSColor colorWithUnsignedLong:NS_FACE_BACKGROUND (face)]
	      : FRAME_BACKGROUND_COLOR (s->f)) set];
	  else if (face && (NS_FACE_BACKGROUND (face)
			    == [(NSColor *) FRAME_CURSOR_COLOR (s->f)
					    unsignedLong]))
	    [[NSColor colorWithUnsignedLong:NS_FACE_FOREGROUND (face)] set];
	  else
	    [FRAME_CURSOR_COLOR (s->f) set];

#ifndef NS_IMPL_COCOA
	fill:
#endif /* !NS_IMPL_COCOA */
	  r = NSMakeRect (s->x, s->y + box_line_width,
			  s->background_width,
			  s->height - 2 * box_line_width);
	  NSRectFill (r);
	  s->background_filled_p = 1;
	}
    }
}

static void
ns_draw_image_relief (struct glyph_string *s)
{
  int x1, y1, thick;
  bool raised_p, top_p, bot_p, left_p, right_p;
  int extra_x, extra_y;
  int x = s->x;
  int y = s->ybase - image_ascent (s->img, s->face, &s->slice);

  /* If first glyph of S has a left box line, start drawing it to the
     right of that line.  */
  if (s->face->box != FACE_NO_BOX
      && s->first_glyph->left_box_line_p
      && s->slice.x == 0)
    x += max (s->face->box_vertical_line_width, 0);

  /* If there is a margin around the image, adjust x- and y-position
     by that margin.  */
  if (s->slice.x == 0)
    x += s->img->hmargin;
  if (s->slice.y == 0)
    y += s->img->vmargin;

  if (s->hl == DRAW_IMAGE_SUNKEN
      || s->hl == DRAW_IMAGE_RAISED)
    {
      if (s->face->id == TAB_BAR_FACE_ID)
	thick = (tab_bar_button_relief < 0
		 ? DEFAULT_TAB_BAR_BUTTON_RELIEF
		 : min (tab_bar_button_relief, 1000000));
      else
	thick = (tool_bar_button_relief < 0
		 ? DEFAULT_TOOL_BAR_BUTTON_RELIEF
		 : min (tool_bar_button_relief, 1000000));
      raised_p = s->hl == DRAW_IMAGE_RAISED;
    }
  else
    {
      thick = eabs (s->img->relief);
      raised_p = s->img->relief > 0;
    }

  x1 = x + s->slice.width - 1;
  y1 = y + s->slice.height - 1;

  extra_x = extra_y = 0;
  if (s->face->id == TAB_BAR_FACE_ID)
    {
      if (CONSP (Vtab_bar_button_margin)
	  && FIXNUMP (XCAR (Vtab_bar_button_margin))
	  && FIXNUMP (XCDR (Vtab_bar_button_margin)))
	{
	  extra_x = XFIXNUM (XCAR (Vtab_bar_button_margin)) - thick;
	  extra_y = XFIXNUM (XCDR (Vtab_bar_button_margin)) - thick;
	}
      else if (FIXNUMP (Vtab_bar_button_margin))
	extra_x = extra_y = XFIXNUM (Vtab_bar_button_margin) - thick;
    }

  if (s->face->id == TOOL_BAR_FACE_ID)
    {
      if (CONSP (Vtool_bar_button_margin)
	  && FIXNUMP (XCAR (Vtool_bar_button_margin))
	  && FIXNUMP (XCDR (Vtool_bar_button_margin)))
	{
	  extra_x = XFIXNUM (XCAR (Vtool_bar_button_margin));
	  extra_y = XFIXNUM (XCDR (Vtool_bar_button_margin));
	}
      else if (FIXNUMP (Vtool_bar_button_margin))
	extra_x = extra_y = XFIXNUM (Vtool_bar_button_margin);
    }

  top_p = bot_p = left_p = right_p = false;

  if (s->slice.x == 0)
    x -= thick + extra_x, left_p = true;
  if (s->slice.y == 0)
    y -= thick + extra_y, top_p = true;
  if (s->slice.x + s->slice.width == s->img->width)
    x1 += thick + extra_x, right_p = true;
  if (s->slice.y + s->slice.height == s->img->height)
    y1 += thick + extra_y, bot_p = true;

  ns_draw_relief (NSMakeRect (x, y, x1 - x + 1, y1 - y + 1), thick,
		  thick, raised_p, top_p, bot_p, left_p, right_p, s);
}

static void
ns_dumpglyphs_image (struct glyph_string *s, NSRect r)
/* --------------------------------------------------------------------------
      Renders an image and associated borders.
   -------------------------------------------------------------------------- */
{
  EmacsImage *img = s->img->pixmap;
  int box_line_vwidth = max (s->face->box_horizontal_line_width, 0);
  int x = s->x, y = s->ybase - image_ascent (s->img, s->face, &s->slice);
  int bg_x, bg_y, bg_height;
  NSRect br;
  struct face *face = s->face;
  NSColor *tdCol;

  NSTRACE ("ns_dumpglyphs_image");

  if (s->face->box != FACE_NO_BOX
      && s->first_glyph->left_box_line_p && s->slice.x == 0)
    x += max (s->face->box_vertical_line_width, 0);

  bg_x = x;
  bg_y =  s->slice.y == 0 ? s->y : s->y + box_line_vwidth;
  bg_height = s->height;
  /* other terms have this, but was causing problems w/tabbar mode */
  /* - 2 * box_line_vwidth; */

  if (s->slice.x == 0) x += s->img->hmargin;
  if (s->slice.y == 0) y += s->img->vmargin;

  /* Draw BG: if we need larger area than image itself cleared, do that,
     otherwise, since we composite the image under NS (instead of mucking
     with its background color), we must clear just the image area.  */

  [[NSColor colorWithUnsignedLong:NS_FACE_BACKGROUND (face)] set];

  if (bg_height > s->slice.height || s->img->hmargin || s->img->vmargin
      || s->img->mask || s->img->pixmap == 0 || s->width != s->background_width)
    {
      br = NSMakeRect (bg_x, bg_y, s->background_width, bg_height);
      s->background_filled_p = 1;
    }
  else
    {
      br = NSMakeRect (x, y, s->slice.width, s->slice.height);
    }

  NSRectFill (br);

  /* Draw the image... do we need to draw placeholder if img == nil?  */
  if (img != nil)
    {
      /* The idea here is that the clipped area is set in the normal
         view coordinate system, then we transform the coordinate
         system so that when we draw the image it is rotated, resized
         or whatever as required.  This is kind of backwards, but
         there's no way to apply the transform to the image without
         creating a whole new bitmap.  */
      NSRect dr = NSMakeRect (x, y, s->slice.width, s->slice.height);
      NSRect ir = NSMakeRect (0, 0, [img size].width, [img size].height);

      NSAffineTransform *setOrigin = [NSAffineTransform transform];

      [[NSGraphicsContext currentContext] saveGraphicsState];

      /* Because of the transforms it's difficult to work out what
         portion of the original, untransformed, image will be drawn,
         so the clipping area will ensure we draw only the correct
         bit.  */
      NSRectClip (dr);

      [setOrigin translateXBy:x - s->slice.x yBy:y - s->slice.y];
      [setOrigin concat];

      NSAffineTransform *doTransform = [NSAffineTransform transform];

      /* ImageMagick images don't have transforms.  */
      if (img->transform)
        [doTransform appendTransform:img->transform];

      [doTransform concat];

      /* Smoothing is the default, so if we don't want smoothing we
         have to turn it off.  */
      if (! img->smoothing)
        [[NSGraphicsContext currentContext]
          setImageInterpolation:NSImageInterpolationNone];

      [img drawInRect:ir fromRect:ir
            operation:NSCompositingOperationSourceOver
             fraction:1.0 respectFlipped:YES hints:nil];

      /* Apparently image interpolation is not reset with
         restoreGraphicsState, so we have to manually reset it.  */
      if (! img->smoothing)
        [[NSGraphicsContext currentContext]
          setImageInterpolation:NSImageInterpolationDefault];

      [[NSGraphicsContext currentContext] restoreGraphicsState];
    }

  if (s->hl == DRAW_CURSOR)
    {
      [FRAME_CURSOR_COLOR (s->f) set];
      tdCol = [NSColor colorWithUnsignedLong: NS_FACE_BACKGROUND (face)];
    }
  else
    tdCol = [NSColor colorWithUnsignedLong: NS_FACE_FOREGROUND (face)];

  /* Draw underline, overline, strike-through.  */
  ns_draw_text_decoration (s, face, tdCol, br.size.width, br.origin.x);

  /* If we must draw a relief around the image, do it.  */
  if (s->img->relief
      || s->hl == DRAW_IMAGE_RAISED
      || s->hl == DRAW_IMAGE_SUNKEN)
    ns_draw_image_relief (s);

  /* If there is no mask, the background won't be seen, so draw a
     rectangle on the image for the cursor.  Do this for all images,
     getting transparency right is not reliable.  */
  if (s->hl == DRAW_CURSOR)
    {
      int thickness = abs (s->img->relief);
      if (thickness == 0) thickness = 1;
      ns_draw_box (br, thickness, thickness,
		   FRAME_CURSOR_COLOR (s->f), 1, 1);
    }
}


static void
ns_draw_stretch_glyph_string (struct glyph_string *s)
{
  struct face *face;
  NSColor *fg_color;

  if (s->hl == DRAW_CURSOR && !x_stretch_cursor_p)
    {
      /* If `x-stretch-cursor' is nil, don't draw a block cursor as
	 wide as the stretch glyph.  */
      int width, background_width = s->background_width;
      int x = s->x;

      if (!s->row->reversed_p)
	{
	  int left_x = window_box_left_offset (s->w, TEXT_AREA);

	  if (x < left_x)
	    {
	      background_width -= left_x - x;
	      x = left_x;
	    }
	}
      else
	{
	  /* In R2L rows, draw the cursor on the right edge of the
	     stretch glyph.  */
	  int right_x = window_box_right (s->w, TEXT_AREA);

	  if (x + background_width > right_x)
	    background_width -= x - right_x;
	  x += background_width;
	}

      width = min (FRAME_COLUMN_WIDTH (s->f), background_width);
      if (s->row->reversed_p)
	x -= width;

      if (s->hl == DRAW_CURSOR)
	[FRAME_CURSOR_COLOR (s->f) set];
      else
	[[NSColor colorWithUnsignedLong: s->face->foreground] set];

      NSRectFill (NSMakeRect (x, s->y, width, s->height));

      /* Clear rest using the GC of the original non-cursor face.  */
      if (width < background_width)
	{
	  int y = s->y;
	  int w = background_width - width, h = s->height;

	  if (!s->row->reversed_p)
	    x += width;
	  else
	    x = s->x;

	  if (s->row->mouse_face_p
	      && cursor_in_mouse_face_p (s->w))
	    {
	      face = FACE_FROM_ID_OR_NULL (s->f,
					   MOUSE_HL_INFO (s->f)->mouse_face_face_id);

	      if (!face)
		face = FACE_FROM_ID (s->f, MOUSE_FACE_ID);
	      prepare_face_for_display (s->f, face);

	      [[NSColor colorWithUnsignedLong: face->background] set];
	    }
	  else
	    [[NSColor colorWithUnsignedLong: s->face->background] set];
	  NSRectFill (NSMakeRect (x, y, w, h));
	}
    }
  else if (!s->background_filled_p)
    {
      int background_width = s->background_width;
      int x = s->x, text_left_x = window_box_left (s->w, TEXT_AREA);

      /* Don't draw into left fringe or scrollbar area except for
         header line and mode line.  */
      if (s->area == TEXT_AREA
	  && x < text_left_x && !s->row->mode_line_p)
	{
	  background_width -= text_left_x - x;
	  x = text_left_x;
	}

      if (!s->row->stipple_p)
	s->row->stipple_p = s->stippled_p;

      if (background_width > 0)
	{
	  struct ns_display_info *dpyinfo;

	  dpyinfo = FRAME_DISPLAY_INFO (s->f);
	  if (s->hl == DRAW_CURSOR)
	    [FRAME_CURSOR_COLOR (s->f) set];
	  else if (s->stippled_p)
	    {
#ifdef NS_IMPL_COCOA
	      /* On cocoa emacs the stipple is stored as a mask CGImage.
		 First we want to clear the background with the bg
		 color.  */
	      [[NSColor colorWithUnsignedLong:s->face->background] set];
	      NSRectFill (NSMakeRect (x, s->y, background_width, s->height));

	      /* This part could possibly be improved, the author is
		 unfamiliar with NS/CoreGraphics and isn't sure if it's
		 possible to do this with NSImage.  */
	      CGImageRef mask = [dpyinfo->bitmaps[s->face->stipple - 1].img stippleMask];
	      CGRect bounds = CGRectMake (s->x, s->y, s->background_width, s->height);

	      /* Checkpoint the graphics state and then focus in on the
		 area we're going to fill.  */
	      NSGraphicsContext *ctx = [NSGraphicsContext currentContext];
	      [ctx saveGraphicsState];
	      CGContextRef context = [ctx CGContext];
	      CGContextClipToRect (context, bounds);
	      CGContextScaleCTM (context, 1, -1);

	      /* Stamp the foreground color using the stipple mask.  */
	      [[NSColor colorWithUnsignedLong:s->face->foreground] set];
	      CGRect imageSize = CGRectMake (0, 0, CGImageGetWidth (mask),
					     CGImageGetHeight (mask));
	      CGContextDrawTiledImage (context, imageSize, mask);
	      [[NSGraphicsContext currentContext] restoreGraphicsState];
#else
	      [[dpyinfo->bitmaps[s->face->stipple - 1].img stippleMask] set];
#endif /* NS_IMPL_COCOA */
	    }
	  else
	    [[NSColor colorWithUnsignedLong: s->face->background] set];

	  NSRectFill (NSMakeRect (x, s->y, background_width, s->height));
	}
    }

  /* Draw overlining, etc. on the stretch glyph (or the part of the
     stretch glyph after the cursor).  If the glyph has a box, then
     decorations will be drawn after drawing the box in
     ns_draw_glyph_string, in order to prevent them from being
     overwritten by the box.  */
  if (s->face->box == FACE_NO_BOX)
    {
      fg_color = [NSColor colorWithUnsignedLong:
			    NS_FACE_FOREGROUND (s->face)];
      ns_draw_text_decoration (s, s->face, fg_color,
			       s->background_width, s->x);
    }
}

static void
ns_draw_glyph_string_foreground (struct glyph_string *s)
{
  int x;
  struct font *font = s->font;

  /* If first glyph of S has a left box line, start drawing the text
     of S to the right of that box line.  */
  if (s->face && s->face->box != FACE_NO_BOX
      && s->first_glyph->left_box_line_p)
    x = s->x + max (s->face->box_vertical_line_width, 0);
  else
    x = s->x;

  font->driver->draw
    (s, s->cmp_from, s->nchars, x, s->ybase,
     !s->for_overlaps && !s->background_filled_p);
}


static void
ns_draw_composite_glyph_string_foreground (struct glyph_string *s)
{
  int i, j, x;
  struct font *font = s->font;

  /* If first glyph of S has a left box line, start drawing the text
     of S to the right of that box line.  */
  if (s->face && s->face->box != FACE_NO_BOX
      && s->first_glyph->left_box_line_p)
    x = s->x + max (s->face->box_vertical_line_width, 0);
  else
    x = s->x;

  /* S is a glyph string for a composition.  S->cmp_from is the index
     of the first character drawn for glyphs of this composition.
     S->cmp_from == 0 means we are drawing the very first character of
     this composition.  */

  /* Draw a rectangle for the composition if the font for the very
     first character of the composition could not be loaded.  */
  if (s->font_not_found_p)
    {
      if (s->cmp_from == 0)
        {
          NSRect r = NSMakeRect (s->x, s->y, s->width-1, s->height -1);
          ns_draw_box (r, 1, 1, FRAME_CURSOR_COLOR (s->f), 1, 1);
        }
    }
  else if (! s->first_glyph->u.cmp.automatic)
    {
      int y = s->ybase;

      for (i = 0, j = s->cmp_from; i < s->nchars; i++, j++)
	/* TAB in a composition means display glyphs with padding
	   space on the left or right.  */
	if (COMPOSITION_GLYPH (s->cmp, j) != '\t')
	  {
	    int xx = x + s->cmp->offsets[j * 2];
	    int yy = y - s->cmp->offsets[j * 2 + 1];

	    font->driver->draw (s, j, j + 1, xx, yy, false);
	    if (s->face->overstrike)
	      font->driver->draw (s, j, j + 1, xx + 1, yy, false);
	  }
    }
  else
    {
      Lisp_Object gstring = composition_gstring_from_id (s->cmp_id);
      Lisp_Object glyph;
      int y = s->ybase;
      int width = 0;

      for (i = j = s->cmp_from; i < s->cmp_to; i++)
	{
	  glyph = LGSTRING_GLYPH (gstring, i);
	  if (NILP (LGLYPH_ADJUSTMENT (glyph)))
	    width += LGLYPH_WIDTH (glyph);
	  else
	    {
	      int xoff, yoff, wadjust;

	      if (j < i)
		{
		  font->driver->draw (s, j, i, x, y, false);
		  if (s->face->overstrike)
		    font->driver->draw (s, j, i, x + 1, y, false);
		  x += width;
		}
	      xoff = LGLYPH_XOFF (glyph);
	      yoff = LGLYPH_YOFF (glyph);
	      wadjust = LGLYPH_WADJUST (glyph);
	      font->driver->draw (s, i, i + 1, x + xoff, y + yoff, false);
	      if (s->face->overstrike)
		font->driver->draw (s, i, i + 1, x + xoff + 1, y + yoff,
				    false);
	      x += wadjust;
	      j = i + 1;
	      width = 0;
	    }
	}
      if (j < i)
	{
	  font->driver->draw (s, j, i, x, y, false);
	  if (s->face->overstrike)
	    font->driver->draw (s, j, i, x + 1, y, false);
	}
    }
}

/* Draw the foreground of glyph string S for glyphless characters.  */
static void
ns_draw_glyphless_glyph_string_foreground (struct glyph_string *s)
{
  struct glyph *glyph = s->first_glyph;
  NSGlyph char2b[8];
  int x, i, j;

  /* If first glyph of S has a left box line, start drawing the text
     of S to the right of that box line.  */
  if (s->face && s->face->box != FACE_NO_BOX
      && s->first_glyph->left_box_line_p)
    x = s->x + max (s->face->box_vertical_line_width, 0);
  else
    x = s->x;

  s->char2b = char2b;

  for (i = 0; i < s->nchars; i++, glyph++)
    {
#ifdef GCC_LINT
      enum { PACIFY_GCC_BUG_81401 = 1 };
#else
      enum { PACIFY_GCC_BUG_81401 = 0 };
#endif
      char buf[8 + PACIFY_GCC_BUG_81401];
      char *str = NULL;
      int len = glyph->u.glyphless.len;

      if (glyph->u.glyphless.method == GLYPHLESS_DISPLAY_ACRONYM)
	{
	  if (len > 0
	      && CHAR_TABLE_P (Vglyphless_char_display)
	      && (CHAR_TABLE_EXTRA_SLOTS (XCHAR_TABLE (Vglyphless_char_display))
		  >= 1))
	    {
	      Lisp_Object acronym
		= (! glyph->u.glyphless.for_no_font
		   ? CHAR_TABLE_REF (Vglyphless_char_display,
				     glyph->u.glyphless.ch)
		   : XCHAR_TABLE (Vglyphless_char_display)->extras[0]);
	      if (CONSP (acronym))
		acronym = XCAR (acronym);
	      if (STRINGP (acronym))
		str = SSDATA (acronym);
	    }
	}
      else if (glyph->u.glyphless.method == GLYPHLESS_DISPLAY_HEX_CODE)
	{
	  unsigned int ch = glyph->u.glyphless.ch;
	  eassume (ch <= MAX_CHAR);
	  snprintf (buf, 8, "%0*X", ch < 0x10000 ? 4 : 6, ch);
	  str = buf;
	}

      if (str)
	{
	  int upper_len = (len + 1) / 2;

	  /* It is assured that all LEN characters in STR is ASCII.  */
	  for (j = 0; j < len; j++)
            char2b[j] = s->font->driver->encode_char (s->font, str[j]) & 0xFFFF;
	  s->font->driver->draw (s, 0, upper_len,
				 x + glyph->slice.glyphless.upper_xoff,
				 s->ybase + glyph->slice.glyphless.upper_yoff,
				 false);
	  s->font->driver->draw (s, upper_len, len,
				 x + glyph->slice.glyphless.lower_xoff,
				 s->ybase + glyph->slice.glyphless.lower_yoff,
				 false);
	}
      if (glyph->u.glyphless.method != GLYPHLESS_DISPLAY_THIN_SPACE)
        ns_draw_box (NSMakeRect (x, s->ybase - glyph->ascent,
                                 glyph->pixel_width - 1,
                                 glyph->ascent + glyph->descent - 1),
                     1, 1,
                     [NSColor colorWithUnsignedLong:NS_FACE_FOREGROUND (s->face)],
                     YES, YES);
      x += glyph->pixel_width;
   }

  /* GCC 12 complains even though nothing ever uses s->char2b after
     this function returns.  */
  s->char2b = NULL;
}

/* Transfer glyph string parameters from S's face to S itself.
   Set S->stipple_p as appropriate, taking the draw type into
   account.  */

static void
ns_set_glyph_string_gc (struct glyph_string *s)
{
  prepare_face_for_display (s->f, s->face);

  if (s->hl == DRAW_NORMAL_TEXT)
    {
      /* s->gc = s->face->gc; */
      s->stippled_p = s->face->stipple != 0;
    }
  else if (s->hl == DRAW_INVERSE_VIDEO)
    {
      /* x_set_mode_line_face_gc (s); */
      s->stippled_p = s->face->stipple != 0;
    }
  else if (s->hl == DRAW_CURSOR)
    {
      /* x_set_cursor_gc (s); */
      s->stippled_p = false;
    }
  else if (s->hl == DRAW_MOUSE_FACE)
    {
      /* x_set_mouse_face_gc (s); */
      s->stippled_p = s->face->stipple != 0;
    }
  else if (s->hl == DRAW_IMAGE_RAISED
	   || s->hl == DRAW_IMAGE_SUNKEN)
    {
      /* s->gc = s->face->gc; */
      s->stippled_p = s->face->stipple != 0;
    }
  else
    emacs_abort ();
}

static void
ns_draw_glyph_string (struct glyph_string *s)
/* --------------------------------------------------------------------------
      External (RIF): Main draw-text call.
   -------------------------------------------------------------------------- */
{
  /* TODO (optimize): focus for box and contents draw */
  NSRect r[2];
  int n;
  char box_drawn_p = 0;
  struct font *font = s->face->font;
  if (! font) font = FRAME_FONT (s->f);

  NSTRACE ("ns_draw_glyph_string (hl = %u)", s->hl);

  if (s->next && s->right_overhang && !s->for_overlaps)
    {
      int width;
      struct glyph_string *next;

      for (width = 0, next = s->next;
	   next && width < s->right_overhang;
	   width += next->width, next = next->next)
	if (next->first_glyph->type != IMAGE_GLYPH)
          {
	    ns_set_glyph_string_gc (next);
	    n = ns_get_glyph_string_clip_rect (s->next, r);
	    ns_focus (s->f, r, n);
            if (next->first_glyph->type != STRETCH_GLYPH)
	      ns_maybe_dumpglyphs_background (s->next, 1);
	    else
	      ns_draw_stretch_glyph_string (s->next);
	    ns_unfocus (s->f);
            next->num_clips = 0;
          }
    }

  ns_set_glyph_string_gc (s);

  if (!s->for_overlaps && s->face->box != FACE_NO_BOX
        && (s->first_glyph->type == CHAR_GLYPH
	    || s->first_glyph->type == COMPOSITE_GLYPH))
    {
      n = ns_get_glyph_string_clip_rect (s, r);
      ns_focus (s->f, r, n);
      ns_maybe_dumpglyphs_background (s, 1);
      ns_dumpglyphs_box_or_relief (s);
      ns_unfocus (s->f);
      box_drawn_p = 1;
    }

  n = ns_get_glyph_string_clip_rect (s, r);

  if (!s->clip_head /* draw_glyphs didn't specify a clip mask. */
      && !s->clip_tail
      && ((s->prev && s->prev->hl != s->hl && s->left_overhang)
	  || (s->next && s->next->hl != s->hl && s->right_overhang)))
    r[0] = NSIntersectionRect (r[0], NSMakeRect (s->x, s->y, s->width, s->height));

  ns_focus (s->f, r, n);

  switch (s->first_glyph->type)
    {

    case IMAGE_GLYPH:
      ns_dumpglyphs_image (s, r[0]);
      break;

    case XWIDGET_GLYPH:
      x_draw_xwidget_glyph_string (s);
      break;

    case STRETCH_GLYPH:
      ns_draw_stretch_glyph_string (s);
      break;

    case CHAR_GLYPH:
    case COMPOSITE_GLYPH:
      {
	BOOL isComposite = s->first_glyph->type == COMPOSITE_GLYPH;
	if (s->for_overlaps || (isComposite
				&& (s->cmp_from > 0
				    && ! s->first_glyph->u.cmp.automatic)))
	  s->background_filled_p = 1;
	else
	  ns_maybe_dumpglyphs_background
	    (s, s->first_glyph->type == COMPOSITE_GLYPH);

	if (isComposite)
	  ns_draw_composite_glyph_string_foreground (s);
	else
	  ns_draw_glyph_string_foreground (s);

	{
	  NSColor *col = (NS_FACE_FOREGROUND (s->face) != 0
			  ? [NSColor colorWithUnsignedLong:NS_FACE_FOREGROUND (s->face)]
			  : FRAME_FOREGROUND_COLOR (s->f));

	  /* Draw underline, overline, strike-through. */
	  ns_draw_text_decoration (s, s->face, col, s->width, s->x);
	}
      }

      break;

    case GLYPHLESS_GLYPH:
      if (s->for_overlaps || (s->cmp_from > 0
			      && ! s->first_glyph->u.cmp.automatic))
        s->background_filled_p = 1;
      else
        ns_maybe_dumpglyphs_background
          (s, s->first_glyph->type == COMPOSITE_GLYPH);
      ns_draw_glyphless_glyph_string_foreground (s);
      break;

    default:
      emacs_abort ();
    }

  /* Draw box if not done already.  */
  if (!s->for_overlaps && !box_drawn_p && s->face->box != FACE_NO_BOX)
    ns_dumpglyphs_box_or_relief (s);

  if (s->face->box != FACE_NO_BOX
      && s->first_glyph->type == STRETCH_GLYPH)
    {
      NSColor *fg_color;

      fg_color = [NSColor colorWithUnsignedLong: NS_FACE_FOREGROUND (s->face)];

      ns_draw_text_decoration (s, s->face, fg_color,
			       s->background_width, s->x);
    }

  ns_unfocus (s->f);

  /* Draw surrounding overhangs. */
  if (s->prev)
    {
      ns_focus (s->f, NULL, 0);
      struct glyph_string *prev;

      for (prev = s->prev; prev; prev = prev->prev)
	if (prev->hl != s->hl
	    && prev->x + prev->width + prev->right_overhang > s->x)
	  {
	    /* As prev was drawn while clipped to its own area, we
	       must draw the right_overhang part using s->hl now.  */
	    enum draw_glyphs_face save = prev->hl;

	    prev->hl = s->hl;
	    NSRect r = NSMakeRect (s->x, s->y, s->width, s->height);
	    NSRect rc;
	    get_glyph_string_clip_rect (s, &rc);
	    [[NSGraphicsContext currentContext] saveGraphicsState];
	    NSRectClip (r);
	    if (n)
	      NSRectClip (rc);
#ifdef NS_IMPL_GNUSTEP
	    DPSgsave ([NSGraphicsContext currentContext]);
	    DPSrectclip ([NSGraphicsContext currentContext], s->x, s->y,
			 s->width, s->height);
	    DPSrectclip ([NSGraphicsContext currentContext], NSMinX (rc),
			 NSMinY (rc), NSWidth (rc), NSHeight (rc));
#endif
	    if (prev->first_glyph->type == CHAR_GLYPH)
	      ns_draw_glyph_string_foreground (prev);
	    else
	      ns_draw_composite_glyph_string_foreground (prev);
#ifdef NS_IMPL_GNUSTEP
	    DPSgrestore ([NSGraphicsContext currentContext]);
#endif
	    [[NSGraphicsContext currentContext] restoreGraphicsState];
	    prev->hl = save;
	  }
      ns_unfocus (s->f);
    }

  if (s->next)
    {
      ns_focus (s->f, NULL, 0);
      struct glyph_string *next;

      for (next = s->next; next; next = next->next)
	if (next->hl != s->hl
	    && next->x - next->left_overhang < s->x + s->width)
	  {
	    /* As next will be drawn while clipped to its own area,
	       we must draw the left_overhang part using s->hl now.  */
	    enum draw_glyphs_face save = next->hl;

	    next->hl = s->hl;
	    NSRect r = NSMakeRect (s->x, s->y, s->width, s->height);
	    NSRect rc;
	    get_glyph_string_clip_rect (s, &rc);
	    [[NSGraphicsContext currentContext] saveGraphicsState];
	    NSRectClip (r);
	    NSRectClip (rc);
#ifdef NS_IMPL_GNUSTEP
	    DPSgsave ([NSGraphicsContext currentContext]);
	    DPSrectclip ([NSGraphicsContext currentContext], s->x, s->y,
			 s->width, s->height);
	    DPSrectclip ([NSGraphicsContext currentContext], NSMinX (rc),
			 NSMinY (rc), NSWidth (rc), NSHeight (rc));
#endif
	    if (next->first_glyph->type == CHAR_GLYPH)
	      ns_draw_glyph_string_foreground (next);
	    else
	      ns_draw_composite_glyph_string_foreground (next);
#ifdef NS_IMPL_GNUSTEP
	    DPSgrestore ([NSGraphicsContext currentContext]);
#endif
	    [[NSGraphicsContext currentContext] restoreGraphicsState];
	    next->hl = save;
	    next->clip_head = s->next;
	  }
      ns_unfocus (s->f);
    }
  s->num_clips = 0;
}



/* ==========================================================================

    Event loop

   ========================================================================== */


static void
ns_send_appdefined (int value)
/* --------------------------------------------------------------------------
    Internal: post an appdefined event which EmacsApp-sendEvent will
              recognize and take as a command to halt the event loop.
   -------------------------------------------------------------------------- */
{
  NSTRACE_WHEN (NSTRACE_GROUP_EVENTS, "ns_send_appdefined(%d)", value);

  // GNUstep needs postEvent to happen on the main thread.
  // Cocoa needs nextEventMatchingMask to happen on the main thread too.
  if (! [[NSThread currentThread] isMainThread])
    {
      EmacsApp *app = (EmacsApp *)NSApp;
      app->nextappdefined = value;
      [app performSelectorOnMainThread:@selector (sendFromMainThread:)
                            withObject:nil
                         waitUntilDone:NO];
      return;
    }

  /* Only post this event if we haven't already posted one.  This will end
     the [NXApp run] main loop after having processed all events queued at
     this moment.  */
  if (send_appdefined)
    {
      NSEvent *nxev;

      /* We only need one NX_APPDEFINED event to stop NXApp from running.  */
      send_appdefined = NO;

      /* Don't need wakeup timer any more.  */
      if (timed_entry)
        {
          [timed_entry invalidate];
          [timed_entry release];
          timed_entry = nil;
        }

      nxev = [NSEvent otherEventWithType: NSEventTypeApplicationDefined
                                location: NSMakePoint (0, 0)
                           modifierFlags: 0
                               timestamp: 0
                            windowNumber: [[NSApp mainWindow] windowNumber]
                                 context: [NSApp context]
                                 subtype: 0
                                   data1: value
                                   data2: 0];

      /* Post an application defined event on the event queue.  When this is
         received the [NXApp run] will return, thus having processed all
         events which are currently queued.  */
      [NSApp postEvent: nxev atStart: NO];
    }
}

#if defined (NS_IMPL_COCOA) && MAC_OS_X_VERSION_MAX_ALLOWED >= 1070
static void
check_native_fs (void)
{
  Lisp_Object frame, tail;

  if (ns_last_use_native_fullscreen == ns_use_native_fullscreen)
    return;

  ns_last_use_native_fullscreen = ns_use_native_fullscreen;

  FOR_EACH_FRAME (tail, frame)
    {
      struct frame *f = XFRAME (frame);
      if (FRAME_NS_P (f))
        {
          EmacsView *view = FRAME_NS_VIEW (f);
          [view updateCollectionBehavior];
        }
    }
}
#endif


static int
ns_read_socket_1 (struct terminal *terminal, struct input_event *hold_quit,
		  BOOL no_release)
/* --------------------------------------------------------------------------
     External (hook): Post an event to ourself and keep reading events until
     we read it back again.  In effect process all events which were waiting.
     From 21+ we have to manage the event buffer ourselves.

     NO_RELEASE means not to touch the global autorelease pool.
   -------------------------------------------------------------------------- */
{
  struct input_event ev;
  int nevents;

  NSTRACE_WHEN (NSTRACE_GROUP_EVENTS, "ns_read_socket");

#if defined (NS_IMPL_COCOA) && MAC_OS_X_VERSION_MAX_ALLOWED >= 1070
  check_native_fs ();
#endif

  if ([NSApp modalWindow] != nil)
    return -1;

  if (hold_event_q.nr > 0)
    {
      int i;
      for (i = 0; i < hold_event_q.nr; ++i)
        kbd_buffer_store_event_hold (&hold_event_q.q[i], hold_quit);
      hold_event_q.nr = 0;
      return i;
    }

  if ([NSThread isMainThread])
    {
      block_input ();
      n_emacs_events_pending = 0;
      ns_init_events (&ev);
      q_event_ptr = hold_quit;

      if (!no_release)
	{
	  /* We manage autorelease pools by allocate/reallocate each time around
	     the loop; strict nesting is occasionally violated but seems not to
	     matter... earlier methods using full nesting caused major memory leaks.  */
	  [outerpool release];
	  outerpool = [[NSAutoreleasePool alloc] init];
	}

      /* If have pending open-file requests, attend to the next one of those.  */
      if (ns_pending_files && [ns_pending_files count] != 0
          && [(EmacsApp *)NSApp openFile: [ns_pending_files objectAtIndex: 0]])
        {
          [ns_pending_files removeObjectAtIndex: 0];
        }
      /* Deal with pending service requests.  */
      else if (ns_pending_service_names && [ns_pending_service_names count] != 0
               && [(EmacsApp *)
                    NSApp fulfillService: [ns_pending_service_names objectAtIndex: 0]
                                 withArg: [ns_pending_service_args objectAtIndex: 0]])
        {
          [ns_pending_service_names removeObjectAtIndex: 0];
          [ns_pending_service_args removeObjectAtIndex: 0];
        }
      else
        {
          /* Run and wait for events.  We must always send one NX_APPDEFINED event
             to ourself, otherwise [NXApp run] will never exit.  */
          send_appdefined = YES;
          ns_send_appdefined (-1);

          [NSApp run];
        }

      nevents = n_emacs_events_pending;
      n_emacs_events_pending = 0;
      ns_finish_events ();
      q_event_ptr = NULL;
      unblock_input ();
    }
  else
    return -1;

  return nevents;
}

static int
ns_read_socket (struct terminal *terminal, struct input_event *hold_quit)
{
  return ns_read_socket_1 (terminal, hold_quit, NO);
}


static int
ns_select_1 (int nfds, fd_set *readfds, fd_set *writefds,
	     fd_set *exceptfds, struct timespec *timeout,
	     sigset_t *sigmask, BOOL run_loop_only)
/* --------------------------------------------------------------------------
     Replacement for select, checking for events
   -------------------------------------------------------------------------- */
{
  int result;
  int t, k, nr = 0;
  struct input_event event;
  char c;

  NSTRACE_WHEN (NSTRACE_GROUP_EVENTS, "ns_select");

#if defined (NS_IMPL_COCOA) && MAC_OS_X_VERSION_MAX_ALLOWED >= 1070
  check_native_fs ();
#endif

  /* If there are input events pending, store them so that Emacs can
     recognize C-g.  (And we must make sure [NSApp run] is called in
     this function, so that C-g has a chance to land in
     hold_event_q.)  */
  if (hold_event_q.nr > 0)
    {
      for (int i = 0; i < hold_event_q.nr; ++i)
        kbd_buffer_store_event_hold (&hold_event_q.q[i], NULL);
      hold_event_q.nr = 0;
    }

  eassert (nfds <= FD_SETSIZE);
  for (k = 0; k < nfds; k++)
    {
      if (readfds && FD_ISSET(k, readfds)) ++nr;
      if (writefds && FD_ISSET(k, writefds)) ++nr;
    }

  /* emacs -nw doesn't have an NSApp, so we're done.  */
  if (NSApp == nil)
    return thread_select (pselect, nfds, readfds, writefds, exceptfds,
			  timeout, sigmask);

  if (![NSThread isMainThread]
      || (timeout && timeout->tv_sec == 0 && timeout->tv_nsec == 0))
    thread_select (pselect, nfds, readfds, writefds,
		   exceptfds, timeout, sigmask);
  else
    {
      struct timespec t = {0, 0};
      thread_select (pselect, 0, NULL, NULL, NULL, &t, sigmask);
    }

  /* FIXME: This draining of outerpool causes a crash when a buffer
     running over tramp is displayed and the user tries to use the
     menus.  I believe some other autorelease pool's lifetime
     straddles this call causing a violation of autorelease pool
     nesting.  There's no good reason to keep these here since the
     pool will be drained some other time anyway, but removing them
     leaves the menus sometimes not opening until the user moves their
     mouse pointer, but that's better than a crash.

     There must be something about running external processes like
     tramp that interferes with the modal menu code.

     See bugs 24472, 37557, 37922.  */

  // [outerpool release];
  // outerpool = [[NSAutoreleasePool alloc] init];


  send_appdefined = YES;
  if (nr > 0)
    {
      pthread_mutex_lock (&select_mutex);
      select_nfds = nfds;
      select_valid = 0;
      if (readfds)
        {
          select_readfds = *readfds;
          select_valid += SELECT_HAVE_READ;
        }
      if (writefds)
        {
          select_writefds = *writefds;
          select_valid += SELECT_HAVE_WRITE;
        }

      if (timeout)
        {
          select_timeout = *timeout;
          select_valid += SELECT_HAVE_TMO;
        }

      pthread_mutex_unlock (&select_mutex);

      /* Inform fd_handler that select should be called.  */
      c = 'g';
      emacs_write_sig (selfds[1], &c, 1);
    }
  else if (nr == 0 && timeout)
    {
      /* No file descriptor, just a timeout, no need to wake fd_handler.  */
      double time = timespectod (*timeout);
      timed_entry = [[NSTimer scheduledTimerWithTimeInterval: time
                                                      target: NSApp
                                                    selector:
                                  @selector (timeout_handler:)
                                                    userInfo: 0
                                                     repeats: NO]
                      retain];
    }
  else /* No timeout and no file descriptors, can this happen?  */
    {
      /* Send appdefined so we exit from the loop.  */
      ns_send_appdefined (-1);
    }

  block_input ();
  ns_init_events (&event);

  [NSApp run];

  ns_finish_events ();
  if (nr > 0 && readfds)
    {
      c = 's';
      emacs_write_sig (selfds[1], &c, 1);
    }
  unblock_input ();

  t = last_appdefined_event_data;

  if (t != NO_APPDEFINED_DATA)
    {
      last_appdefined_event_data = NO_APPDEFINED_DATA;

      if (t == -2)
        {
          /* The NX_APPDEFINED event we received was a timeout.  */
          result = 0;
        }
      else if (t == -1)
        {
          /* The NX_APPDEFINED event we received was the result of
             at least one real input event arriving.  */
          errno = EINTR;
          result = -1;
        }
      else
        {
          /* Received back from select () in fd_handler; copy the results.  */
          pthread_mutex_lock (&select_mutex);
          if (readfds) *readfds = select_readfds;
          if (writefds) *writefds = select_writefds;
          pthread_mutex_unlock (&select_mutex);
          result = t;
        }
    }
  else
    {
      errno = EINTR;
      result = -1;
    }

  return result;
}

int
ns_select (int nfds, fd_set *readfds, fd_set *writefds,
	   fd_set *exceptfds, struct timespec *timeout,
	   sigset_t *sigmask)
{
  return ns_select_1 (nfds, readfds, writefds, exceptfds,
		      timeout, sigmask, NO);
}

#ifdef HAVE_PTHREAD
void
ns_run_loop_break (void)
/* Break out of the NS run loop in ns_select or ns_read_socket.  */
{
  NSTRACE_WHEN (NSTRACE_GROUP_EVENTS, "ns_run_loop_break");

  /* If we don't have a GUI, don't send the event.  */
  if (NSApp != NULL)
    ns_send_appdefined(-1);
}
#endif


/* ==========================================================================

    Scrollbar handling

   ========================================================================== */


static void
ns_set_vertical_scroll_bar (struct window *window,
                           int portion, int whole, int position)
/* --------------------------------------------------------------------------
      External (hook): Update or add scrollbar
   -------------------------------------------------------------------------- */
{
  Lisp_Object win;
  NSRect r, v;
  struct frame *f = XFRAME (WINDOW_FRAME (window));
  EmacsView *view = FRAME_NS_VIEW (f);
  EmacsScroller *bar;
  int window_y, window_height;
  int top, left, height, width;
  BOOL update_p = YES;

  /* Optimization; display engine sends WAY too many of these.  */
  if (!NILP (window->vertical_scroll_bar))
    {
      bar = XNS_SCROLL_BAR (window->vertical_scroll_bar);
      if ([bar checkSamePosition: position portion: portion whole: whole])
        {
          if (view->scrollbarsNeedingUpdate == 0)
            {
              if (!windows_or_buffers_changed)
                  return;
            }
          else
            view->scrollbarsNeedingUpdate--;
          update_p = NO;
        }
    }

  NSTRACE ("ns_set_vertical_scroll_bar");

  /* Get dimensions.  */
  window_box (window, ANY_AREA, 0, &window_y, 0, &window_height);
  top = window_y;
  height = window_height;
  width = WINDOW_SCROLL_BAR_AREA_WIDTH (window);
  left = WINDOW_SCROLL_BAR_AREA_X (window);

  r = NSMakeRect (left, top, width, height);
  /* The parent view is flipped, so we need to flip y value.  */
  v = [view frame];
  r.origin.y = (v.size.height - r.size.height - r.origin.y);

  XSETWINDOW (win, window);
  block_input ();

  /* We want at least 5 lines to display a scrollbar.  */
  if (WINDOW_TOTAL_LINES (window) < 5)
    {
      if (!NILP (window->vertical_scroll_bar))
        {
          bar = XNS_SCROLL_BAR (window->vertical_scroll_bar);
          [bar removeFromSuperview];
          wset_vertical_scroll_bar (window, Qnil);
          [bar release];
          ns_clear_frame_area (f, left, top, width, height);
        }
      unblock_input ();
      return;
    }

  if (NILP (window->vertical_scroll_bar))
    {
      if (width > 0 && height > 0)
	ns_clear_frame_area (f, left, top, width, height);

      bar = [[EmacsScroller alloc] initFrame: r window: win];
      wset_vertical_scroll_bar (window, make_mint_ptr (bar));
      update_p = YES;
    }
  else
    {
      NSRect oldRect;
      bar = XNS_SCROLL_BAR (window->vertical_scroll_bar);
      oldRect = [bar frame];
      r.size.width = oldRect.size.width;
      if (FRAME_LIVE_P (f) && !NSEqualRects (oldRect, r))
        {
          if (! NSEqualRects (oldRect, r))
              ns_clear_frame_area (f, left, top, width, height);
          [bar setFrame: r];
        }
    }

  if (update_p)
    [bar setPosition: position portion: portion whole: whole];
  unblock_input ();
}


static void
ns_set_horizontal_scroll_bar (struct window *window,
			      int portion, int whole, int position)
/* --------------------------------------------------------------------------
      External (hook): Update or add scrollbar.
   -------------------------------------------------------------------------- */
{
  Lisp_Object win;
  NSRect r, v;
  struct frame *f = XFRAME (WINDOW_FRAME (window));
  EmacsView *view = FRAME_NS_VIEW (f);
  EmacsScroller *bar;
  int top, height, left, width;
  int window_x, window_width;
  BOOL update_p = YES;

  /* Optimization; display engine sends WAY too many of these.  */
  if (!NILP (window->horizontal_scroll_bar))
    {
      bar = XNS_SCROLL_BAR (window->horizontal_scroll_bar);
      if ([bar checkSamePosition: position portion: portion whole: whole])
        {
          if (view->scrollbarsNeedingUpdate == 0)
            {
              if (!windows_or_buffers_changed)
                  return;
            }
          else
            view->scrollbarsNeedingUpdate--;
          update_p = NO;
        }
    }

  NSTRACE ("ns_set_horizontal_scroll_bar");

  /* Get dimensions.  */
  window_box (window, ANY_AREA, &window_x, 0, &window_width, 0);
  left = window_x;
  width = window_width;
  height = WINDOW_SCROLL_BAR_AREA_HEIGHT (window);
  top = WINDOW_SCROLL_BAR_AREA_Y (window);

  r = NSMakeRect (left, top, width, height);
  /* The parent view is flipped, so we need to flip y value.  */
  v = [view frame];
  r.origin.y = (v.size.height - r.size.height - r.origin.y);

  XSETWINDOW (win, window);
  block_input ();

  if (NILP (window->horizontal_scroll_bar))
    {
      if (width > 0 && height > 0)
	ns_clear_frame_area (f, left, top, width, height);

      bar = [[EmacsScroller alloc] initFrame: r window: win];
      wset_horizontal_scroll_bar (window, make_mint_ptr (bar));
      update_p = YES;
    }
  else
    {
      NSRect oldRect;
      bar = XNS_SCROLL_BAR (window->horizontal_scroll_bar);
      oldRect = [bar frame];
      if (FRAME_LIVE_P (f) && !NSEqualRects (oldRect, r))
        {
          ns_clear_frame_area (f, left, top, width, height);
          [bar setFrame: r];
          update_p = YES;
        }
    }

  /* If there are both horizontal and vertical scroll-bars they leave
     a square that belongs to neither. We need to clear it otherwise
     it fills with junk.  */
  if (!NILP (window->vertical_scroll_bar))
    ns_clear_frame_area (f, WINDOW_SCROLL_BAR_AREA_X (window), top,
                         WINDOW_SCROLL_BAR_AREA_WIDTH (window), height);

  if (update_p)
    [bar setPosition: position portion: portion whole: whole];
  unblock_input ();
}


static void
ns_condemn_scroll_bars (struct frame *f)
/* --------------------------------------------------------------------------
     External (hook): arrange for all frame's scrollbars to be removed
     at next call to judge_scroll_bars, except for those redeemed.
   -------------------------------------------------------------------------- */
{
  int i;
  id view;
  NSArray *subviews = [[FRAME_NS_VIEW (f) superview] subviews];

  NSTRACE ("ns_condemn_scroll_bars");

  for (i =[subviews count]-1; i >= 0; i--)
    {
      view = [subviews objectAtIndex: i];
      if ([view isKindOfClass: [EmacsScroller class]])
        [view condemn];
    }
}


static void
ns_redeem_scroll_bar (struct window *window)
/* --------------------------------------------------------------------------
     External (hook): arrange to spare this window's scrollbar
     at next call to judge_scroll_bars.
   -------------------------------------------------------------------------- */
{
  id bar;
  NSTRACE ("ns_redeem_scroll_bar");
  if (!NILP (window->vertical_scroll_bar)
      && WINDOW_HAS_VERTICAL_SCROLL_BAR (window))
    {
      bar = XNS_SCROLL_BAR (window->vertical_scroll_bar);
      [bar reprieve];
    }

  if (!NILP (window->horizontal_scroll_bar)
      && WINDOW_HAS_HORIZONTAL_SCROLL_BAR (window))
    {
      bar = XNS_SCROLL_BAR (window->horizontal_scroll_bar);
      [bar reprieve];
    }
}


static void
ns_judge_scroll_bars (struct frame *f)
/* --------------------------------------------------------------------------
     External (hook): destroy all scrollbars on frame that weren't
     redeemed after call to condemn_scroll_bars.
   -------------------------------------------------------------------------- */
{
  int i;
  id view;
  EmacsView *eview = FRAME_NS_VIEW (f);
  NSArray *subviews = [[eview superview] subviews];

  NSTRACE ("ns_judge_scroll_bars");
  for (i = [subviews count]-1; i >= 0; --i)
    {
      view = [subviews objectAtIndex: i];
      if (![view isKindOfClass: [EmacsScroller class]]) continue;
      [view judge];
    }
}

/* ==========================================================================

    Image Hooks

   ========================================================================== */

static void
ns_free_pixmap (struct frame *_f, Emacs_Pixmap pixmap)
{
  ns_release_object (pixmap);
}

/* ==========================================================================

    Initialization

   ========================================================================== */

int
ns_display_pixel_height (struct ns_display_info *dpyinfo)
{
  NSArray *screens = [NSScreen screens];
  NSEnumerator *enumerator = [screens objectEnumerator];
  NSScreen *screen;
  NSRect frame;

  frame = NSZeroRect;
  while ((screen = [enumerator nextObject]) != nil)
    frame = NSUnionRect (frame, [screen frame]);

  return NSHeight (frame);
}

int
ns_display_pixel_width (struct ns_display_info *dpyinfo)
{
  NSArray *screens = [NSScreen screens];
  NSEnumerator *enumerator = [screens objectEnumerator];
  NSScreen *screen;
  NSRect frame;

  frame = NSZeroRect;
  while ((screen = [enumerator nextObject]) != nil)
    frame = NSUnionRect (frame, [screen frame]);

  return NSWidth (frame);
}


static Lisp_Object ns_string_to_lispmod (const char *s)
/* --------------------------------------------------------------------------
     Convert modifier name to lisp symbol.
   -------------------------------------------------------------------------- */
{
  if (!strncmp (SSDATA (SYMBOL_NAME (Qmeta)), s, 10))
    return Qmeta;
  else if (!strncmp (SSDATA (SYMBOL_NAME (Qsuper)), s, 10))
    return Qsuper;
  else if (!strncmp (SSDATA (SYMBOL_NAME (Qcontrol)), s, 10))
    return Qcontrol;
  else if (!strncmp (SSDATA (SYMBOL_NAME (Qalt)), s, 10))
    return Qalt;
  else if (!strncmp (SSDATA (SYMBOL_NAME (Qhyper)), s, 10))
    return Qhyper;
  else if (!strncmp (SSDATA (SYMBOL_NAME (Qnone)), s, 10))
    return Qnone;
  else
    return Qnil;
}


static void
ns_default (const char *parameter, Lisp_Object *result,
           Lisp_Object yesval, Lisp_Object noval,
           BOOL is_float, BOOL is_modstring)
/* --------------------------------------------------------------------------
      Check a parameter value in user's preferences.
   -------------------------------------------------------------------------- */
{
  const char *value = ns_get_defaults_value (parameter);

  if (value)
    {
      double f;
      char *pos;
      if (c_strcasecmp (value, "YES") == 0)
        *result = yesval;
      else if (c_strcasecmp (value, "NO") == 0)
        *result = noval;
      else if (is_float && (f = strtod (value, &pos), pos != value))
        *result = make_float (f);
      else if (is_modstring && value)
        *result = ns_string_to_lispmod (value);
      else fprintf (stderr,
                   "Bad value for default \"%s\": \"%s\"\n", parameter, value);
    }
}


static void
ns_initialize_display_info (struct ns_display_info *dpyinfo)
/* --------------------------------------------------------------------------
      Initialize global info and storage for display.
   -------------------------------------------------------------------------- */
{
    NSScreen *screen = [NSScreen mainScreen];
    NSWindowDepth depth = [screen depth];

    dpyinfo->resx = 72.27; /* used 75.0, but this makes pt == pixel, expected */
    dpyinfo->resy = 72.27;
    dpyinfo->color_p = ![NSDeviceWhiteColorSpace isEqualToString:
                                                  NSColorSpaceFromDepth (depth)]
                && ![NSCalibratedWhiteColorSpace isEqualToString:
                                                 NSColorSpaceFromDepth (depth)];
    dpyinfo->n_planes = NSBitsPerPixelFromDepth (depth);
    dpyinfo->root_window = 42; /* A placeholder.  */
    dpyinfo->highlight_frame = dpyinfo->ns_focus_frame = NULL;
    dpyinfo->n_fonts = 0;
    dpyinfo->smallest_font_height = 1;
    dpyinfo->smallest_char_width = 1;

    reset_mouse_highlight (&dpyinfo->mouse_highlight);
}

/* This currently does nothing, since it's only really needed when
   changing the font-backend, but macOS currently only has one
   possible backend.  This may change if we add HarfBuzz support.  */
static void
ns_default_font_parameter (struct frame *f, Lisp_Object parms)
{
}

#ifdef NS_IMPL_GNUSTEP
static void
ns_update_window_end (struct window *w, bool cursor_on_p,
		      bool mouse_face_overwritten_p)
{
  NSTRACE ("ns_update_window_end (cursor_on_p = %d)", cursor_on_p);

  ns_redraw_scroll_bars (WINDOW_XFRAME (w));
}
#endif

static void
ns_flush_display (struct frame *f)
{
  struct input_event ie;

  EVENT_INIT (ie);
  ns_read_socket_1 (FRAME_TERMINAL (f), &ie, YES);
}

/* This and next define (many of the) public functions in this
   file.  */
/* gui_* are generic versions in xdisp.c that we, and other terms, get
   away with using despite presence in the "system dependent"
   redisplay interface.  In addition, many of the ns_ methods have
   code that is shared with all terms, indicating need for further
   refactoring.  */
static struct redisplay_interface ns_redisplay_interface =
{
  ns_frame_parm_handlers,
  gui_produce_glyphs,
  gui_write_glyphs,
  gui_insert_glyphs,
  gui_clear_end_of_line,
  ns_scroll_run,
  ns_after_update_window_line,
  NULL, /* update_window_begin */
#ifndef NS_IMPL_GNUSTEP
  NULL, /* update_window_end   */
#else
  ns_update_window_end,
#endif
  ns_flush_display,
  gui_clear_window_mouse_face,
  gui_get_glyph_overhangs,
  gui_fix_overlapping_area,
  ns_draw_fringe_bitmap,
  ns_define_fringe_bitmap,
  ns_destroy_fringe_bitmap,
  ns_compute_glyph_string_overhangs,
  ns_draw_glyph_string,
  ns_define_frame_cursor,
  ns_clear_frame_area,
  ns_clear_under_internal_border, /* clear_under_internal_border */
  ns_draw_window_cursor,
  ns_draw_vertical_window_border,
  ns_draw_window_divider,
  ns_shift_glyphs_for_insert,
  ns_show_hourglass,
  ns_hide_hourglass,
  ns_default_font_parameter
};

#ifdef NS_IMPL_COCOA
static void
ns_displays_reconfigured (CGDirectDisplayID display,
			  CGDisplayChangeSummaryFlags flags,
			  void *user_info)
{
  struct input_event ie;
  union buffered_input_event *ev;
  Lisp_Object new_monitors;

  EVENT_INIT (ie);

  new_monitors = Fns_display_monitor_attributes_list (Qnil);

  if (!NILP (Fequal (new_monitors, last_known_monitors)))
    return;

  last_known_monitors = new_monitors;

  ev = (kbd_store_ptr == kbd_buffer
	? kbd_buffer + KBD_BUFFER_SIZE - 1
	: kbd_store_ptr - 1);

  if (kbd_store_ptr != kbd_fetch_ptr
      && ev->ie.kind == MONITORS_CHANGED_EVENT)
    return;

  ie.kind = MONITORS_CHANGED_EVENT;
  XSETTERMINAL (ie.arg, x_display_list->terminal);

  kbd_buffer_store_event (&ie);
}
#endif

static void
ns_delete_display (struct ns_display_info *dpyinfo)
{
  /* TODO...  */
}


/* This function is called when the last frame on a display is deleted.  */
static void
ns_delete_terminal (struct terminal *terminal)
{
  struct ns_display_info *dpyinfo = terminal->display_info.ns;

  NSTRACE ("ns_delete_terminal");

  /* Protect against recursive calls.  delete_frame in
     delete_terminal calls us back when it deletes our last frame.  */
  if (!terminal->name)
    return;

  block_input ();

#ifdef NS_IMPL_COCOA
  /* Rather than try to clean up the NS environment we can just
     disable the app and leave it waiting for any new frames.  */
  [NSApp setActivationPolicy:NSApplicationActivationPolicyProhibited];
#endif

  image_destroy_all_bitmaps (dpyinfo);
  ns_delete_display (dpyinfo);
  unblock_input ();
}

static Lisp_Object ns_new_font (struct frame *f, Lisp_Object font_object,
                                int fontset);

static struct terminal *
ns_create_terminal (struct ns_display_info *dpyinfo)
/* --------------------------------------------------------------------------
      Set up use of NS before we make the first connection.
   -------------------------------------------------------------------------- */
{
  struct terminal *terminal;

  NSTRACE ("ns_create_terminal");

  terminal = create_terminal (output_ns, &ns_redisplay_interface);

  terminal->display_info.ns = dpyinfo;
  dpyinfo->terminal = terminal;

  terminal->clear_frame_hook = ns_clear_frame;
  terminal->ring_bell_hook = ns_ring_bell;
  terminal->update_begin_hook = ns_update_begin;
  terminal->update_end_hook = ns_update_end;
  terminal->read_socket_hook = ns_read_socket;
  terminal->frame_up_to_date_hook = ns_frame_up_to_date;
  terminal->defined_color_hook = ns_defined_color;
  terminal->query_frame_background_color = ns_query_frame_background_color;
  terminal->mouse_position_hook = ns_mouse_position;
  terminal->get_focus_frame = ns_get_focus_frame;
  terminal->focus_frame_hook = ns_focus_frame;
  terminal->frame_rehighlight_hook = ns_frame_rehighlight;
  terminal->frame_raise_lower_hook = ns_frame_raise_lower;
  terminal->frame_visible_invisible_hook = ns_make_frame_visible_invisible;
  terminal->fullscreen_hook = ns_fullscreen_hook;
  terminal->iconify_frame_hook = ns_iconify_frame;
  terminal->set_window_size_hook = ns_set_window_size;
  terminal->set_frame_offset_hook = ns_set_offset;
  terminal->set_frame_alpha_hook = ns_set_frame_alpha;
  terminal->set_new_font_hook = ns_new_font;
  terminal->implicit_set_name_hook = ns_implicitly_set_name;
  terminal->menu_show_hook = ns_menu_show;
  terminal->popup_dialog_hook = ns_popup_dialog;
  terminal->set_vertical_scroll_bar_hook = ns_set_vertical_scroll_bar;
  terminal->set_horizontal_scroll_bar_hook = ns_set_horizontal_scroll_bar;
  terminal->set_scroll_bar_default_width_hook = ns_set_scroll_bar_default_width;
  terminal->set_scroll_bar_default_height_hook = ns_set_scroll_bar_default_height;
  terminal->condemn_scroll_bars_hook = ns_condemn_scroll_bars;
  terminal->redeem_scroll_bar_hook = ns_redeem_scroll_bar;
  terminal->judge_scroll_bars_hook = ns_judge_scroll_bars;
  terminal->get_string_resource_hook = ns_get_string_resource;
  terminal->free_pixmap = ns_free_pixmap;
  terminal->delete_frame_hook = ns_destroy_window;
  terminal->delete_terminal_hook = ns_delete_terminal;
  terminal->change_tab_bar_height_hook = ns_change_tab_bar_height;
  /* Other hooks are NULL by default.  */

  return terminal;
}


struct ns_display_info *
ns_term_init (Lisp_Object display_name)
/* --------------------------------------------------------------------------
     Start the Application and get things rolling.
   -------------------------------------------------------------------------- */
{
  struct terminal *terminal;
  struct ns_display_info *dpyinfo;
  static int ns_initialized = 0;
  Lisp_Object tmp;

  if (ns_initialized) return x_display_list;
  ns_initialized = 1;

  block_input ();

  NSTRACE ("ns_term_init");

  [outerpool release];
  outerpool = [[NSAutoreleasePool alloc] init];

  /* count object allocs (About, click icon); on macOS use ObjectAlloc tool */
  /*GSDebugAllocationActive (YES); */
  block_input ();

  baud_rate = 38400;
  Fset_input_interrupt_mode (Qnil);

  if (selfds[0] == -1)
    {
      if (emacs_pipe (selfds) != 0)
        {
          fprintf (stderr, "Failed to create pipe: %s\n",
                   emacs_strerror (errno));
          emacs_abort ();
        }

      fcntl (selfds[0], F_SETFL, O_NONBLOCK|fcntl (selfds[0], F_GETFL));
      FD_ZERO (&select_readfds);
      FD_ZERO (&select_writefds);
      pthread_mutex_init (&select_mutex, NULL);
    }

  ns_pending_files = [[NSMutableArray alloc] init];
  ns_pending_service_names = [[NSMutableArray alloc] init];
  ns_pending_service_args = [[NSMutableArray alloc] init];

  /* Start app and create the main menu, window, view.
     Needs to be here because ns_initialize_display_info () uses AppKit classes.
     The view will then ask the NSApp to stop and return to Emacs.  */
  [EmacsApp sharedApplication];
  if (NSApp == nil)
    return NULL;
  [NSApp setDelegate: NSApp];

  /* Start the select thread.  */
  [NSThread detachNewThreadSelector:@selector (fd_handler:)
                           toTarget:NSApp
                         withObject:nil];

  /* debugging: log all notifications */
  /*   [[NSNotificationCenter defaultCenter] addObserver: NSApp
                                         selector: @selector (logNotification:)
                                             name: nil object: nil]; */

#ifdef HAVE_MPS
  dpyinfo = igc_xzalloc_ambig (sizeof *dpyinfo);
#else
  dpyinfo = xzalloc (sizeof *dpyinfo);
#endif

  ns_initialize_display_info (dpyinfo);
  terminal = ns_create_terminal (dpyinfo);

  terminal->kboard = allocate_kboard (Qns);
  /* Don't let the initial kboard remain current longer than necessary.
     That would cause problems if a file loaded on startup tries to
     prompt in the mini-buffer.  */
  if (current_kboard == initial_kboard)
    current_kboard = terminal->kboard;
  terminal->kboard->reference_count++;

  dpyinfo->next = x_display_list;
  x_display_list = dpyinfo;

  dpyinfo->name_list_element = Fcons (display_name, Qnil);

  terminal->name = xlispstrdup (display_name);

  gui_init_fringe (terminal->rif);

  unblock_input ();

  if (!inhibit_x_resources)
    {
      ns_default ("GSFontAntiAlias", &ns_antialias_text,
                 Qt, Qnil, NO, NO);
      tmp = Qnil;
      /* this is a standard variable */
      ns_default ("AppleAntiAliasingThreshold", &tmp,
                 make_float (10.0), make_float (6.0), YES, NO);
      ns_antialias_threshold = NILP (tmp) ? 10.0 : extract_float (tmp);
    }

  NSTRACE_MSG ("Colors");

  {
    NSColorList *cl = [NSColorList colorListNamed: @"Emacs"];

    /* There are 752 colors defined in rgb.txt.  */
    if ( cl == nil || [[cl allKeys] count] < 752)
      {
        Lisp_Object color_file, color_map, color, name;
        unsigned long c;

        color_file = Fexpand_file_name (build_string ("rgb.txt"),
                         Fsymbol_value (intern ("data-directory")));

        color_map = Fx_load_color_file (color_file);
        if (NILP (color_map))
          fatal ("Could not read %s.\n", SDATA (color_file));

        cl = [[NSColorList alloc] initWithName: @"Emacs"];
        for ( ; CONSP (color_map); color_map = XCDR (color_map))
          {
            color = XCAR (color_map);
            name = XCAR (color);
            c = XFIXNUM (XCDR (color));
            c |= 0xFF000000;
            [cl setColor:
                  [NSColor colorWithUnsignedLong:c]
                  forKey: [NSString stringWithLispString: name]];
          }

        /* FIXME: Report any errors writing the color file below.  */
#if defined (NS_IMPL_COCOA) && MAC_OS_X_VERSION_MAX_ALLOWED >= 101100
#if MAC_OS_X_VERSION_MIN_REQUIRED < 101100
        if ([cl respondsToSelector:@selector(writeToURL:error:)])
#endif
          [cl writeToURL:nil error:nil];
#if MAC_OS_X_VERSION_MIN_REQUIRED < 101100
        else
#endif
#endif /* MAC_OS_X_VERSION_MAX_ALLOWED >= 101100 */
#if MAC_OS_X_VERSION_MIN_REQUIRED < 101100 \
  || defined (NS_IMPL_GNUSTEP)
          [cl writeToFile: nil];
#endif
      }
  }

  NSTRACE_MSG ("Versions");

  delete_keyboard_wait_descriptor (0);

  ns_app_name = [[NSProcessInfo processInfo] processName];

  /* Set up macOS app menu */

  NSTRACE_MSG ("Menu init");

#ifdef NS_IMPL_COCOA
  {
    NSMenu *appMenu;
    NSMenuItem *item;
    /* set up the application menu */
    svcsMenu = [[EmacsMenu alloc] initWithTitle: @"Services"];
    [svcsMenu setAutoenablesItems: NO];
    appMenu = [[EmacsMenu alloc] initWithTitle: @"Emacs"];
    [appMenu setAutoenablesItems: NO];
    mainMenu = [[EmacsMenu alloc] initWithTitle: @""];
    dockMenu = [[EmacsMenu alloc] initWithTitle: @""];

    [appMenu insertItemWithTitle: @"About Emacs"
                          action: @selector (orderFrontStandardAboutPanel:)
                   keyEquivalent: @""
                         atIndex: 0];
    [appMenu insertItem: [NSMenuItem separatorItem] atIndex: 1];
    [appMenu insertItemWithTitle: @"Preferences..."
                          action: @selector (showPreferencesWindow:)
                   keyEquivalent: @","
                         atIndex: 2];
    [appMenu insertItem: [NSMenuItem separatorItem] atIndex: 3];
    item = [appMenu insertItemWithTitle: @"Services"
                                 action: @selector (menuDown:)
                          keyEquivalent: @""
                                atIndex: 4];
    [appMenu setSubmenu: svcsMenu forItem: item];
    [appMenu insertItem: [NSMenuItem separatorItem] atIndex: 5];
    [appMenu insertItemWithTitle: @"Hide Emacs"
                          action: @selector (hide:)
                   keyEquivalent: @"h"
                         atIndex: 6];
    item =  [appMenu insertItemWithTitle: @"Hide Others"
                          action: @selector (hideOtherApplications:)
                   keyEquivalent: @"h"
                         atIndex: 7];
    [item setKeyEquivalentModifierMask: NSEventModifierFlagCommand | NSEventModifierFlagOption];
    [appMenu insertItem: [NSMenuItem separatorItem] atIndex: 8];
    [appMenu insertItemWithTitle: @"Quit Emacs"
                          action: @selector (terminate:)
                   keyEquivalent: @"q"
                         atIndex: 9];

    item = [mainMenu insertItemWithTitle: ns_app_name
                                  action: @selector (menuDown:)
                           keyEquivalent: @""
                                 atIndex: 0];
    [mainMenu setSubmenu: appMenu forItem: item];
    [dockMenu insertItemWithTitle: @"New Frame"
			   action: @selector (newFrame:)
		    keyEquivalent: @""
			  atIndex: 0];

    [NSApp setMainMenu: mainMenu];
    [NSApp setAppleMenu: appMenu];
    [NSApp setServicesMenu: svcsMenu];
    /* Needed at least on Cocoa, to get dock menu to show windows */
    [NSApp setWindowsMenu: [[NSMenu alloc] init]];
  }
#endif /* macOS menu setup */

  /* Register our external input/output types, used for determining
     applicable services and also drag/drop eligibility.  */

  NSTRACE_MSG ("Input/output types");

  ns_send_types = [[NSArray arrayWithObjects: NSPasteboardTypeString, nil] retain];
  ns_return_types = [[NSArray arrayWithObjects: NSPasteboardTypeString, nil]
                      retain];
  ns_drag_types = [[NSArray arrayWithObjects:
                            NSPasteboardTypeString,
                            NSPasteboardTypeTabularText,
#if NS_USE_NSPasteboardTypeFileURL != 0
                            NSPasteboardTypeFileURL,
#else
                            NSFilenamesPboardType,
#endif
                            NSPasteboardTypeURL, nil] retain];

  /* If fullscreen is in init/default-frame-alist, focus isn't set
     right for fullscreen windows, so set this.  */
  [NSApp activateIgnoringOtherApps:YES];

  NSTRACE_MSG ("Call NSApp run");

  [NSApp run];
  ns_do_open_file = YES;

#ifdef NS_IMPL_GNUSTEP
  /* GNUstep steals SIGCHLD for use in NSTask, but we don't use NSTask.
     We must re-catch it so subprocess works.  */
  catch_child_signal ();
#endif

#ifdef NS_IMPL_COCOA
  /* Begin listening for display reconfiguration, so we can run the
     appropriate hooks.  FIXME: is this called when the resolution of
     a monitor changes?  */

  CGDisplayRegisterReconfigurationCallback (ns_displays_reconfigured,
					    NULL);
#endif
  last_known_monitors = Fns_display_monitor_attributes_list (Qnil);

  NSTRACE_MSG ("ns_term_init done");

  unblock_input ();

  return dpyinfo;
}


void
ns_term_shutdown (int sig)
{
  NSAutoreleasePool *pool;
  /* We also need an autorelease pool here, since this can be called
     during dumping.  */
  pool = [[NSAutoreleasePool alloc] init];
  [[NSUserDefaults standardUserDefaults] synchronize];
  [pool release];

  /* code not reached in emacs.c after this is called by shut_down_emacs: */
  if (STRINGP (Vauto_save_list_file_name))
    unlink (SSDATA (Vauto_save_list_file_name));

  if (sig == 0 || sig == SIGTERM)
    [NSApp terminate: NSApp];
  else /* Force a stack trace to happen.  */
    emacs_abort ();
}


/* ==========================================================================

    EmacsApp implementation

   ========================================================================== */


@implementation EmacsApp

- (id)init
{
#ifdef NS_IMPL_GNUSTEP
  NSNotificationCenter *notification_center;
#endif

  NSTRACE ("[EmacsApp init]");

  if ((self = [super init]))
    {
#ifdef NS_IMPL_COCOA
      self->isFirst = YES;
#endif
#ifdef NS_IMPL_GNUSTEP
      self->applicationDidFinishLaunchingCalled = NO;
#endif
    }

#ifdef NS_IMPL_GNUSTEP
  notification_center = [NSNotificationCenter defaultCenter];
  [notification_center addObserver: self
			  selector: @selector(updateMonitors:)
			      name: NSApplicationDidChangeScreenParametersNotification
			    object: nil];
#endif

  return self;
}

#ifdef NS_IMPL_COCOA
- (void)run
{
  NSTRACE ("[EmacsApp run]");

#ifndef NSAppKitVersionNumber10_9
#define NSAppKitVersionNumber10_9 1265
#endif

  if ((int) NSAppKitVersionNumber != NSAppKitVersionNumber10_9)
    {
      [super run];
      return;
    }

  NSAutoreleasePool *pool = [[NSAutoreleasePool alloc] init];

  if (isFirst) [self finishLaunching];
  isFirst = NO;

  shouldKeepRunning = YES;
  do
    {
      [pool release];
      pool = [[NSAutoreleasePool alloc] init];

      NSEvent *event =
        [self nextEventMatchingMask:NSEventMaskAny
                          untilDate:[NSDate distantFuture]
                             inMode:NSDefaultRunLoopMode
                            dequeue:YES];

      [self sendEvent:event];
      [self updateWindows];
    } while (shouldKeepRunning);

  [pool release];
}

- (void)stop: (id)sender
{
  NSTRACE ("[EmacsApp stop:]");

    shouldKeepRunning = NO;
    // Stop possible dialog also.  Noop if no dialog present.
    // The file dialog still leaks 7k - 10k on 10.9 though.
    [super stop:sender];
}
#endif /* NS_IMPL_COCOA */

- (void)logNotification: (NSNotification *)notification
{
  NSTRACE ("[EmacsApp logNotification:]");

  const char *name = [[notification name] UTF8String];
  if (!strstr (name, "Update") && !strstr (name, "NSMenu")
      && !strstr (name, "WindowNumber"))
    NSLog (@"notification: '%@'", [notification name]);
}


- (void)sendEvent: (NSEvent *)theEvent
/* --------------------------------------------------------------------------
     Called when NSApp is running for each event received.  Used to stop
     the loop when we choose, since there's no way to just run one iteration.
   -------------------------------------------------------------------------- */
{
  int type = [theEvent type];
  NSWindow *window = [theEvent window];

  NSTRACE_WHEN (NSTRACE_GROUP_EVENTS, "[EmacsApp sendEvent:]");
  NSTRACE_MSG ("Type: %d", type);

#ifdef NS_IMPL_GNUSTEP
  // Keyboard events aren't propagated to file dialogs for some reason.
  if ([NSApp modalWindow] != nil &&
      (type == NSEventTypeKeyDown || type == NSEventTypeKeyUp || type == NSEventTypeFlagsChanged))
    {
      [[NSApp modalWindow] sendEvent: theEvent];
      return;
    }
#endif

  if (type == NSEventTypeApplicationDefined)
    {
      switch ([theEvent data2])
        {
#ifdef NS_IMPL_COCOA
        case NSAPP_DATA2_RUNASSCRIPT:
          ns_run_ascript ();
          [self stop: self];
          return;
#endif
        case NSAPP_DATA2_RUNFILEDIALOG:
          ns_run_file_dialog ();
          [self stop: self];
          return;
        }
    }

  if (type == NSEventTypeCursorUpdate && window == nil)
    {
      fputs ("Dropping external cursor update event.\n", stderr);
      return;
    }

  if (type == NSEventTypeApplicationDefined)
    {
      /* Events posted by ns_send_appdefined interrupt the run loop here.
         But, if a modal window is up, an appdefined can still come through,
         (e.g., from a makeKeyWindow event) but stopping self also stops the
         modal loop. Just defer it until later.  */
      if ([NSApp modalWindow] == nil)
        {
          last_appdefined_event_data = [theEvent data1];
          [self stop: self];
        }
      else
        {
          send_appdefined = YES;
        }
    }


#ifdef NS_IMPL_COCOA
  /* If no dialog and none of our frames have focus and it is a move, skip it.
     It is a mouse move in an auxiliary menu, i.e. on the top right on macOS,
     such as Wifi, sound, date or similar.
     This prevents "spooky" highlighting in the frame under the menu.  */
  if (type == NSEventTypeMouseMoved && [NSApp modalWindow] == nil)
    {
      struct ns_display_info *di;
      BOOL has_focus = NO;
      for (di = x_display_list; ! has_focus && di; di = di->next)
        has_focus = di->ns_focus_frame != 0;
      if (! has_focus)
        return;
    }
#endif

  NSTRACE_UNSILENCE();

  [super sendEvent: theEvent];
}


- (void)showPreferencesWindow: (id)sender
{
  NSEvent *theEvent = [NSApp currentEvent];

  if (!emacs_event)
    return;
  emacs_event->kind = NS_NONKEY_EVENT;
  emacs_event->code = KEY_NS_SHOW_PREFS;
  emacs_event->modifiers = 0;
  EV_TRAILER (theEvent, SELECTED_FRAME ());
}


- (void)newFrame: (id)sender
{
  NSTRACE ("[EmacsApp newFrame:]");

  NSEvent *theEvent = [NSApp currentEvent];

  if (!emacs_event)
    return;
  emacs_event->kind = NS_NONKEY_EVENT;
  emacs_event->code = KEY_NS_NEW_FRAME;
  emacs_event->modifiers = 0;
  EV_TRAILER (theEvent, SELECTED_FRAME ());
}


/* Open a file (used by below, after going into queue read by ns_read_socket).  */
- (BOOL) openFile: (NSString *)fileName
{
  NSTRACE ("[EmacsApp openFile:]");

  NSEvent *theEvent = [NSApp currentEvent];

  if (!emacs_event)
    return NO;

  emacs_event->kind = NS_NONKEY_EVENT;
  emacs_event->code = KEY_NS_OPEN_FILE_LINE;
  ns_input_file = append2 (ns_input_file, [fileName lispString]);
  ns_input_line = Qnil; /* can be start or cons start,end */
  emacs_event->modifiers =0;
  EV_TRAILER (theEvent, SELECTED_FRAME ());

  return YES;
}

#ifdef NS_IMPL_GNUSTEP
- (void) updateMonitors: (NSNotification *) notification
{
  struct input_event ie;
  union buffered_input_event *ev;
  Lisp_Object new_monitors;

  EVENT_INIT (ie);

  new_monitors = Fns_display_monitor_attributes_list (Qnil);

  if (!NILP (Fequal (new_monitors, last_known_monitors)))
    return;

  last_known_monitors = new_monitors;

  ev = (kbd_store_ptr == kbd_buffer
	? kbd_buffer + KBD_BUFFER_SIZE - 1
	: kbd_store_ptr - 1);

  if (kbd_store_ptr != kbd_fetch_ptr
      && ev->ie.kind == MONITORS_CHANGED_EVENT)
    return;

  ie.kind = MONITORS_CHANGED_EVENT;
  XSETTERMINAL (ie.arg, x_display_list->terminal);

  kbd_buffer_store_event (&ie);
}
#endif

/* **************************************************************************

      EmacsApp delegate implementation

   ************************************************************************** */

- (void)applicationDidFinishLaunching: (NSNotification *)notification
/* --------------------------------------------------------------------------
     When application is loaded, terminate event loop in ns_term_init.
   -------------------------------------------------------------------------- */
{
  NSTRACE ("[EmacsApp applicationDidFinishLaunching:]");

#ifdef NS_IMPL_GNUSTEP
  ((EmacsApp *)self)->applicationDidFinishLaunchingCalled = YES;
#endif
  [NSApp setServicesProvider: NSApp];

  [self antialiasThresholdDidChange:nil];
#ifdef NS_IMPL_COCOA
  [[NSNotificationCenter defaultCenter]
    addObserver:self
       selector:@selector(antialiasThresholdDidChange:)
	   name:NSAntialiasThresholdChangedNotification
	 object:nil];
#endif

#ifdef NS_IMPL_COCOA
  /* Some functions/methods in CoreFoundation/Foundation increase the
     maximum number of open files for the process in their first call.
     We make dummy calls to them and then reduce the resource limit
     here, since pselect cannot handle file descriptors that are
     greater than or equal to FD_SETSIZE.  */
  CFSocketGetTypeID ();
  CFFileDescriptorGetTypeID ();
  [[NSFileHandle alloc] init];
  struct rlimit rlim;
  if (getrlimit (RLIMIT_NOFILE, &rlim) == 0
      && rlim.rlim_cur > FD_SETSIZE)
    {
      rlim.rlim_cur = FD_SETSIZE;
      setrlimit (RLIMIT_NOFILE, &rlim);
    }
  if ([NSApp activationPolicy] == NSApplicationActivationPolicyProhibited) {
    /* Set the app's activation policy to regular when we run outside
       of a bundle.  This is already done for us by Info.plist when we
       run inside a bundle.  */
    [NSApp setActivationPolicy:NSApplicationActivationPolicyRegular];
    [NSApp setApplicationIconImage:
	     [EmacsImage
	       allocInitFromFile:
		 build_string("icons/hicolor/128x128/apps/emacs.png")]];
  }
#endif

  ns_send_appdefined (-2);
}

- (void)antialiasThresholdDidChange:(NSNotification *)notification
{
#ifdef NS_IMPL_COCOA
  macfont_update_antialias_threshold ();
#endif
}


/* Termination sequences:
    C-x C-c:
    Cmd-Q:
    MenuBar | File | Exit:
    Select Quit from App menubar:
        -terminate
	KEY_NS_POWER_OFF, (save-buffers-kill-emacs)
	ns_term_shutdown()

    Select Quit from Dock menu:
    Logout attempt:
        -appShouldTerminate
          Cancel -> Nothing else
          Accept ->

	  -terminate
	  KEY_NS_POWER_OFF, (save-buffers-kill-emacs)
	  ns_term_shutdown()

*/

- (BOOL) applicationSupportsSecureRestorableState: (NSApplication *)app
{
  return YES;
}

- (void) terminate: (id)sender
{
  struct input_event ie;
  struct frame *f;

  NSTRACE ("[EmacsApp terminate:]");

  f = SELECTED_FRAME ();
  EVENT_INIT (ie);

  ie.kind = NS_NONKEY_EVENT;
  ie.code = KEY_NS_POWER_OFF;
  ie.arg = Qt; /* mark as non-key event */
  XSETFRAME (ie.frame_or_window, f);

  kbd_buffer_store_event (&ie);
}

static bool
runAlertPanel(NSString *title,
              NSString *msgFormat,
              NSString *defaultButton,
              NSString *alternateButton)
{
#ifdef NS_IMPL_GNUSTEP
  return NSRunAlertPanel(title, msgFormat, defaultButton, alternateButton, nil)
    == NSAlertDefaultReturn;
#else
  NSAlert *alert = [[NSAlert alloc] init];
  [alert setAlertStyle: NSAlertStyleCritical];
  [alert setMessageText: msgFormat];
  [alert addButtonWithTitle: defaultButton];
  [alert addButtonWithTitle: alternateButton];
  NSInteger ret = [alert runModal];
  [alert release];
  return ret == NSAlertFirstButtonReturn;
#endif
}


- (NSApplicationTerminateReply)applicationShouldTerminate: (id)sender
{
  NSTRACE ("[EmacsApp applicationShouldTerminate:]");

  bool ret;

  if (NILP (ns_confirm_quit)) //   || ns_shutdown_properly  --> TO DO
    return NSTerminateNow;

  ret = runAlertPanel(ns_app_name,
		      @"Exit requested.  Would you like to Save Buffers and Exit, or Cancel the request?",
		      @"Save Buffers and Exit", @"Cancel");

  return ret ? NSTerminateNow : NSTerminateCancel;
}

static int
not_in_argv (NSString *arg)
{
  int k;
  const char *a = [arg UTF8String];
  for (k = 1; k < initial_argc; ++k)
    if (strcmp (a, initial_argv[k]) == 0) return 0;
  return 1;
}

/* Notification from the Workspace to open a file.  */
- (BOOL)application: sender openFile: (NSString *)file
{
  if (ns_do_open_file || not_in_argv (file))
    [ns_pending_files addObject: file];
  return YES;
}


/* Open a file as a temporary file.  */
- (BOOL)application: sender openTempFile: (NSString *)file
{
  if (ns_do_open_file || not_in_argv (file))
    [ns_pending_files addObject: file];
  return YES;
}


/* Notification from the Workspace to open a file noninteractively (?).  */
- (BOOL)application: sender openFileWithoutUI: (NSString *)file
{
  if (ns_do_open_file || not_in_argv (file))
    [ns_pending_files addObject: file];
  return YES;
}

/* Notification from the Workspace to open multiple files.  */
- (void)application: sender openFiles: (NSArray *)fileList
{
  NSEnumerator *files = [fileList objectEnumerator];
  NSString *file;
  /* Don't open files from the command line unconditionally,
     Cocoa parses the command line wrong, --option value tries to open value
     if --option is the last option.  */
  while ((file = [files nextObject]) != nil)
    if (ns_do_open_file || not_in_argv (file))
      [ns_pending_files addObject: file];

  [self replyToOpenOrPrint: NSApplicationDelegateReplySuccess];

}


/* Handle dock menu requests.  */
- (NSMenu *)applicationDockMenu: (NSApplication *) sender
{
  return dockMenu;
}


/* TODO: these may help w/IO switching between terminal and NSApp.  */
- (void)applicationWillBecomeActive: (NSNotification *)notification
{
  NSTRACE ("[EmacsApp applicationWillBecomeActive:]");
  // ns_app_active=YES;
}

- (void)applicationDidBecomeActive: (NSNotification *)notification
{
  NSTRACE ("[EmacsApp applicationDidBecomeActive:]");

#ifdef NS_IMPL_GNUSTEP
  if (! applicationDidFinishLaunchingCalled)
    [self applicationDidFinishLaunching:notification];
#endif
  // ns_app_active=YES;

  ns_update_auto_hide_menu_bar ();
  // No constraining takes place when the application is not active.
  ns_constrain_all_frames ();
}
- (void)applicationDidResignActive: (NSNotification *)notification
{
  NSTRACE ("[EmacsApp applicationDidResignActive:]");

  // ns_app_active=NO;
  ns_send_appdefined (-1);
}



/* ==========================================================================

    EmacsApp aux handlers for managing event loop

   ========================================================================== */


- (void)timeout_handler: (NSTimer *)timedEntry
/* --------------------------------------------------------------------------
     The timeout specified to ns_select has passed.
   -------------------------------------------------------------------------- */
{
  /* NSTRACE ("timeout_handler"); */
  ns_send_appdefined (-2);
}

- (void)sendFromMainThread:(id)unused
{
  ns_send_appdefined (nextappdefined);
}

- (void)fd_handler:(id)unused
/* --------------------------------------------------------------------------
     Check data waiting on file descriptors and terminate if so.
   -------------------------------------------------------------------------- */
{
  int result;
  int waiting = 1, nfds;
  char c;

  fd_set readfds, writefds, *wfds;
  struct timespec timeout, *tmo;
  NSAutoreleasePool *pool = nil;

  /* NSTRACE ("fd_handler"); */

  for (;;)
    {
      [pool release];
      pool = [[NSAutoreleasePool alloc] init];

      if (waiting)
        {
          fd_set fds;
          FD_ZERO (&fds);
          FD_SET (selfds[0], &fds);
          result = pselect (selfds[0]+1, &fds, NULL, NULL, NULL, NULL);
          if (result > 0 && read (selfds[0], &c, 1) == 1 && c == 'g')
	    waiting = 0;
        }
      else
        {
          pthread_mutex_lock (&select_mutex);
          nfds = select_nfds;

          if (select_valid & SELECT_HAVE_READ)
            readfds = select_readfds;
          else
            FD_ZERO (&readfds);

          if (select_valid & SELECT_HAVE_WRITE)
            {
              writefds = select_writefds;
              wfds = &writefds;
            }
          else
            wfds = NULL;
          if (select_valid & SELECT_HAVE_TMO)
            {
              timeout = select_timeout;
              tmo = &timeout;
            }
          else
            tmo = NULL;

          pthread_mutex_unlock (&select_mutex);

          FD_SET (selfds[0], &readfds);
          if (selfds[0] >= nfds) nfds = selfds[0]+1;

          result = pselect (nfds, &readfds, wfds, NULL, tmo, NULL);

          if (result == 0)
            ns_send_appdefined (-2);
          else if (result > 0)
            {
              if (FD_ISSET (selfds[0], &readfds))
                {
                  if (read (selfds[0], &c, 1) == 1 && c == 's')
		    waiting = 1;
                }
              else
                {
                  pthread_mutex_lock (&select_mutex);
                  if (select_valid & SELECT_HAVE_READ)
                    select_readfds = readfds;
                  if (select_valid & SELECT_HAVE_WRITE)
                    select_writefds = writefds;
                  if (select_valid & SELECT_HAVE_TMO)
                    select_timeout = timeout;
                  pthread_mutex_unlock (&select_mutex);

                  ns_send_appdefined (result);
                }
            }
          waiting = 1;
        }
    }
}



/* ==========================================================================

    Service provision

   ========================================================================== */

/* Called from system: queue for next pass through event loop.  */
- (void)requestService: (NSPasteboard *)pboard
              userData: (NSString *)userData
                 error: (NSString **)error
{
  [ns_pending_service_names addObject: userData];
  [ns_pending_service_args addObject: [NSString stringWithLispString:ns_string_from_pasteboard (pboard)]];
}


/* Called from ns_read_socket to clear queue.  */
- (BOOL)fulfillService: (NSString *)name withArg: (NSString *)arg
{
  NSEvent *theEvent = [NSApp currentEvent];

  NSTRACE ("[EmacsApp fulfillService:withArg:]");

  if (!emacs_event)
    return NO;

  emacs_event->kind = NS_NONKEY_EVENT;
  emacs_event->code = KEY_NS_SPI_SERVICE_CALL;
  ns_input_spi_name = [name lispString];
  ns_input_spi_arg = [arg lispString];
  emacs_event->modifiers = EV_MODIFIERS (theEvent);
  EV_TRAILER (theEvent, SELECTED_FRAME ());

  return YES;
}


@end  /* EmacsApp */

static Lisp_Object
ns_font_desc_to_font_spec (NSFontDescriptor *desc, NSFont *font)
{
  NSFontSymbolicTraits traits = [desc symbolicTraits];
  NSDictionary *dict = [desc objectForKey: NSFontTraitsAttribute];
  NSString *family = [font familyName];
  Lisp_Object lwidth, lslant, lweight, lheight;
  NSNumber *tem;

  lwidth = Qnil;
  lslant = Qnil;
  lweight = Qnil;
  lheight = Qnil;

  if (traits & NSFontBoldTrait)
    lweight = Qbold;

  if (traits & NSFontItalicTrait)
    lslant = Qitalic;

  if (traits & NSFontCondensedTrait)
    lwidth = Qcondensed;
  else if (traits & NSFontExpandedTrait)
    lwidth = Qexpanded;

  if (dict != nil)
    {
      tem = [dict objectForKey: NSFontSlantTrait];

      if (tem != nil)
	lslant = ([tem floatValue] > 0
		  ? Qitalic : ([tem floatValue] < 0
			       ? Qreverse_italic
			       : Qnormal));

      tem = [dict objectForKey: NSFontWeightTrait];

#ifdef NS_IMPL_GNUSTEP
      if (tem != nil)
	lweight = ([tem floatValue] > 0
		   ? Qbold : ([tem floatValue] < -0.4f
			      ? Qlight : Qnormal));
#else
      if (tem != nil)
	{
	  if ([tem floatValue] >= 0.4)
	    lweight = Qbold;
	  else if ([tem floatValue] >= 0.24)
	    lweight = Qmedium;
	  else if ([tem floatValue] >= 0)
	    lweight = Qnormal;
	  else if ([tem floatValue] >= -0.24)
	    lweight = Qsemi_light;
	  else
	    lweight = Qlight;
	}
#endif

      tem = [dict objectForKey: NSFontWidthTrait];

      if (tem != nil)
	lwidth = ([tem floatValue] > 0
		  ? Qexpanded : ([tem floatValue] < 0
				 ? Qcondensed : Qnormal));
    }

  lheight = make_float ([font pointSize]);

  return CALLN (Ffont_spec,
		QCwidth, lwidth, QCslant, lslant,
		QCweight, lweight, QCsize, lheight,
		QCfamily, (family
			   ? [family lispString]
			   : Qnil));
}

#ifdef NS_IMPL_COCOA
static NSView *
ns_create_font_panel_buttons (id target, SEL select, SEL cancel_action)
{
  NSMatrix *matrix;
  NSButtonCell *prototype;
  NSSize cell_size;
  NSRect frame;
  NSButtonCell *cancel, *ok;

  prototype = [[NSButtonCell alloc] init];
  [prototype setBezelStyle: NSBezelStyleRounded];
  [prototype setTitle: @"Cancel"];
  cell_size = [prototype cellSize];
  frame = NSMakeRect (0, 0, cell_size.width * 2,
		      cell_size.height);
  matrix = [[NSMatrix alloc] initWithFrame: frame
				      mode: NSTrackModeMatrix
				 prototype: prototype
			      numberOfRows: 1
			   numberOfColumns: 2];
  [prototype release];

  ok = (NSButtonCell *) [matrix cellAtRow: 0 column: 0];
  cancel = (NSButtonCell *) [matrix cellAtRow: 0 column: 1];

  [ok setTitle: @"OK"];
  [ok setTarget: target];
  [ok setAction: select];
  [ok setButtonType: NSButtonTypeMomentaryPushIn];

  [cancel setTitle: @"Cancel"];
  [cancel setTarget: target];
  [cancel setAction: cancel_action];
  [cancel setButtonType: NSButtonTypeMomentaryPushIn];

  [matrix selectCell: ok];

  return matrix;
}
#endif

/* ==========================================================================

    EmacsView implementation

   ========================================================================== */


@implementation EmacsView

/* Needed to inform when window closed from lisp.  */
- (void) setWindowClosing: (BOOL)closing
{
  NSTRACE ("[EmacsView setWindowClosing:%d]", closing);

  windowClosing = closing;
}


- (void)dealloc
{
  NSTRACE ("[EmacsView dealloc]");

  /* Clear the view resize notification.  */
  [[NSNotificationCenter defaultCenter]
    removeObserver:self
              name:NSViewFrameDidChangeNotification
            object:nil];

  if (fs_state == FULLSCREEN_BOTH)
    [nonfs_window release];

#ifdef HAVE_MPS
  igc_xfree (emacsframe);
#else
  xfree (emacsframe);
#endif

  [super dealloc];
}


/* Called on font panel selection.  */
- (void) changeFont: (id) sender
{
  struct font *font = FRAME_OUTPUT_DATA (*emacsframe)->font;
  NSFont *nsfont;

#ifdef NS_IMPL_GNUSTEP
  nsfont = ((struct nsfont_info *) font)->nsfont;
#else
  nsfont = (NSFont *) macfont_get_nsctfont (font);
#endif

  if (!font_panel_active)
    return;

  if (font_panel_result)
    [font_panel_result release];

  font_panel_result = (NSFont *) [sender convertFont: nsfont];

  if (font_panel_result)
    [font_panel_result retain];

#ifndef NS_IMPL_COCOA
  font_panel_active = NO;
  [NSApp stop: self];
#endif
}

#ifdef NS_IMPL_COCOA
- (void) noteUserSelectedFont
{
  font_panel_active = NO;

  /* If no font was previously selected, use the currently selected
     font.  */

  if (!font_panel_result && FRAME_FONT (*emacsframe))
    {
      font_panel_result
	= macfont_get_nsctfont (FRAME_FONT (*emacsframe));

      if (font_panel_result)
	[font_panel_result retain];
    }

  [NSApp stop: self];
}

- (void) noteUserCancelledSelection
{
  font_panel_active = NO;

  if (font_panel_result)
    [font_panel_result release];
  font_panel_result = nil;

  [NSApp stop: self];
}
#endif

- (Lisp_Object) showFontPanel
{
  id fm = [NSFontManager sharedFontManager];
  struct font *font = FRAME_OUTPUT_DATA (*emacsframe)->font;
  NSFont *nsfont, *result;
  struct timespec timeout;
#ifdef NS_IMPL_COCOA
  NSView *buttons;
  BOOL canceled;
#endif

#ifdef NS_IMPL_GNUSTEP
  nsfont = ((struct nsfont_info *) font)->nsfont;
#else
  nsfont = (NSFont *) macfont_get_nsctfont (font);
#endif

#ifdef NS_IMPL_COCOA
  buttons
    = ns_create_font_panel_buttons (self,
				    @selector (noteUserSelectedFont),
				    @selector (noteUserCancelledSelection));
  [[fm fontPanel: YES] setAccessoryView: buttons];
  [buttons release];
#endif

  [fm setSelectedFont: nsfont isMultiple: NO];
  [fm orderFrontFontPanel: NSApp];

  font_panel_active = YES;
  timeout = make_timespec (0, 100000000);

  block_input ();
  while (font_panel_active
#ifdef NS_IMPL_COCOA
	 && (canceled = [[fm fontPanel: YES] isVisible])
#else
	 && [[fm fontPanel: YES] isVisible]
#endif
	 )
    ns_select_1 (0, NULL, NULL, NULL, &timeout, NULL, YES);
  unblock_input ();

  if (font_panel_result)
    [font_panel_result autorelease];

#ifdef NS_IMPL_COCOA
  if (!canceled)
    font_panel_result = nil;
#endif

  result = font_panel_result;
  font_panel_result = nil;

  [[fm fontPanel: YES] setIsVisible: NO];
  font_panel_active = NO;

  if (result)
    return ns_font_desc_to_font_spec ([result fontDescriptor],
				      result);

  return Qnil;
}

- (BOOL)acceptsFirstResponder
{
  NSTRACE ("[EmacsView acceptsFirstResponder]");
  return YES;
}

/* Tell NS we want to accept clicks that activate the window */
- (BOOL)acceptsFirstMouse:(NSEvent *)theEvent
{
  NSTRACE_MSG ("First mouse event: type=%ld, clickCount=%ld",
               [theEvent type], [theEvent clickCount]);
  return ns_click_through;
}
- (void)resetCursorRects
{
  NSRect visible = [self visibleRect];
  NSCursor *currentCursor = FRAME_POINTER_TYPE (*emacsframe);
  NSTRACE ("[EmacsView resetCursorRects]");

  if (currentCursor == nil)
    currentCursor = [NSCursor arrowCursor];

  if (!NSIsEmptyRect (visible))
    [self addCursorRect: visible cursor: currentCursor];

#if defined (NS_IMPL_GNUSTEP) || MAC_OS_X_VERSION_MIN_REQUIRED < 101300
#if MAC_OS_X_VERSION_MAX_ALLOWED >= 101300
  if ([currentCursor respondsToSelector: @selector(setOnMouseEntered)])
#endif
    [currentCursor setOnMouseEntered: YES];
#endif
}



/*****************************************************************************/
/* Keyboard handling.  */
#define NS_KEYLOG 0

- (void)keyDown: (NSEvent *)theEvent
{
  Mouse_HLInfo *hlinfo = MOUSE_HL_INFO (*emacsframe);
  int code;
  unsigned fnKeysym = 0;
  static NSMutableArray *nsEvArray;
  unsigned int flags = [theEvent modifierFlags];

  NSTRACE ("[EmacsView keyDown:]");

  /* Rhapsody and macOS give up and down events for the arrow keys.  */
  if ([theEvent type] != NSEventTypeKeyDown)
    return;

  if (!emacs_event)
    return;

 if (![[self window] isKeyWindow]
     && [[theEvent window] isKindOfClass: [EmacsWindow class]]
     /* We must avoid an infinite loop here.  */
     && (EmacsView *)[[theEvent window] delegate] != self)
   {
     /* XXX: There is an occasional condition in which, when Emacs display
         updates a different frame from the current one, and temporarily
         selects it, then processes some interrupt-driven input
         (dispnew.c:3878), OS will send the event to the correct NSWindow, but
         for some reason that window has its first responder set to the NSView
         most recently updated (I guess), which is not the correct one.  */
     [(EmacsView *)[[theEvent window] delegate] keyDown: theEvent];
     return;
   }

  if (nsEvArray == nil)
    nsEvArray = [[NSMutableArray alloc] initWithCapacity: 1];

  [NSCursor setHiddenUntilMouseMoves:! NILP (Vmake_pointer_invisible)];

  if (!hlinfo->mouse_face_hidden
      && FIXNUMP (Vmouse_highlight)
      && !EQ ((*emacsframe)->tab_bar_window, hlinfo->mouse_face_window))
    {
      clear_mouse_face (hlinfo);
      hlinfo->mouse_face_hidden = true;
    }

  if (!processingCompose)
    {
      /* FIXME: What should happen for key sequences with more than
         one character?  */
      code = ([[theEvent charactersIgnoringModifiers] length] == 0) ?
        0 : [[theEvent charactersIgnoringModifiers] characterAtIndex: 0];

      /* Is it a "function key"?  */
      /* Note: Sometimes a plain key will have the NSEventModifierFlagNumericPad
         flag set (this is probably a bug in the OS).  */
      if (code < 0x00ff && (flags&NSEventModifierFlagNumericPad))
        {
          fnKeysym = ns_convert_key ([theEvent keyCode] | NSEventModifierFlagNumericPad);
        }
      if (fnKeysym == 0)
        {
          fnKeysym = ns_convert_key (code);
        }

      if (fnKeysym)
        {
          /* COUNTERHACK: map 'Delete' on upper-right main KB to 'Backspace',
             because Emacs treats Delete and KP-Delete same (in simple.el).  */
          if ((fnKeysym == 0xFFFF && [theEvent keyCode] == 0x33)
#ifdef NS_IMPL_GNUSTEP
              /*  GNUstep uses incompatible keycodes, even for those that are
                  supposed to be hardware independent.  Just check for delete.
                  Keypad delete does not have keysym 0xFFFF.
                  See https://savannah.gnu.org/bugs/?25395  */
              || (fnKeysym == 0xFFFF && code == 127)
#endif
            )
            code = 0xFF08; /* backspace */
          else
            code = fnKeysym;

          /* Function keys (such as the F-keys, arrow keys, etc.) set
             modifiers as though the fn key has been pressed when it
             hasn't.  Also some combinations of fn and a function key
             return a different key than was pressed (e.g. fn-<left>
             gives <home>).  We need to unset the fn key flag in these
             cases.  */
          flags &= ~NS_FUNCTION_KEY_MASK;
        }

      /* The ⌘ and ⌥ modifiers can be either shift-like (for alternate
         character input) or control-like (as command prefix).  If we
         have only shift-like modifiers, then we should use the
         translated characters (returned by the characters method); if
         we have only control-like modifiers, then we should use the
         untranslated characters (returned by the
         charactersIgnoringModifiers method).  An annoyance happens if
         we have both shift-like and control-like modifiers because
         the NSEvent API doesn’t let us ignore only some modifiers.
         In that case we use UCKeyTranslate (ns_get_shifted_character)
         to look up the correct character.  */

      /* EV_MODIFIERS2 uses parse_solitary_modifier on all known
         modifier keys, which returns 0 for shift-like modifiers.
         Therefore its return value is the set of control-like
         modifiers.  */
      Lisp_Object kind = fnKeysym ? QCfunction : QCordinary;
      emacs_event->modifiers = EV_MODIFIERS2 (flags, kind);

#ifndef NS_IMPL_GNUSTEP
      if (NS_KEYLOG)
	fprintf (stderr,
		 "keyDown: code = %x\tfnKey = %x\tflags = %x\tmods = "
		 "%x\n",
		 (unsigned int) code, (unsigned int) fnKeysym,
		 (unsigned int) flags,
		 (unsigned int) emacs_event->modifiers);
#endif

      /* If it was a function key or had control-like modifiers, pass
         it directly to Emacs.  */
      if (fnKeysym || (emacs_event->modifiers
                       && (emacs_event->modifiers != shift_modifier)
                       && [[theEvent charactersIgnoringModifiers] length] > 0))
        {
          emacs_event->kind = NON_ASCII_KEYSTROKE_EVENT;
          /* FIXME: What are the next four lines supposed to do?  */
          if (code < 0x20)
            code |= (1<<28)|(3<<16);
          else if (code == 0x7f)
            code |= (1<<28)|(3<<16);
          else if (!fnKeysym)
            {
#ifdef NS_IMPL_COCOA
              /* We potentially have both shift- and control-like
                 modifiers in use, so find the correct character
                 ignoring any control-like ones.  */
              code = ns_get_shifted_character (theEvent);
#endif

              /* FIXME: This seems wrong, characters in the range
                 [0x80, 0xFF] are not ASCII characters.  Can’t we just
                 use MULTIBYTE_CHAR_KEYSTROKE_EVENT here for all kinds
                 of characters?  */
              emacs_event->kind = code > 0xFF
                ? MULTIBYTE_CHAR_KEYSTROKE_EVENT : ASCII_KEYSTROKE_EVENT;
            }

          emacs_event->code = code;
          EV_TRAILER (theEvent, *emacsframe);
          processingCompose = NO;
          return;
        }
    }

  /* If we get here, a non-function key without control-like modifiers
     was hit.  Use interpretKeyEvents, which in turn will call
     insertText; see
     https://developer.apple.com/library/mac/documentation/Cocoa/Conceptual/EventOverview/HandlingKeyEvents/HandlingKeyEvents.html.  */

  if (NS_KEYLOG && !processingCompose)
    fputs ("keyDown: Begin compose sequence.\n", stderr);

  /* FIXME: interpretKeyEvents doesn’t seem to send insertText if ⌘ is
     used as shift-like modifier, at least on El Capitan.  Mask it
     out.  This shouldn’t be needed though; we should figure out what
     the correct way of handling ⌘ is.  */
  if ([theEvent modifierFlags] & NSEventModifierFlagCommand)
    theEvent = [NSEvent keyEventWithType:[theEvent type]
                                location:[theEvent locationInWindow]
                           modifierFlags:[theEvent modifierFlags] & ~NSEventModifierFlagCommand
                               timestamp:[theEvent timestamp]
                            windowNumber:[theEvent windowNumber]
                                 context:nil
                              characters:[theEvent characters]
                        charactersIgnoringModifiers:[theEvent charactersIgnoringModifiers]
                               isARepeat:[theEvent isARepeat]
                                 keyCode:[theEvent keyCode]];

  processingCompose = YES;
  /* FIXME: Use [NSArray arrayWithObject:theEvent]?  */
  [nsEvArray addObject: theEvent];
  [self interpretKeyEvents: nsEvArray];
  [nsEvArray removeObject: theEvent];
}

/***********************************************************************
			   NSTextInputClient
 ***********************************************************************/

#ifdef NS_IMPL_COCOA

- (void) insertText: (id) string
   replacementRange: (NSRange) replacementRange
{
  if ([string isKindOfClass:[NSAttributedString class]])
    string = [string string];
  [self unmarkText];
  [self insertText:string];
}

- (void) setMarkedText: (id) string
	 selectedRange: (NSRange) selectedRange
      replacementRange: (NSRange) replacementRange
{
  [self setMarkedText: string selectedRange: selectedRange];
}

- (nullable NSAttributedString *)
  attributedSubstringForProposedRange: (NSRange) range
			  actualRange: (nullable NSRangePointer) actualRange
{
  return nil;
}

- (NSRect) firstRectForCharacterRange: (NSRange) range
			  actualRange: (nullable NSRangePointer) actualRange
{
  return [self firstRectForCharacterRange: range];
}

#endif /* NS_IMPL_COCOA */

/***********************************************************************
			      NSTextInput
 ***********************************************************************/

/* <NSTextInput> implementation (called through [super interpretKeyEvents:]).  */

/* <NSTextInput>: called when done composing;
   NOTE: also called when we delete over working text, followed
   immediately by doCommandBySelector: deleteBackward:  */
- (void)insertText: (id)aString
{
  NSString *s;
  NSUInteger len;

  NSTRACE ("[EmacsView insertText:]");

  if ([aString isKindOfClass:[NSAttributedString class]])
    s = [aString string];
  else
    s = aString;

  len = [s length];

  if (NS_KEYLOG)
    NSLog (@"insertText '%@'\tlen = %lu", aString, (unsigned long) len);
  processingCompose = NO;

  if (!emacs_event)
    return;

  /* First, clear any working text.  */
  if (workingText != nil)
    [self deleteWorkingText];

  /* It might be preferable to use getCharacters:range: below,
     cf. https://developer.apple.com/library/content/documentation/Cocoa/Conceptual/CocoaPerformance/Articles/StringDrawing.html#//apple_ref/doc/uid/TP40001445-112378.
     However, we probably can't use SAFE_NALLOCA here because it might
     exit nonlocally.  */

  /* Now insert the string as keystrokes.  */
  for (NSUInteger i = 0; i < len; i++)
    {
      NSUInteger code = [s characterAtIndex:i];
      if (UTF_16_HIGH_SURROGATE_P (code) && i < len - 1)
        {
          unichar low = [s characterAtIndex:i + 1];
          if (UTF_16_LOW_SURROGATE_P (low))
            {
              code = surrogates_to_codepoint (low, code);
              ++i;
            }
        }
      /* TODO: still need this?  */
      if (code == 0x2DC)
        code = '~'; /* 0x7E */
      if (code != 32) /* Space */
        emacs_event->modifiers = 0;
      emacs_event->kind
	= code > 0xFF ? MULTIBYTE_CHAR_KEYSTROKE_EVENT : ASCII_KEYSTROKE_EVENT;
      emacs_event->code = code;
      EV_TRAILER ((id)nil, *emacsframe);
    }
}


/* <NSTextInput>: inserts display of composing characters.  */
- (void)setMarkedText: (id)aString selectedRange: (NSRange)selRange
{
  NSString *str = [aString respondsToSelector: @selector (string)] ?
    [aString string] : aString;

  NSTRACE ("[EmacsView setMarkedText:selectedRange:]");

  if (NS_KEYLOG)
    NSLog (@"setMarkedText '%@' len =%lu range %lu from %lu",
           str, (unsigned long)[str length],
           (unsigned long)selRange.length,
           (unsigned long)selRange.location);

  if ([str length] == 0)
    {
      [self deleteWorkingText];
      return;
    }

  if (!emacs_event)
    return;

  processingCompose = YES;
  [workingText release];
  workingText = [str copy];
  ns_working_text = [workingText lispString];

  emacs_event->kind = NS_TEXT_EVENT;
  emacs_event->code = KEY_NS_PUT_WORKING_TEXT;
  EV_TRAILER ((id)nil, *emacsframe);
}


/* Delete display of composing characters [not in <NSTextInput>].  */
- (void)deleteWorkingText
{
  NSTRACE ("[EmacsView deleteWorkingText]");

  if (workingText == nil)
    return;
  if (NS_KEYLOG)
    NSLog(@"deleteWorkingText len =%lu\n", (unsigned long)[workingText length]);
  [workingText release];
  workingText = nil;
  processingCompose = NO;

  if (!emacs_event)
    return;

  emacs_event->kind = NS_TEXT_EVENT;
  emacs_event->code = KEY_NS_UNPUT_WORKING_TEXT;
  EV_TRAILER ((id)nil, *emacsframe);
}


- (BOOL)hasMarkedText
{
  NSTRACE ("[EmacsView hasMarkedText]");

  return workingText != nil;
}


- (NSRange)markedRange
{
  NSTRACE ("[EmacsView markedRange]");

  NSRange rng = workingText != nil
    ? NSMakeRange (0, [workingText length]) : NSMakeRange (NSNotFound, 0);
  if (NS_KEYLOG)
    NSLog (@"markedRange request");
  return rng;
}


- (void)unmarkText
{
  NSTRACE ("[EmacsView unmarkText]");

  if (NS_KEYLOG)
    NSLog (@"unmark (accept) text");
  [self deleteWorkingText];
  processingCompose = NO;
}

static Lisp_Object
ns_in_echo_area_1 (void *ptr)
{
  const specpdl_ref count = SPECPDL_INDEX ();
  specbind (Qinhibit_quit, Qt);
  const Lisp_Object in_echo_area = safe_calln (Qns_in_echo_area);
  return unbind_to (count, in_echo_area);
}

static Lisp_Object
ns_in_echo_area_2 (enum nonlocal_exit exit, Lisp_Object error)
{
  return Qnil;
}

static bool
ns_in_echo_area (void)
{
  Lisp_Object in_echo_area;

  in_echo_area
    = internal_catch_all (ns_in_echo_area_1, NULL,
			  ns_in_echo_area_2);

  return !NILP (in_echo_area);
}

/* Used to position char selection windows, etc.  */
- (NSRect)firstRectForCharacterRange: (NSRange)theRange
{
  NSRect rect;
  NSPoint pt;
  struct window *win;

  NSTRACE ("[EmacsView firstRectForCharacterRange:]");

  if (NS_KEYLOG)
    NSLog (@"firstRectForCharRange request");

  if (WINDOWP (echo_area_window) && ns_in_echo_area ())
    win = XWINDOW (echo_area_window);
  else
    win = XWINDOW (FRAME_SELECTED_WINDOW (*emacsframe));

  rect.size.width = theRange.length * FRAME_COLUMN_WIDTH (*emacsframe);
  rect.size.height = FRAME_LINE_HEIGHT (*emacsframe);
  pt.x = WINDOW_TEXT_TO_FRAME_PIXEL_X (win, win->phys_cursor.x);
  pt.y = WINDOW_TO_FRAME_PIXEL_Y (win, win->phys_cursor.y
                                       +FRAME_LINE_HEIGHT (*emacsframe));

  pt = [self convertPoint: pt toView: nil];

#if MAC_OS_X_VERSION_MAX_ALLOWED >= 1070
#if MAC_OS_X_VERSION_MIN_REQUIRED < 1070
  if ([[self window] respondsToSelector: @selector(convertRectToScreen:)])
    {
#endif
      rect.origin = pt;
      rect = [(EmacsWindow *) [self window] convertRectToScreen: rect];
#if MAC_OS_X_VERSION_MIN_REQUIRED < 1070
    }
  else
#endif
#endif /* MAC_OS_X_VERSION_MAX_ALLOWED >= 1070 */
#if MAC_OS_X_VERSION_MIN_REQUIRED < 1070 \
  || defined (NS_IMPL_GNUSTEP)
    {
      pt = [[self window] convertBaseToScreen: pt];
      rect.origin = pt;
    }
#endif

  return rect;
}


- (NSInteger)conversationIdentifier
{
  return (NSInteger)self;
}


- (void)doCommandBySelector: (SEL)aSelector
{
  NSTRACE ("[EmacsView doCommandBySelector:]");

  if (NS_KEYLOG)
    NSLog (@"doCommandBySelector: %@", NSStringFromSelector (aSelector));

  processingCompose = NO;
  if (aSelector == @selector (deleteBackward:))
    {
      /* Happens when user backspaces over an ongoing composition:
         throw a 'delete' into the event queue.  */
      if (!emacs_event)
        return;
      emacs_event->kind = NON_ASCII_KEYSTROKE_EVENT;
      emacs_event->code = 0xFF08;
      EV_TRAILER ((id)nil, *emacsframe);
    }
}

- (NSArray *)validAttributesForMarkedText
{
  static NSArray *arr = nil;
  if (arr == nil) arr = [NSArray new];
 /* [[NSArray arrayWithObject: NSUnderlineStyleAttributeName] retain]; */
  return arr;
}

- (NSRange)selectedRange
{
  if (NS_KEYLOG)
    NSLog (@"selectedRange request");

  struct window *w = XWINDOW (FRAME_SELECTED_WINDOW (emacsframe));
  struct buffer *buf = XBUFFER (w->contents);
  ptrdiff_t point = BUF_PT (buf);

  if (NILP (BVAR (buf, mark_active)))
    {
      NSUInteger selection_location = point - BUF_BEGV (buf);
      return NSMakeRange (selection_location, 0);
    }

  ptrdiff_t mark = marker_position (BVAR (buf, mark));
  ptrdiff_t region_start = min (point, mark);
  ptrdiff_t region_end = max (point, mark);
  NSUInteger selection_location = region_start - BUF_BEGV (buf);
  NSUInteger selection_length = region_end - region_start;

  return NSMakeRange (selection_location, selection_length);
}

#if defined (NS_IMPL_COCOA) || GNUSTEP_GUI_MAJOR_VERSION > 0 || \
    GNUSTEP_GUI_MINOR_VERSION > 22
- (NSUInteger)characterIndexForPoint: (NSPoint)thePoint
#else
- (unsigned int)characterIndexForPoint: (NSPoint)thePoint
#endif
{
  if (NS_KEYLOG)
    NSLog (@"characterIndexForPoint request");
  return 0;
}

- (NSAttributedString *)attributedSubstringFromRange: (NSRange)theRange
{
  static NSAttributedString *str = nil;
  if (str == nil) str = [NSAttributedString new];
  if (NS_KEYLOG)
    NSLog (@"attributedSubstringFromRange request");
  return str;
}

/* End <NSTextInput> implementation.  */
/*****************************************************************************/


/* This is what happens when the user presses a mouse button.  */
- (void)mouseDown: (NSEvent *)theEvent
{
  struct ns_display_info *dpyinfo = FRAME_DISPLAY_INFO (*emacsframe);
  NSPoint p = [self convertPoint: [theEvent locationInWindow] fromView: nil];
  EmacsWindow *window;

  NSTRACE ("[EmacsView mouseDown:]");

  if (!emacs_event)
    return;

  if (FRAME_TOOLTIP_P (*emacsframe))
    return;

  dpyinfo->last_mouse_frame = *emacsframe;
  /* Appears to be needed to prevent spurious movement events generated on
     button clicks.  */
  (*emacsframe)->mouse_moved = 0;

  window = (EmacsWindow *) [self window];
  [window setLastDragEvent: theEvent];

  if ([theEvent type] == NSEventTypeScrollWheel)
    {
#if defined (NS_IMPL_COCOA) && MAC_OS_X_VERSION_MAX_ALLOWED >= 1070
#if MAC_OS_X_VERSION_MIN_REQUIRED < 1070
      if ([theEvent respondsToSelector:@selector(hasPreciseScrollingDeltas)])
        {
#endif
          /* If the input device is a touchpad or similar, use precise
           * scrolling deltas.  These are measured in pixels, so we
           * have to add them up until they exceed one line height,
           * then we can send a scroll wheel event.
           *
           * If the device only has coarse scrolling deltas, like a
           * real mousewheel, the deltas represent a ratio of whole
           * lines, so round up the number of lines.  This means we
           * always send one scroll event per click, but can still
           * scroll more than one line if the OS tells us to.
           */
          bool horizontal;
          int lines = 0;
          int x = 0, y = 0;
          int scrollUp = NO;

	  static bool end_flag = false;

	  if (!ns_use_mwheel_momentum && !end_flag
	      && [theEvent momentumPhase] != NSEventPhaseNone)
	    {
	      emacs_event->kind = TOUCH_END_EVENT;
	      emacs_event->arg = Qnil;
	      end_flag = [theEvent momentumPhase] != NSEventPhaseNone;
	      XSETINT (emacs_event->x, lrint (p.x));
	      XSETINT (emacs_event->y, lrint (p.y));
	      EV_TRAILER (theEvent, *emacsframe);
	      return;
	    }

	  end_flag = [theEvent momentumPhase] != NSEventPhaseNone;

          /* FIXME: At the top or bottom of the buffer we should
           * ignore momentum-phase events.  */
          if (! ns_use_mwheel_momentum
              && [theEvent momentumPhase] != NSEventPhaseNone)
            return;

          if ([theEvent hasPreciseScrollingDeltas])
            {
              static int totalDeltaX, totalDeltaY;
              int lineHeight;

              if (FIXNUMP (ns_mwheel_line_height))
                lineHeight = XFIXNUM (ns_mwheel_line_height);
              else
                {
                  /* FIXME: Use actual line height instead of the default.  */
                  lineHeight = default_line_pixel_height
                    (XWINDOW (FRAME_SELECTED_WINDOW (*emacsframe)));
                }

              if ([theEvent phase] == NSEventPhaseBegan)
                {
                  totalDeltaX = 0;
                  totalDeltaY = 0;
                }

              totalDeltaX += [theEvent scrollingDeltaX];
              totalDeltaY += [theEvent scrollingDeltaY];

              /* Calculate the number of lines, if any, to scroll, and
               * reset the total delta for the direction we're NOT
               * scrolling so that small movements don't add up.  */
              if (abs (totalDeltaX) > abs (totalDeltaY)
                  && (!mwheel_coalesce_scroll_events
		      || abs (totalDeltaX) > lineHeight))
                {
                  horizontal = YES;
                  scrollUp = totalDeltaX > 0;

                  lines = abs (totalDeltaX / lineHeight);
		  x = totalDeltaX;
		  if (!mwheel_coalesce_scroll_events)
		    totalDeltaX = 0;
		  else
		    totalDeltaX = totalDeltaX % lineHeight;
                  totalDeltaY = 0;
                }
              else if (abs (totalDeltaY) >= abs (totalDeltaX)
                       && (!mwheel_coalesce_scroll_events
			   || abs (totalDeltaY) > lineHeight))
                {
                  horizontal = NO;
                  scrollUp = totalDeltaY > 0;

                  lines = abs (totalDeltaY / lineHeight);
		  y = totalDeltaY;
		  if (!mwheel_coalesce_scroll_events)
		    totalDeltaY = 0;
		  else
		    totalDeltaY = totalDeltaY % lineHeight;
                  totalDeltaX = 0;
                }

              if (lines > 1 && ! ns_use_mwheel_acceleration)
                lines = 1;
            }
          else
            {
              CGFloat delta;

              if ([theEvent scrollingDeltaY] == 0)
                {
                  horizontal = YES;
                  delta = [theEvent scrollingDeltaX];
                }
              else
                {
                  horizontal = NO;
                  delta = [theEvent scrollingDeltaY];
                }

              lines = (ns_use_mwheel_acceleration)
                ? ceil (fabs (delta)) : 1;

              scrollUp = delta > 0;
	      x = ([theEvent scrollingDeltaX]
		   * FRAME_COLUMN_WIDTH (*emacsframe));
	      y = ([theEvent scrollingDeltaY]
		   * FRAME_LINE_HEIGHT (*emacsframe));
            }

          if (lines == 0 && mwheel_coalesce_scroll_events)
            return;

	  if (NUMBERP (Vns_scroll_event_delta_factor))
	    {
	      x *= XFLOATINT (Vns_scroll_event_delta_factor);
	      y *= XFLOATINT (Vns_scroll_event_delta_factor);
	    }

          emacs_event->kind = horizontal ? HORIZ_WHEEL_EVENT : WHEEL_EVENT;
          emacs_event->arg = list3 (make_fixnum (lines),
				    make_float (x),
				    make_float (y));

          emacs_event->code = 0;
          emacs_event->modifiers = EV_MODIFIERS (theEvent) |
            (scrollUp ? up_modifier : down_modifier);
#if MAC_OS_X_VERSION_MIN_REQUIRED < 1070
        }
      else
#endif
#endif /* defined (NS_IMPL_COCOA) && MAC_OS_X_VERSION_MAX_ALLOWED >= 1070 */
#if defined (NS_IMPL_GNUSTEP) || MAC_OS_X_VERSION_MIN_REQUIRED < 1070
        {
          CGFloat delta = [theEvent deltaY];
          /* Mac notebooks send wheel events with delta equal to 0
	     when trackpad scrolling.  */
          if (delta == 0)
            {
              delta = [theEvent deltaX];
              if (delta == 0)
                {
                  NSTRACE_MSG ("deltaIsZero");
                  return;
                }
              emacs_event->kind = HORIZ_WHEEL_EVENT;
            }
          else
            emacs_event->kind = WHEEL_EVENT;

          emacs_event->code = 0;
          emacs_event->modifiers = EV_MODIFIERS (theEvent) |
            ((delta > 0) ? up_modifier : down_modifier);
        }
#endif
    }
  else
    {
      Lisp_Object tab_bar_arg = Qnil;
      bool tab_bar_p = false;

      if (WINDOWP ((*emacsframe)->tab_bar_window)
	  && WINDOW_TOTAL_LINES (XWINDOW ((*emacsframe)->tab_bar_window)))
	{
	  Lisp_Object window;
	  int x = lrint (p.x);
	  int y = lrint (p.y);

	  window = window_from_coordinates (*emacsframe, x, y, 0, true, true, true);
	  tab_bar_p = EQ (window, (*emacsframe)->tab_bar_window);

	  if (tab_bar_p)
	    tab_bar_arg = handle_tab_bar_click (*emacsframe, x, y,
						EV_UDMODIFIERS (theEvent) & down_modifier,
						EV_MODIFIERS (theEvent) | EV_UDMODIFIERS (theEvent));
	}

      if (!(tab_bar_p && NILP (tab_bar_arg)))
	emacs_event->kind = MOUSE_CLICK_EVENT;
      emacs_event->arg = tab_bar_arg;
      emacs_event->code = EV_BUTTON (theEvent);
      emacs_event->modifiers = EV_MODIFIERS (theEvent)
                             | EV_UDMODIFIERS (theEvent);

      if (emacs_event->modifiers & down_modifier)
	FRAME_DISPLAY_INFO (*emacsframe)->grabbed |= 1 << EV_BUTTON (theEvent);
      else
	FRAME_DISPLAY_INFO (*emacsframe)->grabbed &= ~(1 << EV_BUTTON (theEvent));
    }

  XSETINT (emacs_event->x, lrint (p.x));
  XSETINT (emacs_event->y, lrint (p.y));
  EV_TRAILER (theEvent, *emacsframe);
  return;
}


- (void)rightMouseDown: (NSEvent *)theEvent
{
  NSTRACE ("[EmacsView rightMouseDown:]");
  [self mouseDown: theEvent];
}


- (void)otherMouseDown: (NSEvent *)theEvent
{
  NSTRACE ("[EmacsView otherMouseDown:]");
  [self mouseDown: theEvent];
}


- (void)mouseUp: (NSEvent *)theEvent
{
  NSTRACE ("[EmacsView mouseUp:]");
  [self mouseDown: theEvent];
}


- (void)rightMouseUp: (NSEvent *)theEvent
{
  NSTRACE ("[EmacsView rightMouseUp:]");
  [self mouseDown: theEvent];
}


- (void)otherMouseUp: (NSEvent *)theEvent
{
  NSTRACE ("[EmacsView otherMouseUp:]");
  [self mouseDown: theEvent];
}


- (void) scrollWheel: (NSEvent *)theEvent
{
  NSTRACE ("[EmacsView scrollWheel:]");
  [self mouseDown: theEvent];
}


/* Tell emacs the mouse has moved.  */
- (void)mouseMoved: (NSEvent *)e
{
  Mouse_HLInfo *hlinfo = MOUSE_HL_INFO (*emacsframe);
  struct ns_display_info *dpyinfo = FRAME_DISPLAY_INFO (*emacsframe);
  Lisp_Object frame;
  NSPoint pt;
  BOOL dragging;

  if (FRAME_TOOLTIP_P (*emacsframe))
    return;

  NSTRACE_WHEN (NSTRACE_GROUP_EVENTS, "[EmacsView mouseMoved:]");

  dpyinfo->last_mouse_movement_time = EV_TIMESTAMP (e);
  pt = [self convertPoint: [e locationInWindow] fromView: nil];
  dpyinfo->last_mouse_motion_x = pt.x;
  dpyinfo->last_mouse_motion_y = pt.y;

  /* Update any mouse face.  */
  if (hlinfo->mouse_face_hidden)
    {
      hlinfo->mouse_face_hidden = 0;
      clear_mouse_face (hlinfo);
    }

  /* Tooltip handling.  */
  previous_help_echo_string = help_echo_string;
  help_echo_string = Qnil;

  if (!NILP (Vmouse_autoselect_window))
    {
      NSTRACE_MSG ("mouse_autoselect_window");
      static Lisp_Object last_mouse_window;
      Lisp_Object window
	= window_from_coordinates (*emacsframe, pt.x, pt.y, 0, 0, 0, 0);

      if (WINDOWP (window)
          && !EQ (window, last_mouse_window)
          && !EQ (window, selected_window)
	  && !MINI_WINDOW_P (XWINDOW (selected_window))
          && (!NILP (focus_follows_mouse)
              || (EQ (XWINDOW (window)->frame,
                      XWINDOW (selected_window)->frame))))
        {
          NSTRACE_MSG ("in_window");
          emacs_event->kind = SELECT_WINDOW_EVENT;
          emacs_event->frame_or_window = window;
          EV_TRAILER2 (e);
        }
      /* Remember the last window where we saw the mouse.  */
      last_mouse_window = window;
    }

  dragging = (e.type == NSEventTypeLeftMouseDragged);
  if (!ns_note_mouse_movement (*emacsframe, pt.x, pt.y, dragging))
    help_echo_string = previous_help_echo_string;

  struct frame *f = *emacsframe;
  XSETFRAME (frame, f);
  if (!NILP (help_echo_string) || !NILP (previous_help_echo_string))
    {
      /* NOTE: help_echo_{window,pos,object} are set in xdisp.c
         (note_mouse_highlight), which is called through the
         ns_note_mouse_movement () call above.  */
      any_help_event_p = YES;
      gen_help_event (help_echo_string, frame, help_echo_window,
                      help_echo_object, help_echo_pos);
    }

  if ((*emacsframe)->mouse_moved && send_appdefined)
    ns_send_appdefined (-1);
}


- (void)mouseDragged: (NSEvent *)e
{
  NSTRACE ("[EmacsView mouseDragged:]");
  [self mouseMoved: e];
}


- (void)rightMouseDragged: (NSEvent *)e
{
  NSTRACE ("[EmacsView rightMouseDragged:]");
  [self mouseMoved: e];
}


- (void)otherMouseDragged: (NSEvent *)e
{
  NSTRACE ("[EmacsView otherMouseDragged:]");
  [self mouseMoved: e];
}

#if defined NS_IMPL_COCOA && defined MAC_OS_X_VERSION_10_7
- (void) magnifyWithEvent: (NSEvent *) event
{
  NSPoint pt = [self convertPoint: [event locationInWindow] fromView: nil];
  static CGFloat last_scale;

  NSTRACE ("[EmacsView magnifyWithEvent]");
  if (emacs_event)
    {
      emacs_event->kind = PINCH_EVENT;
      emacs_event->modifiers = EV_MODIFIERS (event);
      XSETINT (emacs_event->x, lrint (pt.x));
      XSETINT (emacs_event->y, lrint (pt.y));
      struct frame *f = *emacsframe;
      XSETFRAME (emacs_event->frame_or_window, f);

      if ([event phase] == NSEventPhaseBegan)
	{
	  last_scale = 1.0 + [event magnification];
	  emacs_event->arg = list4 (make_float (0.0),
				    make_float (0.0),
				    make_float (last_scale),
				    make_float (0.0));
	}
      else
	/* Report a tiny change so that Lisp code doesn't think this
	   is the beginning of an event sequence.  This is the best we
	   can do because NS doesn't report pinch events in as much
	   detail as XInput 2 or GTK+ do.  */
	emacs_event->arg = list4 (make_float (0.01),
				  make_float (0.0),
				  make_float (last_scale += [event magnification]),
				  make_float (0.0));
      EV_TRAILER (event, *emacsframe);
    }
}
#endif

- (BOOL)windowShouldClose: (id)sender
{
  NSEvent *e =[[self window] currentEvent];

  NSTRACE ("[EmacsView windowShouldClose:]");
  windowClosing = YES;
  if (!emacs_event)
    return NO;
  emacs_event->kind = DELETE_WINDOW_EVENT;
  emacs_event->modifiers = 0;
  emacs_event->code = 0;
  EV_TRAILER (e, *emacsframe);
  /* Don't close this window, let this be done from lisp code.  */
  return NO;
}


- (NSSize)windowWillResize: (NSWindow *)sender toSize: (NSSize)frameSize
/* Normalize frame to gridded text size.  */
{
  int extra = 0;
  int cols, rows;

  NSTRACE ("[EmacsView windowWillResize:toSize: " NSTRACE_FMT_SIZE "]",
           NSTRACE_ARG_SIZE (frameSize));
  NSTRACE_RECT   ("[sender frame]", [sender frame]);
  NSTRACE_FSTYPE ("fs_state", fs_state);

  if (!FRAME_LIVE_P (*emacsframe))
    return frameSize;

  if (fs_state == FULLSCREEN_MAXIMIZED
      && (maximized_width != (int)frameSize.width
          || maximized_height != (int)frameSize.height))
    [self setFSValue: FULLSCREEN_NONE];
  else if (fs_state == FULLSCREEN_WIDTH
           && maximized_width != (int)frameSize.width)
    [self setFSValue: FULLSCREEN_NONE];
  else if (fs_state == FULLSCREEN_HEIGHT
           && maximized_height != (int)frameSize.height)
    [self setFSValue: FULLSCREEN_NONE];

  if (fs_state == FULLSCREEN_NONE)
    maximized_width = maximized_height = -1;

  if (! [self isFullscreen])
    {
      extra = FRAME_NS_TITLEBAR_HEIGHT (*emacsframe)
        + FRAME_TOOLBAR_HEIGHT (*emacsframe);
    }

  cols = FRAME_PIXEL_WIDTH_TO_TEXT_COLS (*emacsframe, frameSize.width);
  if (cols < MINWIDTH)
    cols = MINWIDTH;

  rows = FRAME_PIXEL_HEIGHT_TO_TEXT_LINES (*emacsframe,
                                           frameSize.height - extra);
  if (rows < MINHEIGHT)
    rows = MINHEIGHT;
#ifdef NS_IMPL_COCOA
  {
    /* This sets window title to have size in it; the wm does this under GS.  */
    NSRect r = [[self window] frame];
    if (r.size.height == frameSize.height && r.size.width == frameSize.width)
      {
        if (old_title != 0)
          {
            xfree (old_title);
            old_title = 0;
          }
      }
    else if (fs_state == FULLSCREEN_NONE && ! maximizing_resize
             && [[self window] title] != NULL)
      {
        char *size_title;
        NSWindow *window = [self window];
        if (old_title == 0)
          {
            char *t = strdup ([[[self window] title] UTF8String]);
            char *pos = strstr (t, "  —  ");
            if (pos)
              *pos = '\0';
            old_title = t;
          }
        size_title = xmalloc (strlen (old_title) + 40);
	esprintf (size_title, "%s  —  (%d × %d)", old_title, cols, rows);
        [window setTitle: [NSString stringWithUTF8String: size_title]];
        [window display];
        xfree (size_title);
      }
  }
#endif /* NS_IMPL_COCOA */

  NSTRACE_MSG ("cols: %d  rows: %d", cols, rows);

  /* Restrict the new size to the text grid.

     Don't restrict the width if the user only adjusted the height, and
     vice versa.  (Without this, the frame would shrink, and move
     slightly, if the window was resized by dragging one of its
     borders.)  */
  if (!frame_resize_pixelwise)
    {
      NSRect r = [[self window] frame];

      if (r.size.width != frameSize.width)
        {
          frameSize.width =
            FRAME_TEXT_COLS_TO_PIXEL_WIDTH  (*emacsframe, cols);
        }

      if (r.size.height != frameSize.height)
        {
          frameSize.height =
            FRAME_TEXT_LINES_TO_PIXEL_HEIGHT (*emacsframe, rows) + extra;
        }
    }

  NSTRACE_RETURN_SIZE (frameSize);

  /* Trigger `move-frame-functions' (Bug#74074).  */
  [self windowDidMove:(NSNotification *)sender];

  return frameSize;
}


#ifdef NS_IMPL_COCOA
- (void)viewDidEndLiveResize
{
  NSTRACE ("[EmacsView viewDidEndLiveResize]");

  [super viewDidEndLiveResize];
  if (old_title != 0)
    {
      [[self window] setTitle: [NSString stringWithUTF8String: old_title]];
      xfree (old_title);
      old_title = 0;
    }
  maximizing_resize = NO;
}
#endif /* NS_IMPL_COCOA */


- (void)resizeWithOldSuperviewSize: (NSSize)oldSize
{
  NSRect frame;
  int width, height;

  NSTRACE ("[EmacsView resizeWithOldSuperviewSize:]");

  [super resizeWithOldSuperviewSize:oldSize];

  if (! FRAME_LIVE_P (*emacsframe))
    return;

  frame = [[self superview] bounds];
  width = (int)NSWidth (frame);
  height = (int)NSHeight (frame);

  NSTRACE_SIZE ("New size", NSMakeSize (width, height));

  /* Reset the frame size to match the bounds of the superview (the
     NSWindow's contentView).  We need to do this as sometimes the
     view's frame isn't resized correctly, or can end up with the
     wrong origin.  */
  [self setFrame:frame];
  change_frame_size (*emacsframe, width, height, false, YES, false);

  SET_FRAME_GARBAGED (*emacsframe);
  cancel_mouse_face (*emacsframe);
  ns_send_appdefined (-1);
}


- (void)windowDidBecomeKey: (NSNotification *)notification
/* cf. x_detect_focus_change(), x_focus_changed(), x_new_focus_frame() */
{
  [self windowDidBecomeKey];
}


- (void)windowDidBecomeKey      /* for direct calls */
{
  struct ns_display_info *dpyinfo = FRAME_DISPLAY_INFO (*emacsframe);
  struct frame *old_focus = dpyinfo->ns_focus_frame;
  struct input_event event;

  EVENT_INIT (event);

  NSTRACE ("[EmacsView windowDidBecomeKey]");

  if (*emacsframe != old_focus)
    dpyinfo->ns_focus_frame = *emacsframe;

  ns_frame_rehighlight (*emacsframe);
  [self adjustEmacsFrameRect];

  event.kind = FOCUS_IN_EVENT;
  XSETFRAME (event.frame_or_window, *emacsframe);
  kbd_buffer_store_event (&event);
  ns_send_appdefined (-1);  // Kick main loop
}


- (void)windowDidResignKey: (NSNotification *)notification
/* cf. x_detect_focus_change(), x_focus_changed(), x_new_focus_frame() */
{
  struct ns_display_info *dpyinfo = FRAME_DISPLAY_INFO (*emacsframe);
  BOOL is_focus_frame = dpyinfo->ns_focus_frame == *emacsframe;
  NSTRACE ("[EmacsView windowDidResignKey:]");

  if (is_focus_frame)
    dpyinfo->ns_focus_frame = 0;

  (*emacsframe)->mouse_moved = 0;
  ns_frame_rehighlight (*emacsframe);

  /* FIXME: for some reason needed on second and subsequent clicks away
            from sole-frame Emacs to get hollow box to show.  */
  if (!windowClosing && [[self window] isVisible] == YES)
    {
      gui_update_cursor (*emacsframe, 1);
      ns_set_frame_alpha (*emacsframe);
    }

  if (any_help_event_p)
    {
      Lisp_Object frame;
      struct frame *f = *emacsframe;
      XSETFRAME (frame, f);
      help_echo_string = Qnil;
      gen_help_event (Qnil, frame, Qnil, Qnil, 0);
      any_help_event_p = NO;
    }

  if (emacs_event && is_focus_frame)
    {
      emacs_event->kind = FOCUS_OUT_EVENT;
      EV_TRAILER ((id)nil, *emacsframe);
    }
}


- (void)windowWillMiniaturize: sender
{
  NSTRACE ("[EmacsView windowWillMiniaturize:]");
}


- (void)setFrame:(NSRect)frameRect
{
  NSTRACE ("[EmacsView setFrame:" NSTRACE_FMT_RECT "]",
           NSTRACE_ARG_RECT (frameRect));

  [super setFrame:(NSRect)frameRect];
}


- (BOOL)isFlipped
{
  return YES;
}


- (BOOL)isOpaque
{
  return NO;
}


- (instancetype) initFrameFromEmacs: (struct frame *)f
{
  NSTRACE ("[EmacsView initFrameFromEmacs:]");
  NSTRACE_MSG ("cols:%d lines:%d", f->text_cols, f->text_lines);

#ifdef HAVE_MPS
  emacsframe = igc_xalloc_raw_exact (1);
#else
  emacsframe = xzalloc (sizeof *emacsframe);
#endif
  windowClosing = NO;
  processingCompose = NO;
  scrollbarsNeedingUpdate = 0;
  fs_state = FULLSCREEN_NONE;
  fs_before_fs = next_maximized = -1;

  fs_is_native = NO;
#if MAC_OS_X_VERSION_MAX_ALLOWED >= 1070
#if MAC_OS_X_VERSION_MIN_REQUIRED < 1070
  if (NSAppKitVersionNumber >= NSAppKitVersionNumber10_7)
#endif
    fs_is_native = ns_use_native_fullscreen;
#endif

  maximized_width = maximized_height = -1;
  nonfs_window = nil;

  ns_userRect = NSMakeRect (0, 0, 0, 0);
  [self initWithFrame:
          NSMakeRect (0, 0, FRAME_TEXT_COLS_TO_PIXEL_WIDTH (f, f->text_cols),
                      FRAME_TEXT_LINES_TO_PIXEL_HEIGHT (f, f->text_lines))];
  [self setAutoresizingMask: NSViewWidthSizable | NSViewHeightSizable];

  FRAME_NS_VIEW (f) = self;
  *emacsframe = f;
#ifdef NS_IMPL_COCOA
  old_title = 0;
  maximizing_resize = NO;
#if MAC_OS_X_VERSION_MAX_ALLOWED >= 140000
  /* Restore to default before macOS 14 (bug#72440).  */
  [self setClipsToBounds: YES];
#endif
#endif

#if defined (NS_IMPL_COCOA) && MAC_OS_X_VERSION_MIN_REQUIRED >= 101400
  /* These settings mean AppKit will retain the contents of the frame
     on resize.  Unfortunately it also means the frame will not be
     automatically marked for display, but we can do that ourselves in
     resizeWithOldSuperviewSize.  */
  [self setWantsLayer:YES];
  [self setLayerContentsRedrawPolicy:
          NSViewLayerContentsRedrawOnSetNeedsDisplay];
  [self setLayerContentsPlacement:NSViewLayerContentsPlacementTopLeft];

  [[EmacsWindow alloc] initWithEmacsFrame:f];

  /* Now the NSWindow has been created, we can finish up configuring
     the layer.  */
  [(EmacsLayer *)[self layer] setColorSpace:
                   [[[self window] colorSpace] CGColorSpace]];
  [(EmacsLayer *)[self layer] setContentsScale:
                   [[self window] backingScaleFactor]];
#else
  [[EmacsWindow alloc] initWithEmacsFrame:f];
#endif

  if (ns_drag_types)
    [self registerForDraggedTypes: ns_drag_types];

#if !defined (NS_IMPL_COCOA) \
  || MAC_OS_X_VERSION_MIN_REQUIRED <= 1090
#if MAC_OS_X_VERSION_MAX_ALLOWED > 1090
  if ([self respondsToSelector: @selector(allocateGState)])
#endif
    [self allocateGState];
#endif
  [NSApp registerServicesMenuSendTypes: ns_send_types
                           returnTypes: [NSArray array]];

  ns_window_num++;
  return self;
}


- (void)windowDidMove: sender
{
  NSWindow *win = [self window];
  NSRect r = [win frame];
  NSArray *screens = [NSScreen screens];
  NSScreen *screen = [screens objectAtIndex: 0];

  NSTRACE ("[EmacsView windowDidMove:]");

  if (!(*emacsframe)->output_data.ns)
    return;

  if (screen != nil)
    {
      (*emacsframe)->left_pos = (NSMinX (r)
				 - NS_PARENT_WINDOW_LEFT_POS (*emacsframe));
      (*emacsframe)->top_pos = (NS_PARENT_WINDOW_TOP_POS (*emacsframe)
				- NSMaxY (r));

      if (emacs_event)
	{
	  struct input_event ie;
	  EVENT_INIT (ie);
	  ie.kind = MOVE_FRAME_EVENT;
	  struct frame *f = *emacsframe;
	  XSETFRAME (ie.frame_or_window, f);
	  XSETINT (ie.x, f->left_pos);
	  XSETINT (ie.y, f->top_pos);
	  kbd_buffer_store_event (&ie);
	}
    }
}


/* Called AFTER method below, but before our windowWillResize call there leads
   to windowDidResize -> ns_set_window_size.  Update emacs' notion of frame
   location so set_window_size moves the frame.  */
- (BOOL)windowShouldZoom: (NSWindow *)sender toFrame: (NSRect)newFrame
{
  NSTRACE (("[EmacsView windowShouldZoom:toFrame:" NSTRACE_FMT_RECT "]"
            NSTRACE_FMT_RETURN "YES"),
           NSTRACE_ARG_RECT (newFrame));

  (*emacsframe)->output_data.ns->zooming = 1;
  return YES;
}


/* Override to do something slightly nonstandard, but nice.  First click on
   zoom button will zoom vertically.  Second will zoom completely.  Third
   returns to original.  */
- (NSRect)windowWillUseStandardFrame:(NSWindow *)sender
                        defaultFrame:(NSRect)defaultFrame
{
  // TODO: Rename to "currentFrame" and assign "result" properly in
  // all paths.
  NSRect result = [sender frame];

  NSTRACE (("[EmacsView windowWillUseStandardFrame:defaultFrame:"
            NSTRACE_FMT_RECT "]"),
           NSTRACE_ARG_RECT (defaultFrame));
  NSTRACE_FSTYPE ("fs_state", fs_state);
  NSTRACE_FSTYPE ("fs_before_fs", fs_before_fs);
  NSTRACE_FSTYPE ("next_maximized", next_maximized);
  NSTRACE_RECT   ("ns_userRect", ns_userRect);
  NSTRACE_RECT   ("[sender frame]", [sender frame]);

  if (fs_before_fs != -1) /* Entering fullscreen */
    {
      NSTRACE_MSG ("Entering fullscreen");
      result = defaultFrame;
    }
  else
    {
      // Save the window size and position (frame) before the resize.
      if (fs_state != FULLSCREEN_MAXIMIZED
          && fs_state != FULLSCREEN_WIDTH)
        {
          ns_userRect.size.width = result.size.width;
          ns_userRect.origin.x   = result.origin.x;
        }

      if (fs_state != FULLSCREEN_MAXIMIZED
          && fs_state != FULLSCREEN_HEIGHT)
        {
          ns_userRect.size.height = result.size.height;
          ns_userRect.origin.y    = result.origin.y;
        }

      NSTRACE_RECT ("ns_userRect (2)", ns_userRect);

      if (next_maximized == FULLSCREEN_HEIGHT
          || (next_maximized == -1
              && abs ((int)(defaultFrame.size.height - result.size.height))
              > FRAME_LINE_HEIGHT (*emacsframe)))
        {
          /* first click */
          NSTRACE_MSG ("FULLSCREEN_HEIGHT");
          maximized_height = result.size.height = defaultFrame.size.height;
          maximized_width = -1;
          result.origin.y = defaultFrame.origin.y;
          if (ns_userRect.size.height != 0)
            {
              result.origin.x = ns_userRect.origin.x;
              result.size.width = ns_userRect.size.width;
            }
          [self setFSValue: FULLSCREEN_HEIGHT];
#ifdef NS_IMPL_COCOA
          maximizing_resize = YES;
#endif
        }
      else if (next_maximized == FULLSCREEN_WIDTH)
        {
          NSTRACE_MSG ("FULLSCREEN_WIDTH");
          maximized_width = result.size.width = defaultFrame.size.width;
          maximized_height = -1;
          result.origin.x = defaultFrame.origin.x;
          if (ns_userRect.size.width != 0)
            {
              result.origin.y = ns_userRect.origin.y;
              result.size.height = ns_userRect.size.height;
            }
          [self setFSValue: FULLSCREEN_WIDTH];
        }
      else if (next_maximized == FULLSCREEN_MAXIMIZED
               || (next_maximized == -1
                   && abs ((int)(defaultFrame.size.width - result.size.width))
                   > FRAME_COLUMN_WIDTH (*emacsframe)))
        {
          NSTRACE_MSG ("FULLSCREEN_MAXIMIZED");

          result = defaultFrame; /* second click */
          maximized_width = result.size.width;
          maximized_height = result.size.height;
          [self setFSValue: FULLSCREEN_MAXIMIZED];
#ifdef NS_IMPL_COCOA
          maximizing_resize = YES;
#endif
        }
      else
        {
          /* restore */
          NSTRACE_MSG ("Restore");
          result = ns_userRect.size.height ? ns_userRect : result;
          NSTRACE_RECT ("restore (2)", result);
          ns_userRect = NSMakeRect (0, 0, 0, 0);
#ifdef NS_IMPL_COCOA
          maximizing_resize = fs_state != FULLSCREEN_NONE;
#endif
          [self setFSValue: FULLSCREEN_NONE];
          maximized_width = maximized_height = -1;
        }
    }

  if (fs_before_fs == -1) next_maximized = -1;

  NSTRACE_RECT   ("Final ns_userRect", ns_userRect);
  NSTRACE_MSG    ("Final maximized_width: %d", maximized_width);
  NSTRACE_MSG    ("Final maximized_height: %d", maximized_height);
  NSTRACE_FSTYPE ("Final next_maximized", next_maximized);

  [self windowWillResize: sender toSize: result.size];

  NSTRACE_RETURN_RECT (result);

  return result;
}


- (void)windowDidDeminiaturize: sender
{
  NSTRACE ("[EmacsView windowDidDeminiaturize:]");
  if (!(*emacsframe)->output_data.ns)
    return;

  SET_FRAME_ICONIFIED (*emacsframe, 0);
  SET_FRAME_VISIBLE (*emacsframe, 1);
  windows_or_buffers_changed = 63;

  if (emacs_event)
    {
      emacs_event->kind = DEICONIFY_EVENT;
      EV_TRAILER ((id)nil, *emacsframe);
    }
}


- (void)windowDidExpose: sender
{
  NSTRACE ("[EmacsView windowDidExpose:]");
  if (!(*emacsframe)->output_data.ns)
    return;

  SET_FRAME_VISIBLE (*emacsframe, 1);
  SET_FRAME_GARBAGED (*emacsframe);

  if (send_appdefined)
    ns_send_appdefined (-1);
}


- (void)windowDidMiniaturize: sender
{
  NSTRACE ("[EmacsView windowDidMiniaturize:]");
  if (!(*emacsframe)->output_data.ns)
    return;

  SET_FRAME_ICONIFIED (*emacsframe, 1);
  SET_FRAME_VISIBLE (*emacsframe, 0);

  if (emacs_event)
    {
      emacs_event->kind = ICONIFY_EVENT;
      EV_TRAILER ((id)nil, *emacsframe);
    }
}

#if defined (NS_IMPL_COCOA) && MAC_OS_X_VERSION_MAX_ALLOWED >= 1070
- (NSApplicationPresentationOptions)window:(NSWindow *)window
      willUseFullScreenPresentationOptions:
  (NSApplicationPresentationOptions)proposedOptions
{
  return proposedOptions|NSApplicationPresentationAutoHideToolbar;
}
#endif

- (void)windowWillEnterFullScreen:(NSNotification *)notification
{
  NSTRACE ("[EmacsView windowWillEnterFullScreen:]");
  [self windowWillEnterFullScreen];
}
- (void)windowWillEnterFullScreen /* provided for direct calls */
{
  NSTRACE ("[EmacsView windowWillEnterFullScreen]");
  fs_before_fs = fs_state;
}

- (void)windowDidEnterFullScreen:(NSNotification *)notification
{
  NSTRACE ("[EmacsView windowDidEnterFullScreen:]");
  [self windowDidEnterFullScreen];
}

- (void)adjustEmacsFrameRect
{
  struct frame *f = *emacsframe;
  NSWindow *frame_window = [FRAME_NS_VIEW (f) window];
  NSRect r = [frame_window frame];
  f->left_pos = NSMinX (r) - NS_PARENT_WINDOW_LEFT_POS (f);
  f->top_pos = NS_PARENT_WINDOW_TOP_POS (f) - NSMaxY (r);
}

- (void)windowDidEnterFullScreen /* provided for direct calls */
{
  NSTRACE ("[EmacsView windowDidEnterFullScreen]");
  [self setFSValue: FULLSCREEN_BOTH];
  if (! [self fsIsNative])
    {
      [self windowDidBecomeKey];
      [nonfs_window orderOut:self];
    }
  else
    {
#if defined (NS_IMPL_COCOA) && MAC_OS_X_VERSION_MAX_ALLOWED >= 1070 \
  && MAC_OS_X_VERSION_MIN_REQUIRED <= 1070
      unsigned val = (unsigned)[NSApp presentationOptions];

      // Mac OS X 10.7 bug fix, the menu won't appear without this.
      // val is non-zero on other macOS versions.
      if (val == 0)
        {
          NSApplicationPresentationOptions options
            = NSApplicationPresentationAutoHideDock
            | NSApplicationPresentationAutoHideMenuBar
            | NSApplicationPresentationFullScreen
            | NSApplicationPresentationAutoHideToolbar;

          [NSApp setPresentationOptions: options];
        }
#endif
    }

  /* Do what windowDidMove does which isn't called when entering/exiting
     fullscreen mode.  */
  [self adjustEmacsFrameRect];
}

- (void)windowWillExitFullScreen:(NSNotification *)notification
{
  NSTRACE ("[EmacsView windowWillExitFullScreen:]");
  [self windowWillExitFullScreen];
}

- (void)windowWillExitFullScreen /* provided for direct calls */
{
  NSTRACE ("[EmacsView windowWillExitFullScreen]");
  if (!FRAME_LIVE_P (*emacsframe))
    {
      NSTRACE_MSG ("Ignored (frame dead)");
      return;
    }
  if (next_maximized != -1)
    fs_before_fs = next_maximized;
}

- (void)windowDidExitFullScreen:(NSNotification *)notification
{
  NSTRACE ("[EmacsView windowDidExitFullScreen:]");
  [self windowDidExitFullScreen];
}

- (void)windowDidExitFullScreen /* provided for direct calls */
{
  NSTRACE ("[EmacsView windowDidExitFullScreen]");
  if (!FRAME_LIVE_P (*emacsframe))
    {
      NSTRACE_MSG ("Ignored (frame dead)");
      return;
    }
  [self setFSValue: fs_before_fs];
  fs_before_fs = -1;
#if defined (NS_IMPL_COCOA) && MAC_OS_X_VERSION_MAX_ALLOWED >= 1070
  [self updateCollectionBehavior];
#endif

  if (next_maximized != -1)
    [[self window] performZoom:self];

  /* Do what windowDidMove does which isn't called when entering/exiting
     fullscreen mode.  */
  [self adjustEmacsFrameRect];
}

- (BOOL)fsIsNative
{
  return fs_is_native;
}

- (BOOL)isFullscreen
{
  BOOL res;

  if (! fs_is_native)
    {
      res = (nonfs_window != nil);
    }
  else
    {
#if MAC_OS_X_VERSION_MAX_ALLOWED >= 1070
      res = (([[self window] styleMask] & NSWindowStyleMaskFullScreen) != 0);
#else
      res = NO;
#endif
    }

  NSTRACE ("[EmacsView isFullscreen] " NSTRACE_FMT_RETURN " %d",
           (int) res);

  return res;
}

#if defined (NS_IMPL_COCOA) && MAC_OS_X_VERSION_MAX_ALLOWED >= 1070
- (void)updateCollectionBehavior
{
  NSTRACE ("[EmacsView updateCollectionBehavior]");

  if (! [self isFullscreen])
    {
      NSWindow *win = [self window];
      NSWindowCollectionBehavior b = [win collectionBehavior];
      if (ns_use_native_fullscreen)
        {
<<<<<<< HEAD
          if (FRAME_PARENT_FRAME (*emacsframe))
=======
	  if (FRAME_PARENT_FRAME (emacsframe)
	      || FRAME_TOOLTIP_P (emacsframe))
>>>>>>> 0b449b4f
            {
              b &= ~NSWindowCollectionBehaviorFullScreenPrimary;
              b |= NSWindowCollectionBehaviorFullScreenAuxiliary;
            }
	  else
            {
              b |= NSWindowCollectionBehaviorFullScreenPrimary;
              b &= ~NSWindowCollectionBehaviorFullScreenAuxiliary;
            }
        }
      else
        {
          b &= ~NSWindowCollectionBehaviorFullScreenPrimary;
        }

      [win setCollectionBehavior: b];
#if MAC_OS_X_VERSION_MIN_REQUIRED < 1070
      if (NSAppKitVersionNumber >= NSAppKitVersionNumber10_7)
#endif
        fs_is_native = ns_use_native_fullscreen;
    }
}
#endif

- (void)toggleFullScreen: (id)sender
{
  EmacsWindow *w, *fw;
  BOOL onFirstScreen;
  struct frame *f;
  NSRect r;
  NSColor *col;

  NSTRACE ("[EmacsView toggleFullScreen:]");

  /* Reset fs_is_native to value of ns-use-native-full-screen if not
     fullscreen already */
  if (fs_state != FULLSCREEN_BOTH)
    fs_is_native = ns_use_native_fullscreen;

  if (fs_is_native)
    {
#if defined (NS_IMPL_COCOA) && MAC_OS_X_VERSION_MAX_ALLOWED >= 1070
#if MAC_OS_X_VERSION_MIN_REQUIRED < 1070
      if ([[self window] respondsToSelector: @selector(toggleFullScreen:)])
#endif
        [[self window] toggleFullScreen:sender];
#endif
      return;
    }

  w = (EmacsWindow *)[self window];
  onFirstScreen = [[w screen] isEqual:[[NSScreen screens] objectAtIndex:0]];
  f = *emacsframe;
  col = [NSColor colorWithUnsignedLong:NS_FACE_BACKGROUND
				 (FACE_FROM_ID (f, DEFAULT_FACE_ID))];

  if (fs_state != FULLSCREEN_BOTH)
    {
      NSScreen *screen = [w screen];

#if defined (NS_IMPL_COCOA) && MAC_OS_X_VERSION_MAX_ALLOWED >= 1090
      /* Hide ghost menu bar on secondary monitor?  */
      if (! onFirstScreen
#if MAC_OS_X_VERSION_MIN_REQUIRED < 1090
          && [NSScreen respondsToSelector: @selector(screensHaveSeparateSpaces)]
#endif
          )
        onFirstScreen = [NSScreen screensHaveSeparateSpaces];
#endif
      /* Hide dock and menubar if we are on the primary screen.  */
      if (onFirstScreen)
        {
#ifdef NS_IMPL_COCOA
          NSApplicationPresentationOptions options
            = NSApplicationPresentationAutoHideDock
            | NSApplicationPresentationAutoHideMenuBar;

          [NSApp setPresentationOptions: options];
#else
          [NSMenu setMenuBarVisible:NO];
#endif
        }

      fw = [[EmacsWindow alloc] initWithEmacsFrame:*emacsframe
                                        fullscreen:YES
                                            screen:screen];

      f->border_width = 0;

      nonfs_window = w;

      [self windowWillEnterFullScreen];
      [fw makeKeyAndOrderFront:NSApp];
      [w orderOut:self];
      r = [fw frameRectForContentRect:[screen frame]];
      [fw setFrame: r display:YES animate:ns_use_fullscreen_animation];
      [self windowDidEnterFullScreen];
      [fw display];
    }
  else
    {
      fw = w;
      w = nonfs_window;
      nonfs_window = nil;

      if (onFirstScreen)
        {
#ifdef NS_IMPL_COCOA
          [NSApp setPresentationOptions: NSApplicationPresentationDefault];
#else
          [NSMenu setMenuBarVisible:YES];
#endif
        }

      [w setContentView:[fw contentView]];
      [w setBackgroundColor: col];
      if ([col alphaComponent] != (EmacsCGFloat) 1.0)
        [w setOpaque: NO];

      f->border_width = [w borderWidth];

      // To do: consider using [NSNotificationCenter postNotificationName:] to
      // send notifications.

      [self windowWillExitFullScreen];
      [fw setFrame:[[w contentView] frame]
                    display:YES animate:ns_use_fullscreen_animation];
      [fw close];
      [w makeKeyAndOrderFront:NSApp];
      [self windowDidExitFullScreen];
    }
}

- (void)handleFS
{
  NSTRACE ("[EmacsView handleFS]");

  if (fs_state != (*emacsframe)->want_fullscreen)
    {
      if (fs_state == FULLSCREEN_BOTH)
        {
          NSTRACE_MSG ("fs_state == FULLSCREEN_BOTH");
          [self toggleFullScreen:self];
        }

      switch ((*emacsframe)->want_fullscreen)
        {
        case FULLSCREEN_BOTH:
          NSTRACE_MSG ("FULLSCREEN_BOTH");
          [self toggleFullScreen:self];
          break;
        case FULLSCREEN_WIDTH:
          NSTRACE_MSG ("FULLSCREEN_WIDTH");
          next_maximized = FULLSCREEN_WIDTH;
          if (fs_state != FULLSCREEN_BOTH)
            [[self window] performZoom:self];
          break;
        case FULLSCREEN_HEIGHT:
          NSTRACE_MSG ("FULLSCREEN_HEIGHT");
          next_maximized = FULLSCREEN_HEIGHT;
          if (fs_state != FULLSCREEN_BOTH)
            [[self window] performZoom:self];
          break;
        case FULLSCREEN_MAXIMIZED:
          NSTRACE_MSG ("FULLSCREEN_MAXIMIZED");
          next_maximized = FULLSCREEN_MAXIMIZED;
          if (fs_state != FULLSCREEN_BOTH)
            [[self window] performZoom:self];
          break;
        case FULLSCREEN_NONE:
          NSTRACE_MSG ("FULLSCREEN_NONE");
          if (fs_state != FULLSCREEN_BOTH)
            {
              next_maximized = FULLSCREEN_NONE;
              [[self window] performZoom:self];
            }
          break;
        }

      (*emacsframe)->want_fullscreen = FULLSCREEN_NONE;
    }

}

- (void) setFSValue: (int)value
{
  NSTRACE ("[EmacsView setFSValue:" NSTRACE_FMT_FSTYPE "]",
           NSTRACE_ARG_FSTYPE(value));

  Lisp_Object lval = Qnil;
  switch (value)
    {
    case FULLSCREEN_BOTH:
      lval = Qfullboth;
      break;
    case FULLSCREEN_WIDTH:
      lval = Qfullwidth;
      break;
    case FULLSCREEN_HEIGHT:
      lval = Qfullheight;
      break;
    case FULLSCREEN_MAXIMIZED:
      lval = Qmaximized;
      break;
    }
  store_frame_param (*emacsframe, Qfullscreen, lval);
  fs_state = value;
}

- (void)mouseEntered: (NSEvent *)theEvent
{
  NSTRACE ("[EmacsView mouseEntered:]");
  if (emacsframe)
    FRAME_DISPLAY_INFO (*emacsframe)->last_mouse_movement_time
      = EV_TIMESTAMP (theEvent);
}


- (void)mouseExited: (NSEvent *)theEvent
{
  Mouse_HLInfo *hlinfo = *emacsframe ? MOUSE_HL_INFO (*emacsframe) : NULL;

  NSTRACE ("[EmacsView mouseExited:]");

  if (!hlinfo)
    return;

  FRAME_DISPLAY_INFO (*emacsframe)->last_mouse_movement_time
    = EV_TIMESTAMP (theEvent);

  if (*emacsframe == hlinfo->mouse_face_mouse_frame)
    {
      clear_mouse_face (hlinfo);
      hlinfo->mouse_face_mouse_frame = 0;
    }
}


- (instancetype)menuDown: sender
{
  NSTRACE ("[EmacsView menuDown:]");
  if (context_menu_value == -1)
    context_menu_value = [sender tag];
  else
    {
      NSInteger tag = [sender tag];
      find_and_call_menu_selection (*emacsframe, (*emacsframe)->menu_bar_items_used,
                                    (*emacsframe)->menu_bar_vector,
                                    (void *)tag);
    }

  ns_send_appdefined (-1);
  return self;
}


/* This gets called on toolbar button click.  */
- (instancetype)toolbarClicked: (id)item
{
  NSEvent *theEvent;
  int idx = [item tag] * TOOL_BAR_ITEM_NSLOTS;

  NSTRACE ("[EmacsView toolbarClicked:]");

  if (!emacs_event)
    return self;

  theEvent = [[self window] currentEvent];
  emacs_event->kind = TOOL_BAR_EVENT;
  /* XSETINT (emacs_event->code, 0); */
  emacs_event->arg = AREF ((*emacsframe)->tool_bar_items,
			   idx + TOOL_BAR_ITEM_KEY);
  emacs_event->modifiers = EV_MODIFIERS (theEvent);
  EV_TRAILER (theEvent, *emacsframe);
  return self;
}

- (BOOL) validateToolbarItem: (NSToolbarItem *) toolbarItem
{
  return [toolbarItem isEnabled];
}

- (instancetype)toggleToolbar: (id)sender
{
  NSTRACE ("[EmacsView toggleToolbar:]");

  if (!emacs_event)
    return self;

  emacs_event->kind = NS_NONKEY_EVENT;
  emacs_event->code = KEY_NS_TOGGLE_TOOLBAR;
  EV_TRAILER ((id)nil, *emacsframe);
  return self;
}


#if defined (NS_IMPL_COCOA) && MAC_OS_X_VERSION_MIN_REQUIRED >= 101400
- (CALayer *)makeBackingLayer
{
  EmacsLayer *l = [[EmacsLayer alloc]
                    initWithDoubleBuffered:FRAME_DOUBLE_BUFFERED (*emacsframe)];

  [l setDelegate:(id)self];

  return l;
}


- (void)lockFocus
{
  NSTRACE ("[EmacsView lockFocus]");

  CGContextRef context = [(EmacsLayer*)[self layer] getContext];

  [NSGraphicsContext
        setCurrentContext:[NSGraphicsContext
                            graphicsContextWithCGContext:context
                                                 flipped:YES]];
}


- (void)unlockFocus
{
  NSTRACE ("[EmacsView unlockFocus]");

  [NSGraphicsContext setCurrentContext:nil];
  [self setNeedsDisplay:YES];
}


- (void)windowDidChangeBackingProperties:(NSNotification *)notification
  /* Update the drawing buffer when the backing properties change.  */
{
  NSTRACE ("EmacsView windowDidChangeBackingProperties:]");

  NSRect frame = [self frame];
  EmacsLayer *layer = (EmacsLayer *)[self layer];

  [layer setContentsScale:[[notification object] backingScaleFactor]];
  [layer setColorSpace:[(id) [[notification object] colorSpace] CGColorSpace]];

  ns_clear_frame (*emacsframe);
  expose_frame (*emacsframe, 0, 0, NSWidth (frame), NSHeight (frame));
}
#endif


- (void)copyRect:(NSRect)srcRect to:(NSPoint)dest
{
  NSTRACE ("[EmacsView copyRect:To:]");
  NSTRACE_RECT ("Source", srcRect);
  NSTRACE_POINT ("Destination", dest);

  NSRect dstRect = NSMakeRect (dest.x, dest.y, NSWidth (srcRect),
                               NSHeight (srcRect));

#if defined (NS_IMPL_COCOA) && MAC_OS_X_VERSION_MIN_REQUIRED >= 101400
  CGContextRef context = [(EmacsLayer *)[self layer] getContext];
  CGContextFlush (context);

  double scale = [[self window] backingScaleFactor];
  int bpp = CGBitmapContextGetBitsPerPixel (context) / 8;
  void *pixels = CGBitmapContextGetData (context);
  int rowSize = CGBitmapContextGetBytesPerRow (context);
  int srcRowSize = NSWidth (srcRect) * scale * bpp;
  void *srcPixels = (char *) pixels
    + (int) (NSMinY (srcRect) * scale * rowSize
             + NSMinX (srcRect) * scale * bpp);
  void *dstPixels = (char *) pixels
    + (int) (dest.y * scale * rowSize
             + dest.x * scale * bpp);

  if (NSIntersectsRect (srcRect, dstRect)
      && NSMinY (srcRect) < NSMinY (dstRect))
    for (int y = NSHeight (srcRect) * scale - 1 ; y >= 0 ; y--)
      memmove ((char *) dstPixels + y * rowSize,
               (char *) srcPixels + y * rowSize,
               srcRowSize);
  else
    for (int y = 0 ; y < NSHeight (srcRect) * scale ; y++)
      memmove ((char *) dstPixels + y * rowSize,
               (char *) srcPixels + y * rowSize,
               srcRowSize);

#else
  hide_bell();              // Ensure the bell image isn't scrolled.

  ns_focus (emacsframe, &dstRect, 1);
  [self scrollRect: srcRect
                by: NSMakeSize (dstRect.origin.x - srcRect.origin.x,
                                dstRect.origin.y - srcRect.origin.y)];
  ns_unfocus (emacsframe);
#endif
}


#if defined (NS_IMPL_COCOA) && MAC_OS_X_VERSION_MIN_REQUIRED >= 101400
/* If the frame has been garbaged but the toolkit wants to draw, for
   example when resizing the frame, we end up with a blank screen.
   Sometimes this results in an unpleasant flicker, so try to
   redisplay before drawing.

   This used to be done in viewWillDraw, but with the custom layer
   that method is not called.  We cannot call redisplay directly from
   [NSView layout], because it may trigger another round of layout by
   changing the frame size and recursive layout calls are banned.  It
   appears to be safe to call redisplay here.  */
- (void)layoutSublayersOfLayer:(CALayer *)layer
{
  if (!redisplaying_p && FRAME_GARBAGED_P (*emacsframe))
    {
      /* If there is IO going on when redisplay is run here Emacs
         crashes.  I think it's because this code will always be run
         within the run loop and for whatever reason processing input
         is dangerous.  This technique was stolen wholesale from
         nsmenu.m and seems to work.  */
      bool owfi = waiting_for_input;
      waiting_for_input = 0;
      block_input ();

      redisplay ();

      unblock_input ();
      waiting_for_input = owfi;
    }
}
#endif

- (void)drawRect: (NSRect)rect
{
  NSTRACE ("[EmacsView drawRect:" NSTRACE_FMT_RECT "]",
           NSTRACE_ARG_RECT(rect));

  if (!emacsframe || !(*emacsframe)->output_data.ns)
    return;

  int x = NSMinX (rect), y = NSMinY (rect);
  int width = NSWidth (rect), height = NSHeight (rect);

  ns_clear_frame_area (*emacsframe, x, y, width, height);
  block_input ();
  expose_frame (*emacsframe, x, y, width, height);
  unblock_input ();
}


/* NSDraggingDestination protocol methods.  Actually this is not really a
   protocol, but a category of Object.  O well...  */

-(NSDragOperation) draggingEntered: (id <NSDraggingInfo>) sender
{
  id source;

  NSTRACE ("[EmacsView draggingEntered:]");

  source = [sender draggingSource];

  if (source && [source respondsToSelector: @selector(mustNotDropOn:)]
      && [source mustNotDropOn: self])
    return NSDragOperationNone;

  return NSDragOperationGeneric;
}


-(BOOL) prepareForDragOperation: (id <NSDraggingInfo>) sender
{
  id source;

  source = [sender draggingSource];

  if (source && [source respondsToSelector: @selector(mustNotDropOn:)]
      && [source mustNotDropOn: self])
    return NO;

  return YES;
}

- (BOOL) wantsPeriodicDraggingUpdates
{
  return YES;
}

- (NSDragOperation) draggingUpdated: (id <NSDraggingInfo>) sender
{
#ifdef NS_IMPL_GNUSTEP
  struct input_event ie;
#else
  Lisp_Object frame;
#endif
  NSPoint position;
  int x, y;
  NSAutoreleasePool *ap;
  specpdl_ref count;

  ap = [[NSAutoreleasePool alloc] init];
  count = SPECPDL_INDEX ();
  record_unwind_protect_ptr (ns_release_autorelease_pool, ap);

#ifdef NS_IMPL_GNUSTEP
  EVENT_INIT (ie);
  ie.kind = DRAG_N_DROP_EVENT;
#endif

  /* Get rid of mouse face.  */
  [self mouseExited: [[self window] currentEvent]];

  position = [self convertPoint: [sender draggingLocation]
		       fromView: nil];
  x = lrint (position.x);
  y = lrint (position.y);

#ifdef NS_IMPL_GNUSTEP
  XSETINT (ie.x, x);
  XSETINT (ie.y, y);
  XSETFRAME (ie.frame_or_window, *emacsframe);
  ie.arg = Qlambda;
  ie.modifiers = 0;

  kbd_buffer_store_event (&ie);
#else
  /* Input events won't be processed until the drop happens on macOS,
     so call this function instead.  */
  XSETFRAME (frame, *emacsframe);

  safe_calln (Vns_drag_motion_function, frame,
	      make_fixnum (x), make_fixnum (y));

  redisplay ();
#endif

  unbind_to (count, Qnil);
  return NSDragOperationGeneric;
}

- (BOOL) performDragOperation: (id <NSDraggingInfo>) sender
{
  id pb, source;
  int x, y;
  NSString *type;
  NSPoint position;
  NSDragOperation op = [sender draggingSourceOperationMask];
  Lisp_Object operations = Qnil;
  Lisp_Object strings = Qnil;
  Lisp_Object type_sym;
  struct input_event ie;

  NSTRACE ("[EmacsView performDragOperation:]");

  source = [sender draggingSource];

  if (source && [source respondsToSelector: @selector(mustNotDropOn:)]
      && [source mustNotDropOn: self])
    return NO;

  position = [self convertPoint: [sender draggingLocation] fromView: nil];
  x = lrint (position.x);
  y = lrint (position.y);

  pb = [sender draggingPasteboard];
  type = [pb availableTypeFromArray: ns_drag_types];

  /* We used to convert these drag operations to keyboard modifiers,
     but because they can be set by the sending program as well as the
     keyboard modifiers it was difficult to work out a sensible key
     mapping for drag and drop.  */
  if (op & NSDragOperationLink)
    operations = Fcons (Qns_drag_operation_link, operations);
  if (op & NSDragOperationCopy)
    operations = Fcons (Qns_drag_operation_copy, operations);
  if (op & NSDragOperationGeneric || NILP (operations))
    operations = Fcons (Qns_drag_operation_generic, operations);

  if (!type)
    return NO;
#if NS_USE_NSPasteboardTypeFileURL
  else if ([type isEqualToString: NSPasteboardTypeFileURL])
    {
      type_sym = Qfile;

      NSArray *urls = [pb readObjectsForClasses: @[[NSURL self]]
                                        options: nil];
      NSEnumerator *uenum = [urls objectEnumerator];
      NSURL *url;
      while ((url = [uenum nextObject]))
        strings = Fcons ([[url path] lispString], strings);
    }
#else  // !NS_USE_NSPasteboardTypeFileURL
  else if ([type isEqualToString: NSFilenamesPboardType])
    {
      id files;
      NSEnumerator *fenum;
      NSString *file;

      files = [pb propertyListForType: type];

      if (!files)
        return NO;

      type_sym = Qfile;

      /* On GNUstep, files might be a string.  */

      if ([files respondsToSelector: @selector (objectEnumerator:)])
	{
	  fenum = [files objectEnumerator];

	  while ((file = [fenum nextObject]))
	    strings = Fcons ([file lispString], strings);
	}
      else
	/* Then `files' is an NSString.  */
	strings = list1 ([files lispString]);
    }
#endif   // !NS_USE_NSPasteboardTypeFileURL
  else if ([type isEqualToString: NSPasteboardTypeURL])
    {
      NSURL *url = [NSURL URLFromPasteboard: pb];
      if (url == nil) return NO;

      type_sym = Qurl;

      strings = list1 ([[url absoluteString] lispString]);
    }
  else if ([type isEqualToString: NSPasteboardTypeString]
           || [type isEqualToString: NSPasteboardTypeTabularText])
    {
      NSString *data;

      data = [pb stringForType: type];

      if (!data)
        return NO;

      type_sym = Qnil;
      strings = list1 ([data lispString]);
    }
  else
    return NO;

  EVENT_INIT (ie);
  ie.kind = DRAG_N_DROP_EVENT;
  ie.arg = Fcons (type_sym, Fcons (operations,
				   strings));
  XSETINT (ie.x, x);
  XSETINT (ie.y, y);
  XSETFRAME (ie.frame_or_window, *emacsframe);

  kbd_buffer_store_event (&ie);
  return YES;
}


- (id) validRequestorForSendType: (NSString *)typeSent
                      returnType: (NSString *)typeReturned
{
  NSTRACE ("[EmacsView validRequestorForSendType:returnType:]");
  if (typeSent != nil && [ns_send_types indexOfObject: typeSent] != NSNotFound
      && typeReturned == nil)
    {
      if (! NILP (ns_get_local_selection (QPRIMARY, QUTF8_STRING)))
        return self;
    }

  return [super validRequestorForSendType: typeSent
                               returnType: typeReturned];
}


/* The next two methods are part of NSServicesRequests informal protocol,
   supposedly called when a services menu item is chosen from this app.
   But this should not happen because we override the services menu with our
   own entries which call ns-perform-service.
   Nonetheless, it appeared to happen (under strange circumstances): bug#1435.
   So let's at least stub them out until further investigation can be done.  */

- (BOOL) readSelectionFromPasteboard: (NSPasteboard *)pb
{
  /* We could call ns_string_from_pasteboard(pboard) here but then it should
     be written into the buffer in place of the existing selection.
     Ordinary service calls go through functions defined in ns-win.el.  */
  return NO;
}

- (BOOL) writeSelectionToPasteboard: (NSPasteboard *)pb types: (NSArray *)types
{
  NSArray *typesDeclared;
  Lisp_Object val;

  NSTRACE ("[EmacsView writeSelectionToPasteboard:types:]");

  /* We only support NSPasteboardTypeString.  */
  if ([types containsObject:NSPasteboardTypeString] == NO) {
    return NO;
  }

  val = ns_get_local_selection (QPRIMARY, QUTF8_STRING);
  if (CONSP (val) && SYMBOLP (XCAR (val)))
    {
      val = XCDR (val);
      if (CONSP (val) && NILP (XCDR (val)))
        val = XCAR (val);
    }
  if (! STRINGP (val))
    return NO;

  typesDeclared = [NSArray arrayWithObject:NSPasteboardTypeString];
  [pb declareTypes:typesDeclared owner:nil];
  ns_string_to_pasteboard (pb, val);
  return YES;
}


/* setMini = YES means set from internal (gives a finder icon), NO means set nil
   (gives a miniaturized version of the window); currently we use the latter for
   frames whose active buffer doesn't correspond to any file
   (e.g., '*scratch*').  */
- (instancetype)setMiniwindowImage: (BOOL) setMini
{
  id image = [[self window] miniwindowImage];
  NSTRACE ("[EmacsView setMiniwindowImage:%d]", setMini);

  /* NOTE: under Cocoa miniwindowImage always returns nil, documentation
     about "AppleDockIconEnabled" notwithstanding, however the set message
     below has its effect nonetheless.  */
  if (image != (*emacsframe)->output_data.ns->miniimage)
    {
      if (image && [image isKindOfClass: [EmacsImage class]])
        [image release];
      [[self window] setMiniwindowImage:
                       setMini ? (*emacsframe)->output_data.ns->miniimage : nil];
    }

  return self;
}


- (int) fullscreenState
{
  return fs_state;
}

@end  /* EmacsView */



/* ==========================================================================

    EmacsWindow implementation

   ========================================================================== */

@implementation EmacsWindow


- (instancetype) initWithEmacsFrame: (struct frame *) f
{
  return [self initWithEmacsFrame:f fullscreen:NO screen:nil];
}


- (instancetype) initWithEmacsFrame: (struct frame *) f
                         fullscreen: (BOOL) fullscreen
                             screen: (NSScreen *) screen
{
  NSWindowStyleMask styleMask;
  int width, height;

  NSTRACE ("[EmacsWindow initWithEmacsFrame:fullscreen:screen:]");

  if (fullscreen)
    styleMask = NSWindowStyleMaskBorderless;
  else if (FRAME_UNDECORATED (f))
    {
      styleMask = NSWindowStyleMaskBorderless;
#ifdef NS_IMPL_COCOA
      styleMask |= NSWindowStyleMaskResizable;
#endif
    }
  else if (f->tooltip)
    styleMask = 0;
  else
    styleMask = (NSWindowStyleMaskTitled
		 | NSWindowStyleMaskResizable
		 | NSWindowStyleMaskMiniaturizable
		 | NSWindowStyleMaskClosable);

  last_drag_event = nil;

  width = FRAME_TEXT_COLS_TO_PIXEL_WIDTH (f, f->text_cols);
  height = FRAME_TEXT_LINES_TO_PIXEL_HEIGHT (f, f->text_lines);

  self = [super initWithContentRect: NSMakeRect (0, 0, width, height)
                          styleMask: styleMask
                            backing: NSBackingStoreBuffered
                              defer: YES
                             screen: screen];
  if (self)
    {
      NSString *name;
      NSColor *col;
      NSScreen *screen = [self screen];
      EmacsView *view = FRAME_NS_VIEW (f);

      [self setDelegate:view];
      [[self contentView] addSubview:view];
      [self makeFirstResponder:view];

#if !defined (NS_IMPL_COCOA) || MAC_OS_X_VERSION_MIN_REQUIRED <= 1090
#if MAC_OS_X_VERSION_MAX_ALLOWED > 1090
      if ([self respondsToSelector: @selector(useOptimizedDrawing:)])
#endif
        [self useOptimizedDrawing:YES];
#endif

      [self setAcceptsMouseMovedEvents:YES];

      name = NILP (f->name) ? @"Emacs" : [NSString stringWithLispString:f->name];
      [self setTitle:name];

      if (!NILP (f->icon_name))
        [self setMiniwindowTitle:
                [NSString stringWithLispString:f->icon_name]];

      [self setAppearance];

#if defined (NS_IMPL_COCOA) && MAC_OS_X_VERSION_MAX_ALLOWED >= 101000
      if ([self respondsToSelector:@selector(titlebarAppearsTransparent)])
        [self setTitlebarAppearsTransparent:FRAME_NS_TRANSPARENT_TITLEBAR (f)];
#endif

      [self setParentChildRelationships];

      if (FRAME_Z_GROUP (f) != z_group_none)
        [self setLevel:NSNormalWindowLevel + (FRAME_Z_GROUP_BELOW (f) ? -1 : 1)];

      if (screen != 0)
        {
          NSPoint pt = NSMakePoint
            (IN_BOUND (-SCREENMAX, f->left_pos
                       + NS_PARENT_WINDOW_LEFT_POS (f), SCREENMAX),
             IN_BOUND (-SCREENMAX,
                       NS_PARENT_WINDOW_TOP_POS (f) - f->top_pos,
                       SCREENMAX));

          [self setFrameTopLeftPoint:pt];

          NSTRACE_RECT ("new frame", [self frame]);
        }

      f->border_width = [self borderWidth];

      col = [NSColor colorWithUnsignedLong:NS_FACE_BACKGROUND
                                     (FACE_FROM_ID (f, DEFAULT_FACE_ID))];
      [self setBackgroundColor:col];
      if ([col alphaComponent] != (EmacsCGFloat) 1.0)
        [self setOpaque:NO];

      /* toolbar support */
      [self createToolbar:f];

      /* macOS Sierra automatically enables tabbed windows.  We can't
         allow this to be enabled until it's available on a Free system.
         Currently it only happens by accident and is buggy anyway.  */
#ifdef NS_IMPL_COCOA
      if ([self respondsToSelector:@selector(setTabbingMode:)])
        [self setTabbingMode:NSWindowTabbingModeDisallowed];
#endif
    }

  return self;
}


- (void)createToolbar: (struct frame *)f
{
  if (FRAME_UNDECORATED (f)
      || [self styleMask] == NSWindowStyleMaskBorderless
      || !FRAME_EXTERNAL_TOOL_BAR (f)
      || [self toolbar] != nil)
    return;

  EmacsView *view = (EmacsView *)FRAME_NS_VIEW (f);

#if defined (NS_IMPL_COCOA) && MAC_OS_X_VERSION_MIN_REQUIRED >= 101400
  /* If the view's layer isn't an EmacsLayer then we can't create the
     toolbar yet.  */
  if (! [[view layer] isKindOfClass:[EmacsLayer class]])
    return;
#endif

  EmacsToolbar *toolbar = [[EmacsToolbar alloc]
                            initForView:view
                            withIdentifier:[NSString stringWithFormat:@"%p", f]];

  [self setToolbar:toolbar];
  update_frame_tool_bar_1 (f, toolbar);

#ifdef NS_IMPL_COCOA
  {
    NSButton *toggleButton;
    toggleButton = [self standardWindowButton:NSWindowToolbarButton];
    [toggleButton setTarget:view];
    [toggleButton setAction:@selector (toggleToolbar:)];
  }
#endif
}

- (void)dealloc
{
  NSTRACE ("[EmacsWindow dealloc]");

  /* We need to release the toolbar ourselves.  */
  [self setToolbar: nil];
  [[self toolbar] release];

  /* Also the last button press event .  */
  if (last_drag_event)
    [last_drag_event release];

  [super dealloc];
}

- (NSInteger) borderWidth
{
  return NSWidth ([self frame]) - NSWidth ([[self contentView] frame]);
}


- (void)setParentChildRelationships
  /* After certain operations, for example making a frame visible or
     resetting the NSWindow through modifying the undecorated status,
     the parent/child relationship may be broken.  We can also use
     this method to set them, as long as the frame struct already has
     the correct relationship set.  */
{
  NSTRACE ("[EmacsWindow setParentChildRelationships]");

  Lisp_Object frame, tail;
  EmacsView *ourView = (EmacsView *)[self delegate];
  struct frame *ourFrame = *ourView->emacsframe;
  struct frame *parentFrame = FRAME_PARENT_FRAME (ourFrame);
  EmacsWindow *oldParentWindow = (EmacsWindow *)[self parentWindow];


#ifdef NS_IMPL_COCOA
  /* We have to set the accessibility subroles and/or the collection
     behaviors early otherwise child windows may not go fullscreen as
     expected later.  */

#if MAC_OS_X_VERSION_MIN_REQUIRED < 101000
  if ([self respondsToSelector:@selector(setAccessibilitySubrole:)])
#endif
    /* Set the accessibility subroles.  */
    if (parentFrame)
      [self setAccessibilitySubrole:NSAccessibilityFloatingWindowSubrole];
    else
      [self setAccessibilitySubrole:NSAccessibilityStandardWindowSubrole];

#if MAC_OS_X_VERSION_MAX_ALLOWED >= 1070
  [ourView updateCollectionBehavior];
#endif

  /* Child frames are often used in ways that may mean they should
     "disappear" into the contents of the parent frame.  macOs's
     drop-shadows break this effect, so remove them on undecorated
     child frames.  */
  if (parentFrame && FRAME_UNDECORATED (ourFrame))
    [self setHasShadow:NO];
  else
    [self setHasShadow:YES];
#endif


  /* Check if we have an incorrectly set parent.  */
  if ((! parentFrame && oldParentWindow)
      || (parentFrame && oldParentWindow
          && *((EmacsView *)[oldParentWindow delegate])->emacsframe != parentFrame))
    {
      [[self parentWindow] removeChildWindow:self];

#ifdef NS_IMPL_COCOA
#if MAC_OS_X_VERSION_MIN_REQUIRED < 1070
      if ([ourView respondsToSelector:@selector (toggleFullScreen)])
#endif
          /* If we are the descendent of a fullscreen window and we
             have no new parent, go fullscreen.  */
          {
            NSWindow *parent = (NSWindow *)oldParentWindow;
            while (parent)
              {
                if (([parent styleMask] & NSWindowStyleMaskFullScreen) != 0)
                  {
                    [ourView toggleFullScreen:self];
                    break;
                  }
                parent = [parent parentWindow];
              }
          }
#endif
    }

  if (parentFrame)
    {
      NSWindow *parentWindow = [FRAME_NS_VIEW (parentFrame) window];

#ifdef NS_IMPL_COCOA
#if MAC_OS_X_VERSION_MIN_REQUIRED < 1070
      if ([ourView respondsToSelector:@selector (toggleFullScreen)])
#endif
	/* Child frames must not be fullscreen.  */
	if ([ourView fsIsNative] && [ourView isFullscreen])
	  [ourView toggleFullScreen:self];
#endif

      [parentWindow addChildWindow:self
                           ordered:NSWindowAbove];
    }

  /* Check our child windows are configured correctly.  */
  FOR_EACH_FRAME (tail, frame)
    {
      if (FRAME_PARENT_FRAME (XFRAME (frame)) == ourFrame)
        [(EmacsWindow *)[FRAME_NS_VIEW (XFRAME (frame)) window] setParentChildRelationships];
    }
}


/* It seems the only way to reorder child frames is by removing them
   from the parent and then reattaching them in the correct order.  */

- (void)orderFront:(id)sender
{
  NSTRACE ("[EmacsWindow orderFront:]");

  NSWindow *parent = [self parentWindow];
  if (parent)
    {
      [parent removeChildWindow:self];
      [parent addChildWindow:self ordered:NSWindowAbove];
    }
  else
    [super orderFront:sender];
}

- (void)makeKeyAndOrderFront:(id)sender
{
  NSTRACE ("[EmacsWindow makeKeyAndOrderFront:]");

  if ([self parentWindow])
    {
      [self orderFront:sender];
      [self makeKeyWindow];
    }
  else
    [super makeKeyAndOrderFront:sender];
}


#ifdef NS_IMPL_GNUSTEP
/* orderedIndex isn't yet available in GNUstep, but it seems pretty
   easy to implement.  */
- (NSInteger) orderedIndex
{
  return [[NSApp orderedWindows] indexOfObjectIdenticalTo:self];
}
#endif


/* The array returned by [NSWindow parentWindow] may already be
   sorted, but the documentation doesn't tell us whether or not it is,
   so to be safe we'll sort it.  */
static NSInteger
nswindow_orderedIndex_sort (id w1, id w2, void *c)
{
  NSInteger i1 = [w1 orderedIndex];
  NSInteger i2 = [w2 orderedIndex];

  if (i1 > i2)
    return NSOrderedAscending;
  if (i1 < i2)
    return NSOrderedDescending;

  return NSOrderedSame;
}

- (void)orderBack:(id)sender
{
  NSTRACE ("[EmacsWindow orderBack:]");

  NSWindow *parent = [self parentWindow];
  if (parent)
    {
      NSArray *children = [[parent childWindows]
                            sortedArrayUsingFunction:nswindow_orderedIndex_sort
                                              context:nil];
      [parent removeChildWindow:self];
      [parent addChildWindow:self ordered:NSWindowAbove];

      for (NSWindow *win in children)
        {
          if (win != self)
            {
              [parent removeChildWindow:win];
              [parent addChildWindow:win ordered:NSWindowAbove];
            }
        }
    }
  else
    [super orderBack:sender];
}

- (BOOL)restackWindow:(NSWindow *)win above:(BOOL)above
{
  NSTRACE ("[EmacsWindow restackWindow:above:]");

  /* If parent windows don't match we can't restack these frames
     without changing the parents.  */
  if ([self parentWindow] != [win parentWindow])
    return NO;
  else if (![self parentWindow])
    [self orderWindow:(above ? NSWindowAbove : NSWindowBelow)
           relativeTo:[win windowNumber]];
  else
    {
      NSInteger index;
      NSWindow *parent = [self parentWindow];
      NSMutableArray *children = [[[parent childWindows]
                                   sortedArrayUsingFunction:nswindow_orderedIndex_sort
                                                    context:nil]
                                   mutableCopy];
      [children removeObject:self];
      index = [children indexOfObject:win];
      [children insertObject:self atIndex:(above ? index+1 : index)];

      for (NSWindow *w in children)
        {
          [parent removeChildWindow:w];
          [parent addChildWindow:w ordered:NSWindowAbove];
        }
    }

  return YES;
}

#ifdef NS_IMPL_COCOA
- (id)accessibilityAttributeValue:(NSString *)attribute
{
  Lisp_Object str = Qnil;
  struct frame *f = SELECTED_FRAME ();
  struct buffer *curbuf = XBUFFER (XWINDOW (f->selected_window)->contents);

  NSTRACE ("[EmacsWindow accessibilityAttributeValue:]");

  if ([attribute isEqualToString:NSAccessibilityRoleAttribute])
    return NSAccessibilityTextFieldRole;

  if ([attribute isEqualToString:NSAccessibilitySelectedTextAttribute]
      && curbuf && ! NILP (BVAR (curbuf, mark_active)))
    {
      str = ns_get_local_selection (QPRIMARY, QUTF8_STRING);
    }
  else if (curbuf && [attribute isEqualToString:NSAccessibilityValueAttribute])
    {
      if (! NILP (BVAR (curbuf, mark_active)))
          str = ns_get_local_selection (QPRIMARY, QUTF8_STRING);

      if (NILP (str))
        {
          ptrdiff_t start_byte = BUF_BEGV_BYTE (curbuf);
          ptrdiff_t byte_range = BUF_ZV_BYTE (curbuf) - start_byte;
          ptrdiff_t range = BUF_ZV (curbuf) - BUF_BEGV (curbuf);

          if (! NILP (BVAR (curbuf, enable_multibyte_characters)))
            str = make_uninit_multibyte_string (range, byte_range);
          else
            str = make_uninit_string (range);
          /* To check: This returns emacs-utf-8, which is a superset of utf-8.
             Is this a problem?  */
          memcpy (SDATA (str), BYTE_POS_ADDR (start_byte), byte_range);
        }
    }


  if (! NILP (str))
    {
      if (CONSP (str) && SYMBOLP (XCAR (str)))
        {
          str = XCDR (str);
          if (CONSP (str) && NILP (XCDR (str)))
            str = XCAR (str);
        }
      if (STRINGP (str))
        {
          return [NSString stringWithLispString:str];
        }
    }

  return [super accessibilityAttributeValue:attribute];
}
#endif /* NS_IMPL_COCOA */

/* Constrain size and placement of a frame.

   By returning the original "frameRect", the frame is not
   constrained. This can lead to unwanted situations where, for
   example, the menu bar covers the frame.

   The default implementation (accessed using "super") constrains the
   frame to the visible area of SCREEN, minus the menu bar (if
   present) and the Dock.  Note that default implementation also calls
   windowWillResize, with the frame it thinks should have.  (This can
   make the frame exit maximized mode.)

   Note that this should work in situations where multiple monitors
   are present.  Common configurations are side-by-side monitors and a
   monitor on top of another (e.g. when a laptop is placed under a
   large screen).  */
- (NSRect)constrainFrameRect:(NSRect)frameRect toScreen:(NSScreen *)screen
{
  NSTRACE ("[EmacsWindow constrainFrameRect:" NSTRACE_FMT_RECT " toScreen:]",
             NSTRACE_ARG_RECT (frameRect));

  /* Don't do anything for child frames because that leads to weird
     child frame placement in some cases involving Dock placement and
     Dock Hiding.  */
#ifdef NS_IMPL_COCOA
  struct frame *f = *((EmacsView *) [self delegate])->emacsframe;
  if (FRAME_PARENT_FRAME (f))
    return frameRect;

#if MAC_OS_X_VERSION_MAX_ALLOWED >= 1090
  // If separate spaces is on, it is like each screen is independent.  There is
  // no spanning of frames across screens.
  if (
#if MAC_OS_X_VERSION_MIN_REQUIRED < 1090
      [NSScreen respondsToSelector: @selector(screensHaveSeparateSpaces)] &&
#endif
      [NSScreen screensHaveSeparateSpaces])
    {
      NSTRACE_MSG ("Screens have separate spaces");
      frameRect = [super constrainFrameRect:frameRect toScreen:screen];
      NSTRACE_RETURN_RECT (frameRect);
      return frameRect;
    }
  else
#endif /* MAC_OS_X_VERSION_MAX_ALLOWED >= 1090 */

    // Check that the proposed frameRect is visible in at least one
    // screen.  If it is not, ask the system to reposition it (only
    // for non-child windows).

    if (!FRAME_PARENT_FRAME (*((EmacsView *)[self delegate])->emacsframe))
    {
      NSArray *screens = [NSScreen screens];
      NSUInteger nr_screens = [screens count];

      int i;
      BOOL frame_on_screen = NO;

      for (i = 0; i < nr_screens; ++i)
        {
          NSScreen *s = [screens objectAtIndex: i];
          NSRect scrRect = [s frame];

          if (NSIntersectsRect(frameRect, scrRect))
            {
              frame_on_screen = YES;
              break;
            }
        }

      if (!frame_on_screen)
        {
          NSTRACE_MSG ("Frame outside screens; constraining");
          frameRect = [super constrainFrameRect:frameRect toScreen:screen];
          NSTRACE_RETURN_RECT (frameRect);
          return frameRect;
        }
    }
#endif

  return constrain_frame_rect(frameRect,
                              [(EmacsView *)[self delegate] isFullscreen]);
}


- (void)performZoom:(id)sender
{
  NSTRACE ("[EmacsWindow performZoom:]");

  return [super performZoom:sender];
}

- (void)zoom:(id)sender
{
  NSTRACE ("[EmacsWindow zoom:]");

  ns_update_auto_hide_menu_bar();

  // Below are three zoom implementations.  In the final commit, the
  // idea is that the last should be included.

#if 0
  // Native zoom done using the standard zoom animation.  Size of the
  // resulting frame reduced to accommodate the Dock and, if present,
  // the menu-bar.
  [super zoom:sender];

#elif 0
  // Native zoom done using the standard zoom animation, plus an
  // explicit resize to cover the full screen, except the menu-bar and
  // dock, if present.
  [super zoom:sender];

  // After the native zoom, resize the resulting frame to fill the
  // entire screen, except the menu-bar.
  //
  // This works for all practical purposes.  (The only minor oddity is
  // when transiting from full-height frame to a maximized, the
  // animation reduces the height of the frame slightly (to the 4
  // pixels needed to accommodate the Doc) before it snaps back into
  // full height.  The user would need a very trained eye to spot
  // this.)
  NSScreen * screen = [self screen];
  if (screen != nil)
    {
      int fs_state = [(EmacsView *)[self delegate] fullscreenState];

      NSTRACE_FSTYPE ("fullscreenState", fs_state);

      NSRect sr = [screen frame];
      struct EmacsMargins margins
        = ns_screen_margins_ignoring_hidden_dock(screen);

      NSRect wr = [self frame];
      NSTRACE_RECT ("Rect after zoom", wr);

      NSRect newWr = wr;

      if (fs_state == FULLSCREEN_MAXIMIZED
          || fs_state == FULLSCREEN_HEIGHT)
        {
          newWr.origin.y = sr.origin.y + margins.bottom;
          newWr.size.height = sr.size.height - margins.top - margins.bottom;
        }

      if (fs_state == FULLSCREEN_MAXIMIZED
          || fs_state == FULLSCREEN_WIDTH)
        {
          newWr.origin.x = sr.origin.x + margins.left;
          newWr.size.width = sr.size.width - margins.right - margins.left;
        }

      if (newWr.size.width     != wr.size.width
          || newWr.size.height != wr.size.height
          || newWr.origin.x    != wr.origin.x
          || newWr.origin.y    != wr.origin.y)
        {
          NSTRACE_MSG ("New frame different");
          [self setFrame: newWr display: NO];
        }
    }
#else
  // Non-native zoom which is done instantaneously.  The resulting
  // frame covers the entire screen, except the menu-bar and dock, if
  // present.
  NSScreen * screen = [self screen];
  if (screen != nil)
    {
      NSRect sr = [screen frame];
      struct EmacsMargins margins
        = ns_screen_margins_ignoring_hidden_dock(screen);

      sr.size.height -= (margins.top + margins.bottom);
      sr.size.width  -= (margins.left + margins.right);
      sr.origin.x += margins.left;
      sr.origin.y += margins.bottom;

      sr = [[self delegate] windowWillUseStandardFrame:self
                                          defaultFrame:sr];
      [self setFrame: sr display: NO];
    }
#endif
}

- (void)setAppearance
{
#if defined (NS_IMPL_COCOA) && MAC_OS_X_VERSION_MAX_ALLOWED >= 101000
  struct frame *f = *((EmacsView *)[self delegate])->emacsframe;
  NSAppearance *appearance = nil;

  NSTRACE ("[EmacsWindow setAppearance]");

#ifndef NSAppKitVersionNumber10_10
#define NSAppKitVersionNumber10_10 1343
#endif

  if (NSAppKitVersionNumber < NSAppKitVersionNumber10_10)
    return;

  if (FRAME_NS_APPEARANCE (f) == ns_appearance_vibrant_dark)
    appearance =
      [NSAppearance appearanceNamed:NSAppearanceNameVibrantDark];
  else if (FRAME_NS_APPEARANCE (f) == ns_appearance_aqua)
    appearance =
      [NSAppearance appearanceNamed:NSAppearanceNameAqua];

  [self setAppearance:appearance];
#endif /* MAC_OS_X_VERSION_MAX_ALLOWED >= 101000 */
}

- (void)setFrame:(NSRect)windowFrame
         display:(BOOL)displayViews
{
  NSTRACE ("[EmacsWindow setFrame:" NSTRACE_FMT_RECT " display:%d]",
           NSTRACE_ARG_RECT (windowFrame), displayViews);

  [super setFrame:windowFrame display:displayViews];
}

- (void)setFrame:(NSRect)windowFrame
         display:(BOOL)displayViews
         animate:(BOOL)performAnimation
{
  NSTRACE ("[EmacsWindow setFrame:" NSTRACE_FMT_RECT
           " display:%d performAnimation:%d]",
           NSTRACE_ARG_RECT (windowFrame), displayViews, performAnimation);

  [super setFrame:windowFrame display:displayViews animate:performAnimation];
}

- (void)setFrameTopLeftPoint:(NSPoint)point
{
  NSTRACE ("[EmacsWindow setFrameTopLeftPoint:" NSTRACE_FMT_POINT "]",
           NSTRACE_ARG_POINT (point));

  [super setFrameTopLeftPoint:point];
}

- (BOOL)canBecomeKeyWindow
{
  return !FRAME_NO_ACCEPT_FOCUS (*((EmacsView *)[self delegate])->emacsframe);
}

- (BOOL)canBecomeMainWindow
  /* Required for fullscreen and undecorated windows.  */
{
  return YES;
}

- (void) setLastDragEvent: (NSEvent *) event
{
  if (last_drag_event)
    [last_drag_event release];
  last_drag_event = [event copy];
}

- (NSDragOperation) draggingSourceOperationMaskForLocal: (BOOL) is_local
{
  return drag_op;
}

- (void) draggedImage: (NSImage *) image
	      endedAt: (NSPoint) screen_point
	    operation: (NSDragOperation) operation
{
  selected_op = operation;
}

- (void) draggedImage: (NSImage *) dragged_image
	      movedTo: (NSPoint) screen_point
{
  NSPoint mouse_loc;
#ifdef NS_IMPL_COCOA
  NSInteger window_number;
  NSWindow *w;
#endif

  mouse_loc = [NSEvent mouseLocation];

#ifdef NS_IMPL_COCOA
  if (dnd_mode != RETURN_FRAME_NEVER)
    {
      window_number = [NSWindow windowNumberAtPoint: mouse_loc
			belowWindowWithWindowNumber: 0];
      w = [NSApp windowWithWindowNumber: window_number];

      if (!w || w != self)
	dnd_mode = RETURN_FRAME_NOW;

      if (dnd_mode != RETURN_FRAME_NOW
	  || ![[w delegate] isKindOfClass: [EmacsView class]]
	  || (*((EmacsView *) [w delegate])->emacsframe)->tooltip)
	goto out;

      dnd_return_frame = *((EmacsView *) [w delegate])->emacsframe;

      /* FIXME: there must be a better way to leave the event loop.  */
      [NSException raise: @""
		  format: @"Must return DND frame"];
    }

 out:
#endif

  if (dnd_move_tooltip_with_frame)
    ns_move_tooltip_to_mouse_location (mouse_loc);
}

- (BOOL) mustNotDropOn: (NSView *) receiver
{
  return ([receiver window] == self
	  ? !dnd_allow_same_frame : NO);
}

- (NSDragOperation) beginDrag: (NSDragOperation) op
		forPasteboard: (NSPasteboard *) pasteboard
		     withMode: (enum ns_return_frame_mode) mode
		returnFrameTo: (struct frame **) frame_return
		 prohibitSame: (BOOL) prohibit_same_frame
		followTooltip: (BOOL) follow_tooltip
{
  NSImage *image;
#ifdef NS_IMPL_COCOA
  NSInteger window_number;
  NSWindow *w;
#endif
  drag_op = op;
  selected_op = NSDragOperationNone;
  image = [[NSImage alloc] initWithSize: NSMakeSize (1.0, 1.0)];
  dnd_mode = mode;
  dnd_return_frame = NULL;
  dnd_allow_same_frame = !prohibit_same_frame;
  dnd_move_tooltip_with_frame = follow_tooltip;

  /* Now draw transparency onto the image.  */
  [image lockFocus];
  [[NSColor colorWithUnsignedLong: 0] set];
  NSRectFillUsingOperation (NSMakeRect (0, 0, 1, 1),
			    NSCompositingOperationCopy);
  [image unlockFocus];

  block_input ();
#ifdef NS_IMPL_COCOA
  if (mode == RETURN_FRAME_NOW)
    {
      window_number = [NSWindow windowNumberAtPoint: [NSEvent mouseLocation]
			belowWindowWithWindowNumber: 0];
      w = [NSApp windowWithWindowNumber: window_number];

      if (w && [[w delegate] isKindOfClass: [EmacsView class]]
	  && !(*((EmacsView *) [w delegate])->emacsframe)->tooltip)
	{
	  *frame_return = *((EmacsView *) [w delegate])->emacsframe;
	  [image release];
	  unblock_input ();

	  return NSDragOperationNone;
	}
    }

  @try
    {
#endif
      if (last_drag_event)
	[self dragImage: image
		     at: NSMakePoint (0, 0)
		 offset: NSMakeSize (0, 0)
		  event: last_drag_event
	     pasteboard: pasteboard
		 source: self
	      slideBack: NO];
#ifdef NS_IMPL_COCOA
    }
  @catch (NSException *e)
    {
      /* Ignore.  This is probably the wrong way to leave the
	 drag-and-drop run loop.  */
    }
#endif
  unblock_input ();

  /* The drop happened, so delete the tooltip.  */
  if (follow_tooltip)
    Fx_hide_tip ();

  /* Assume all buttons have been released since the drag-and-drop
     operation is now over.  */
  if (!dnd_return_frame)
    x_display_list->grabbed = 0;

  [image release];

  *frame_return = dnd_return_frame;
  return selected_op;
}

@end /* EmacsWindow */


/* ==========================================================================

    EmacsScroller implementation

   ========================================================================== */


@implementation EmacsScroller

/* for repeat button push */
#define SCROLL_BAR_FIRST_DELAY 0.5
#define SCROLL_BAR_CONTINUOUS_DELAY (1.0 / 15)

+ (CGFloat) scrollerWidth
{
  /* TODO: if we want to allow variable widths, this is the place to do it,
           however neither GNUstep nor Cocoa support it very well.  */
  CGFloat r;
#if defined (NS_IMPL_COCOA) \
  && MAC_OS_X_VERSION_MAX_ALLOWED >= 1070
#if MAC_OS_X_VERSION_MIN_REQUIRED < 1070
  if ([NSScroller respondsToSelector:
                    @selector(scrollerWidthForControlSize:scrollerStyle:)])
#endif
    r = [NSScroller scrollerWidthForControlSize: NSControlSizeRegular
                                  scrollerStyle: NSScrollerStyleLegacy];
#if MAC_OS_X_VERSION_MIN_REQUIRED < 1070
  else
#endif
#endif /* MAC_OS_X_VERSION_MAX_ALLOWED >= 1070 */
#if MAC_OS_X_VERSION_MIN_REQUIRED < 1070 \
  || defined (NS_IMPL_GNUSTEP)
    r = [NSScroller scrollerWidth];
#endif
  return r;
}

- (struct window *)lispWindow
{
  return *m_lisp_window;
}

- (struct frame *)lispFrame
{
  return XFRAME ((*m_lisp_window)->frame);
}

- (instancetype)initFrame: (NSRect )r window: (Lisp_Object)nwin
{
  NSTRACE ("[EmacsScroller initFrame: window:]");
#ifdef HAVE_MPS
  m_lisp_window = igc_xalloc_raw_exact (1);
#else
  m_lisp_window = xzalloc (sizeof *m_lisp_window);
#endif

  if (r.size.width > r.size.height)
      horizontal = YES;
  else
      horizontal = NO;

  [super initWithFrame: r/*NSMakeRect (0, 0, 0, 0)*/];
  [self setContinuous: YES];
  [self setEnabled: YES];

  /* Ensure auto resizing of scrollbars occurs within the emacs frame's view
     locked against the top and bottom edges, and right edge on macOS, where
     scrollers are on right.  */
#ifdef NS_IMPL_GNUSTEP
  [self setAutoresizingMask: NSViewMaxXMargin | NSViewHeightSizable];
#else
  [self setAutoresizingMask: NSViewMinXMargin | NSViewHeightSizable];
#endif

  *m_lisp_window = XWINDOW (nwin);
  condemned = NO;
  if (horizontal)
    pixel_length = NSWidth (r);
  else
    pixel_length = NSHeight (r);
  if (pixel_length == 0) pixel_length = 1;
  min_portion = 20 / pixel_length;

  struct frame *f = [self lispFrame];
  if (FRAME_LIVE_P (f))
    {
      int i;
      EmacsView *view = FRAME_NS_VIEW (f);
      NSView *sview = [[view window] contentView];
      NSArray *subs = [sview subviews];

      /* Disable optimization stopping redraw of other scrollbars.  */
      view->scrollbarsNeedingUpdate = 0;
      for (i =[subs count]-1; i >= 0; i--)
        if ([[subs objectAtIndex: i] isKindOfClass: [EmacsScroller class]])
          view->scrollbarsNeedingUpdate++;
      [sview addSubview: self];
    }

  /* [self setFrame: r]; */

  return self;
}


- (void)setFrame: (NSRect)newRect
{
  NSTRACE ("[EmacsScroller setFrame:]");

  /* block_input (); */
  if (horizontal)
    pixel_length = NSWidth (newRect);
  else
    pixel_length = NSHeight (newRect);
  if (pixel_length == 0) pixel_length = 1;
  min_portion = 20 / pixel_length;
  [super setFrame: newRect];
  /* unblock_input (); */
}


- (void)dealloc
{
  NSTRACE ("[EmacsScroller dealloc]");
  struct window *w = [self lispWindow];
  if (w)
    {
      if (horizontal)
        wset_horizontal_scroll_bar (w, Qnil);
      else
        wset_vertical_scroll_bar (w, Qnil);
    }
  *m_lisp_window = NULL;
#ifdef HAVE_MPS
  igc_xfree (m_lisp_window);
#else
  xfree (m_lisp_window);
#endif
  [super dealloc];
}


- (instancetype)condemn
{
  NSTRACE ("[EmacsScroller condemn]");
  condemned =YES;
  return self;
}


- (instancetype)reprieve
{
  NSTRACE ("[EmacsScroller reprieve]");
  condemned =NO;
  return self;
}


-(bool)judge
{
  NSTRACE ("[EmacsScroller judge]");
  bool ret = condemned;
  if (condemned)
    {
      EmacsView *view;
      block_input ();
      /* Ensure other scrollbar updates after deletion.  */
      struct frame *f = [self lispFrame];
      view = (EmacsView *)FRAME_NS_VIEW (f);
      if (view != nil)
        view->scrollbarsNeedingUpdate++;
      if (*m_lisp_window)
        {
          if (horizontal)
            wset_horizontal_scroll_bar (*m_lisp_window, Qnil);
          else
            wset_vertical_scroll_bar (*m_lisp_window, Qnil);
        }
      *m_lisp_window = NULL;
      [self removeFromSuperview];
      [self release];
      unblock_input ();
    }
  return ret;
}

- (void) mark
{
#ifndef HAVE_MPS
  struct window *window = [self lispWindow];
  if (window)
    {
      Lisp_Object win;
      XSETWINDOW (win, window);
      mark_object (win);
    }
#endif
}


- (void)resetCursorRects
{
  NSRect visible = [self visibleRect];
  NSTRACE ("[EmacsScroller resetCursorRects]");

  if (!NSIsEmptyRect (visible))
    [self addCursorRect: visible cursor: [NSCursor arrowCursor]];

#if defined (NS_IMPL_GNUSTEP) || MAC_OS_X_VERSION_MIN_REQUIRED < 101300
#if MAC_OS_X_VERSION_MAX_ALLOWED >= 101300
  if ([[NSCursor arrowCursor] respondsToSelector:
                                @selector(setOnMouseEntered)])
#endif
    [[NSCursor arrowCursor] setOnMouseEntered: YES];
#endif
}


- (int) checkSamePosition: (int) position portion: (int) portion
                    whole: (int) whole
{
  return em_position ==position && em_portion ==portion && em_whole ==whole
    && portion != whole; /* Needed for resizing empty buffer.  */
}


- (instancetype)setPosition: (int)position portion: (int)portion whole: (int)whole
{
  NSTRACE ("[EmacsScroller setPosition:portion:whole:]");

  em_position = position;
  em_portion = portion;
  em_whole = whole;

  if (portion >= whole)
    {
#ifdef NS_IMPL_COCOA
      [self setKnobProportion: 1.0];
      [self setDoubleValue: 1.0];
#else
      [self setFloatValue: 0.0 knobProportion: 1.0];
#endif
    }
  else
    {
      float pos;
      CGFloat por;
      portion = max ((float)whole*min_portion/pixel_length, portion);
      pos = (float)position / (whole - portion);
      por = (CGFloat)portion/whole;
#ifdef NS_IMPL_COCOA
      [self setKnobProportion: por];
      [self setDoubleValue: pos];
#else
      [self setFloatValue: pos knobProportion: por];
#endif
    }

  return self;
}

/* Set up emacs_event.  */
- (void) sendScrollEventAtLoc: (float)loc fromEvent: (NSEvent *)e
{
  Lisp_Object win;

  NSTRACE ("[EmacsScroller sendScrollEventAtLoc:fromEvent:]");

  if (!emacs_event)
    return;

  emacs_event->part = last_hit_part;
  emacs_event->code = 0;
  emacs_event->modifiers = EV_MODIFIERS (e) | down_modifier;
  XSETWINDOW (win, *m_lisp_window);
  emacs_event->frame_or_window = win;
  emacs_event->timestamp = EV_TIMESTAMP (e);
  emacs_event->arg = Qnil;

  if (horizontal)
    {
      emacs_event->kind = HORIZONTAL_SCROLL_BAR_CLICK_EVENT;
      XSETINT (emacs_event->x, em_whole * loc / pixel_length);
      XSETINT (emacs_event->y, em_whole);
    }
  else
    {
      emacs_event->kind = SCROLL_BAR_CLICK_EVENT;
      XSETINT (emacs_event->x, loc);
      XSETINT (emacs_event->y, pixel_length-20);
    }

  if (q_event_ptr)
    {
      n_emacs_events_pending++;
      kbd_buffer_store_event_hold (emacs_event, q_event_ptr);
    }
  else
    hold_event (emacs_event);
  EVENT_INIT (*emacs_event);
  ns_send_appdefined (-1);
}


/* Called manually through timer to implement repeated button action
   with hold-down.  */
- (instancetype)repeatScroll: (NSTimer *)scrollEntry
{
  NSEvent *e = [[self window] currentEvent];
  NSPoint p =  [[self window] mouseLocationOutsideOfEventStream];
  BOOL inKnob = [self testPart: p] == NSScrollerKnob;

  NSTRACE ("[EmacsScroller repeatScroll:]");

  /* Clear timer if need be.  */
  if (inKnob || [scroll_repeat_entry timeInterval] == SCROLL_BAR_FIRST_DELAY)
    {
        [scroll_repeat_entry invalidate];
        [scroll_repeat_entry release];
        scroll_repeat_entry = nil;

        if (inKnob)
          return self;

        scroll_repeat_entry
	  = [[NSTimer scheduledTimerWithTimeInterval:
			SCROLL_BAR_CONTINUOUS_DELAY
                                            target: self
                                          selector: @selector (repeatScroll:)
                                          userInfo: 0
                                           repeats: YES]
	      retain];
    }

  [self sendScrollEventAtLoc: 0 fromEvent: e];
  return self;
}


/* Asynchronous mouse tracking for scroller.  This allows us to dispatch
   mouseDragged events without going into a modal loop.  */
- (void)mouseDown: (NSEvent *)e
{
  NSRect sr, kr;
  /* hitPart is only updated AFTER event is passed on.  */
  NSScrollerPart part = [self testPart: [e locationInWindow]];
  CGFloat loc, kloc, pos UNINIT;
  int edge = 0;

  NSTRACE ("[EmacsScroller mouseDown:]");

  switch (part)
    {
    case NSScrollerDecrementPage:
      last_hit_part = horizontal ? scroll_bar_before_handle : scroll_bar_above_handle; break;
    case NSScrollerIncrementPage:
      last_hit_part = horizontal ? scroll_bar_after_handle : scroll_bar_below_handle; break;
#if defined (NS_IMPL_GNUSTEP) || MAC_OS_X_VERSION_MIN_REQUIRED < 1070
    case NSScrollerDecrementLine:
      last_hit_part = horizontal ? scroll_bar_left_arrow : scroll_bar_up_arrow; break;
    case NSScrollerIncrementLine:
      last_hit_part = horizontal ? scroll_bar_right_arrow : scroll_bar_down_arrow; break;
#endif
    case NSScrollerKnob:
      last_hit_part = horizontal ? scroll_bar_horizontal_handle : scroll_bar_handle; break;
    case NSScrollerKnobSlot:  /* GNUstep-only */
      last_hit_part = scroll_bar_move_ratio; break;
    default:  /* NSScrollerNoPart? */
      fprintf (stderr, "EmacsScroller-mouseDown: unexpected part %ld\n",
               (long) part);
      return;
    }

  if (part == NSScrollerKnob || part == NSScrollerKnobSlot)
    {
      /* handle, or on GNUstep possibly slot */
      NSEvent *fake_event;
      int length;

      /* compute float loc in slot and mouse offset on knob */
      sr = [self convertRect: [self rectForPart: NSScrollerKnobSlot]
                      toView: nil];
      if (horizontal)
        {
          length = NSWidth (sr);
          loc = ([e locationInWindow].x - NSMinX (sr));
        }
      else
        {
          length = NSHeight (sr);
          loc = length - ([e locationInWindow].y - NSMinY (sr));
        }

      if (loc <= 0.0)
        {
          loc = 0.0;
          edge = -1;
        }
      else if (loc >= length)
        {
          loc = length;
          edge = 1;
        }

      if (edge)
        kloc = 0.5 * edge;
      else
        {
          kr = [self convertRect: [self rectForPart: NSScrollerKnob]
                          toView: nil];
          if (horizontal)
            kloc = ([e locationInWindow].x - NSMinX (kr));
          else
            kloc = NSHeight (kr) - ([e locationInWindow].y - NSMinY (kr));
        }
      last_mouse_offset = kloc;

      /* if knob, tell emacs a location offset by knob pos
         (to indicate top of handle) */
      if (part == NSScrollerKnob)
        pos = (loc - last_mouse_offset);
      else
        /* else this is a slot click on GNUstep: go straight there */
        pos = loc;

      /* If there are buttons in the scroller area, we need to
         recalculate pos as emacs expects the scroller slot to take up
         the entire available length.  */
      if (length != pixel_length)
        pos = pos * pixel_length / length;

      /* send a fake mouse-up to super to preempt modal -trackKnob: mode */
      fake_event = [NSEvent mouseEventWithType: NSEventTypeLeftMouseUp
                                      location: [e locationInWindow]
                                 modifierFlags: [e modifierFlags]
                                     timestamp: [e timestamp]
                                  windowNumber: [e windowNumber]
                                       context: nil
                                   eventNumber: [e eventNumber]
                                    clickCount: [e clickCount]
                                      pressure: [e pressure]];
      [super mouseUp: fake_event];
    }
  else
    {
      pos = 0; /* ignored */

      /* Set a timer to repeat, as we can't let superclass do this modally.  */
      scroll_repeat_entry
	= [[NSTimer scheduledTimerWithTimeInterval: SCROLL_BAR_FIRST_DELAY
                                            target: self
                                          selector: @selector (repeatScroll:)
                                          userInfo: 0
                                           repeats: YES]
	    retain];
    }

  if (part != NSScrollerKnob)
    [self sendScrollEventAtLoc: pos fromEvent: e];
}


/* Called as we manually track scroller drags, rather than superclass.  */
- (void)mouseDragged: (NSEvent *)e
{
    NSRect sr;
    double loc, pos;
    int length;

    NSTRACE ("[EmacsScroller mouseDragged:]");

      sr = [self convertRect: [self rectForPart: NSScrollerKnobSlot]
                      toView: nil];

      if (horizontal)
        {
          length = NSWidth (sr);
          loc = ([e locationInWindow].x - NSMinX (sr));
        }
      else
        {
          length = NSHeight (sr);
          loc = length - ([e locationInWindow].y - NSMinY (sr));
        }

      if (loc <= 0.0)
        {
          loc = 0.0;
        }
      else if (loc >= length + last_mouse_offset)
        {
          loc = length + last_mouse_offset;
        }

      pos = (loc - last_mouse_offset);

      /* If there are buttons in the scroller area, we need to
         recalculate pos as emacs expects the scroller slot to take up
         the entire available length.  */
      if (length != pixel_length)
        pos = pos * pixel_length / length;

      [self sendScrollEventAtLoc: pos fromEvent: e];
}


- (void)mouseUp: (NSEvent *)e
{
  NSTRACE ("[EmacsScroller mouseUp:]");

  if (scroll_repeat_entry)
    {
      [scroll_repeat_entry invalidate];
      [scroll_repeat_entry release];
      scroll_repeat_entry = nil;
    }
  last_hit_part = scroll_bar_above_handle;
}


/* Treat scrollwheel events in the bar as though they were in the main window.  */
- (void) scrollWheel: (NSEvent *)theEvent
{
  NSTRACE ("[EmacsScroller scrollWheel:]");

  EmacsView *view = (EmacsView *)FRAME_NS_VIEW ([self lispFrame]);
  [view mouseDown: theEvent];
}

@end  /* EmacsScroller */


#if defined (NS_IMPL_COCOA) && MAC_OS_X_VERSION_MIN_REQUIRED >= 101400

/* ==========================================================================

   A class to handle the screen buffer.

   ========================================================================== */

@implementation EmacsLayer


/* An IOSurface is a pixel buffer that is efficiently copied to VRAM
   for display.  In order to use an IOSurface we must first lock it,
   write to it, then unlock it.  At this point it is transferred to
   VRAM and if we modify it during this transfer we may see corruption
   of the output.  To avoid this problem we can check if the surface
   is "in use", and if it is then avoid using it.  Unfortunately to
   avoid writing to a surface that's in use, but still maintain the
   ability to draw to the screen at any time, we need to keep a cache
   of multiple surfaces that we can use at will.

   The EmacsLayer class maintains this cache of surfaces, and
   handles the conversion to a CGGraphicsContext that AppKit can use
   to draw on.

   The cache is simple: if a free surface is found it is removed from
   the cache and set as the "current" surface.  Emacs draws to the
   surface and when the layer wants to update the screen we set it's
   contents to the surface and then add it back on to the end of the
   cache.  If no free surfaces are found in the cache then a new one
   is created.  */

- (id) initWithDoubleBuffered: (bool)db
{
  NSTRACE ("[EmacsLayer initWithDoubleBuffered:]");

  self = [super init];
  if (self)
    {
      [self setColorSpace:nil];
      [self setDoubleBuffered:db];
      cache = [[NSMutableArray arrayWithCapacity:(doubleBuffered ? 2 : 1)] retain];
    }
  else
    return nil;

  return self;
}


- (void) setColorSpace: (CGColorSpaceRef)cs
{
  /* We don't need to clear the cache because the new colorspace will
     be used next time we create a new context.  */
  if (cs)
    colorSpace = cs;
  else
    colorSpace = CGColorSpaceCreateWithName(kCGColorSpaceGenericRGB);
}


- (void) setDoubleBuffered: (bool)db
{
  if (doubleBuffered != db)
    [self releaseSurfaces];

  doubleBuffered = db;
}


- (void) dealloc
{
  [self releaseSurfaces];
  [cache release];

  [super dealloc];
}


- (void) releaseSurfaces
{
  [self setContents:nil];
  [self releaseContext];

  if (currentSurface)
    {
      CFRelease (currentSurface);
      currentSurface = nil;
    }

  if (cache)
    {
      for (id object in cache)
        CFRelease ((IOSurfaceRef)object);

      [cache removeAllObjects];
    }
}


/* Check whether the current bounds match the IOSurfaces we are using.
   If they do return YES, otherwise NO.  */
- (BOOL) checkDimensions
{
  int width = NSWidth ([self bounds]) * [self contentsScale];
  int height = NSHeight ([self bounds]) * [self contentsScale];
  IOSurfaceRef s = currentSurface ? currentSurface
    : (IOSurfaceRef)[cache firstObject];

  return !s || (IOSurfaceGetWidth (s) == width
                && IOSurfaceGetHeight (s) == height);
}


/* Return a CGContextRef that can be used for drawing to the screen.  */
- (CGContextRef) getContext
{
  CGFloat scale = [self contentsScale];

  NSTRACE_WHEN (NSTRACE_GROUP_FOCUS, "[EmacsLayer getContext]");
  NSTRACE_MSG ("IOSurface count: %lu", [cache count] + (currentSurface ? 1 : 0));

  if (![self checkDimensions])
    [self releaseSurfaces];

  if (!context)
    {
      IOSurfaceRef surface = NULL;
      int width = NSWidth ([self bounds]) * scale;
      int height = NSHeight ([self bounds]) * scale;

      for (id object in cache)
        {
          if (!IOSurfaceIsInUse ((IOSurfaceRef)object))
            {
              surface = (IOSurfaceRef)object;
              [cache removeObject:object];
              break;
            }
        }

      if (!surface && [cache count] >= (doubleBuffered ? 2 : 1))
        {
          /* Just grab the first one off the cache.  This may result
             in tearing effects.  The alternative is to wait for one
             of the surfaces to become free.  */
          surface = (IOSurfaceRef)[cache firstObject];
          [cache removeObject:(id)surface];
        }
      else if (!surface)
        {
          int bytesPerRow = IOSurfaceAlignProperty (kIOSurfaceBytesPerRow,
                                                    width * 4);

          surface = IOSurfaceCreate
            ((CFDictionaryRef)@{(id)kIOSurfaceWidth:[NSNumber numberWithInt:width],
                (id)kIOSurfaceHeight:[NSNumber numberWithInt:height],
                (id)kIOSurfaceBytesPerRow:[NSNumber numberWithInt:bytesPerRow],
                (id)kIOSurfaceBytesPerElement:[NSNumber numberWithInt:4],
                (id)kIOSurfacePixelFormat:[NSNumber numberWithUnsignedInt:'BGRA']});
        }

      if (!surface)
        {
          NSLog (@"Failed to create IOSurface for frame %@", [self delegate]);
          return nil;
        }

      IOReturn lockStatus = IOSurfaceLock (surface, 0, nil);
      if (lockStatus != kIOReturnSuccess)
        NSLog (@"Failed to lock surface: %x", (unsigned int)lockStatus);

      [self copyContentsTo:surface];

      currentSurface = surface;

      context = CGBitmapContextCreate (IOSurfaceGetBaseAddress (currentSurface),
                                       IOSurfaceGetWidth (currentSurface),
                                       IOSurfaceGetHeight (currentSurface),
                                       8,
                                       IOSurfaceGetBytesPerRow (currentSurface),
                                       colorSpace,
                                       (kCGImageAlphaPremultipliedFirst
                                        | kCGBitmapByteOrder32Host));

      if (!context)
        {
          NSLog (@"Failed to create context for frame %@", [self delegate]);
          IOSurfaceUnlock (currentSurface, 0, nil);
          CFRelease (currentSurface);
          currentSurface = nil;
          return nil;
        }

      CGContextTranslateCTM(context, 0, IOSurfaceGetHeight (surface));
      CGContextScaleCTM(context, scale, -scale);
    }

  return context;
}


/* Releases the CGGraphicsContext and unlocks the associated
   IOSurface, so it will be sent to VRAM.  */
- (void) releaseContext
{
  NSTRACE_WHEN (NSTRACE_GROUP_FOCUS, "[EmacsLayer releaseContext]");

  if (!context)
    return;

  CGContextFlush (context);
  CGContextRelease (context);
  context = NULL;

  IOReturn lockStatus = IOSurfaceUnlock (currentSurface, 0, nil);
  if (lockStatus != kIOReturnSuccess)
    NSLog (@"Failed to unlock surface: %x", (unsigned int)lockStatus);
}


- (void) display
{
  NSTRACE_WHEN (NSTRACE_GROUP_FOCUS, "[EmacsLayer display]");

  if (context && context != [[NSGraphicsContext currentContext] CGContext])
    {
      [self releaseContext];

      /* This forces the layer to see the surface as updated even if
         we replace it with itself.  */
      [self setContents:nil];
      [self setContents:(id)currentSurface];

      /* Put currentSurface back on the end of the cache.  */
      [cache addObject:(id)currentSurface];
      currentSurface = NULL;
    }
}


/* Copy the contents of lastSurface to DESTINATION.  This is required
   every time we want to use an IOSurface as its contents are probably
   blanks (if it's new), or stale.  */
- (void) copyContentsTo: (IOSurfaceRef) destination
{
  IOReturn lockStatus;
  IOSurfaceRef source = (IOSurfaceRef)[self contents];
  void *sourceData, *destinationData;
  int numBytes = IOSurfaceGetAllocSize (destination);

  NSTRACE_WHEN (NSTRACE_GROUP_FOCUS, "[EmacsLayer copyContentsTo:]");

  if (!source || source == destination)
    return;

  lockStatus = IOSurfaceLock (source, kIOSurfaceLockReadOnly, nil);
  if (lockStatus != kIOReturnSuccess)
    NSLog (@"Failed to lock source surface: %x",
	   (unsigned int) lockStatus);

  sourceData = IOSurfaceGetBaseAddress (source);
  destinationData = IOSurfaceGetBaseAddress (destination);

  /* Since every IOSurface should have the exact same settings, a
     memcpy seems like the fastest way to copy the data from one to
     the other.  */
  memcpy (destinationData, sourceData, numBytes);

  lockStatus = IOSurfaceUnlock (source, kIOSurfaceLockReadOnly, nil);
  if (lockStatus != kIOReturnSuccess)
    NSLog (@"Failed to unlock source surface: %x", (unsigned int)lockStatus);
}

#undef CACHE_MAX_SIZE

@end /* EmacsLayer */


#endif /* NS_IMPL_COCOA */


#ifdef NS_IMPL_GNUSTEP
/* Dummy class to get rid of startup warnings.  */
@implementation EmacsDocument

@end
#endif


/* ==========================================================================

   Font-related functions; these used to be in nsfaces.m

   ========================================================================== */


static Lisp_Object
ns_new_font (struct frame *f, Lisp_Object font_object, int fontset)
{
  /* --------------------------------------------------------------------------
     External (hook)
     -------------------------------------------------------------------------- */
  struct font *font = XFONT_OBJECT (font_object);
  EmacsView *view = FRAME_NS_VIEW (f);
  int font_ascent, font_descent;

  if (fontset < 0)
    fontset = fontset_from_font (font_object);
  FRAME_FONTSET (f) = fontset;

  if (FRAME_FONT (f) == font)
    /* This font is already set in frame F.  There's nothing more to
       do.  */
    return font_object;

  FRAME_FONT (f) = font;

  FRAME_BASELINE_OFFSET (f) = font->baseline_offset;
  FRAME_COLUMN_WIDTH (f) = font->average_width;
  get_font_ascent_descent (font, &font_ascent, &font_descent);
  FRAME_LINE_HEIGHT (f) = font_ascent + font_descent;

  /* Compute the scroll bar width in character columns.  */
  if (FRAME_CONFIG_SCROLL_BAR_WIDTH (f) > 0)
    {
      int wid = FRAME_COLUMN_WIDTH (f);
      FRAME_CONFIG_SCROLL_BAR_COLS (f)
	= (FRAME_CONFIG_SCROLL_BAR_WIDTH (f) + wid - 1) / wid;
    }
  else
    {
      int wid = FRAME_COLUMN_WIDTH (f);
      FRAME_CONFIG_SCROLL_BAR_COLS (f) = (14 + wid - 1) / wid;
    }

  /* Compute the scroll bar height in character lines.  */
  if (FRAME_CONFIG_SCROLL_BAR_HEIGHT (f) > 0)
    {
      int height = FRAME_LINE_HEIGHT (f);
      FRAME_CONFIG_SCROLL_BAR_LINES (f)
	= (FRAME_CONFIG_SCROLL_BAR_HEIGHT (f) + height - 1) / height;
    }
  else
    {
      int height = FRAME_LINE_HEIGHT (f);
      FRAME_CONFIG_SCROLL_BAR_LINES (f) = (14 + height - 1) / height;
    }

  /* Now make the frame display the given font.  */
  if (FRAME_NS_WINDOW (f) != 0 && ! [view isFullscreen])
    adjust_frame_size (f, FRAME_COLS (f) * FRAME_COLUMN_WIDTH (f),
		       FRAME_LINES (f) * FRAME_LINE_HEIGHT (f), 3,
		       false, Qfont);

  return font_object;
}


/* XLFD: -foundry-family-weight-slant-swidth-adstyle-pxlsz-ptSz-resx-resy-spc-avgWidth-rgstry-encoding */
/* Note: ns_font_to_xlfd and ns_fontname_to_xlfd no longer needed, removed
         in 1.43.  */

const char *
ns_xlfd_to_fontname (const char *xlfd)
/* --------------------------------------------------------------------------
    Convert an X font name (XLFD) to an NS font name.
    Only family is used.
    The string returned is temporarily allocated.
   -------------------------------------------------------------------------- */
{
  char *name = xmalloc (180);
  int i, len;
  const char *ret;

  if (!strncmp (xlfd, "--", 2))
    sscanf (xlfd, "--%*[^-]-%179[^-]-", name);
  else
    sscanf (xlfd, "-%*[^-]-%179[^-]-", name);

  /* stopgap for malformed XLFD input */
  if (!*name)
    strcpy (name, "Monaco");

  /* undo hack in ns_fontname_to_xlfd, converting '$' to '-', '_' to ' '
     also uppercase after '-' or ' ' */
  name[0] = c_toupper (name[0]);
  for (len =strlen (name), i =0; i<len; i++)
    {
      if (name[i] == '$')
        {
          name[i] = '-';
          if (i+1<len)
            name[i+1] = c_toupper (name[i+1]);
        }
      else if (name[i] == '_')
        {
          name[i] = ' ';
          if (i+1<len)
            name[i+1] = c_toupper (name[i+1]);
        }
    }
  /* fprintf (stderr, "converted '%s' to '%s'\n",xlfd,name); */
  ret = [[NSString stringWithUTF8String: name] UTF8String];
  xfree (name);
  return ret;
}

void
mark_nsterm (void)
{
  NSTRACE ("mark_nsterm");
  Lisp_Object tail, frame;
  FOR_EACH_FRAME (tail, frame)
    {
      struct frame *f = XFRAME (frame);
      if (FRAME_NS_P (f))
	{
	  NSArray *subviews = [[FRAME_NS_VIEW (f) superview] subviews];
	  for (int i = [subviews count] - 1; i >= 0; --i)
	    {
	      id scroller = [subviews objectAtIndex: i];
	      if ([scroller isKindOfClass: [EmacsScroller class]])
                  [scroller mark];
	    }
	}
    }
}

void
syms_of_nsterm (void)
{
  NSTRACE ("syms_of_nsterm");

  ns_antialias_threshold = 10.0;
  PDUMPER_REMEMBER_SCALAR (ns_antialias_threshold);

  /* From 23+ we need to tell emacs what modifiers there are.  */
  DEFSYM (Qmodifier_value, "modifier-value");
  DEFSYM (Qalt, "alt");
  DEFSYM (Qhyper, "hyper");
  DEFSYM (Qmeta, "meta");
  DEFSYM (Qsuper, "super");
  DEFSYM (Qcontrol, "control");
  DEFSYM (QUTF8_STRING, "UTF8_STRING");

  DEFSYM (Qfile, "file");
  DEFSYM (Qurl, "url");

  DEFSYM (Qns_drag_operation_copy, "ns-drag-operation-copy");
  DEFSYM (Qns_drag_operation_link, "ns-drag-operation-link");
  DEFSYM (Qns_drag_operation_generic, "ns-drag-operation-generic");
  DEFSYM (Qns_handle_drag_motion, "ns-handle-drag-motion");

  Fput (Qalt, Qmodifier_value, make_fixnum (alt_modifier));
  Fput (Qhyper, Qmodifier_value, make_fixnum (hyper_modifier));
  Fput (Qmeta, Qmodifier_value, make_fixnum (meta_modifier));
  Fput (Qsuper, Qmodifier_value, make_fixnum (super_modifier));
  Fput (Qcontrol, Qmodifier_value, make_fixnum (ctrl_modifier));

 DEFVAR_LISP ("ns-input-font", ns_input_font,
   doc: /* The font specified in the last NS event. */);
 ns_input_font = Qnil;

 DEFVAR_LISP ("ns-input-fontsize", ns_input_fontsize,
   doc: /* The fontsize specified in the last NS event. */);
 ns_input_fontsize = Qnil;

 DEFVAR_LISP ("ns-input-line", ns_input_line,
   doc: /* The line specified in the last NS event. */);
 ns_input_line = Qnil;

 DEFVAR_LISP ("ns-input-spi-name", ns_input_spi_name,
   doc: /* The service name specified in the last NS event. */);
 ns_input_spi_name = Qnil;

 DEFVAR_LISP ("ns-input-spi-arg", ns_input_spi_arg,
   doc: /* The service argument specified in the last NS event. */);
  ns_input_spi_arg = Qnil;

  DEFVAR_LISP ("ns-input-file", ns_input_file,
    doc: /* The file specified in the last NS event.  */);
  ns_input_file = Qnil;

  DEFVAR_LISP ("ns-working-text", ns_working_text,
    doc: /* String for visualizing working composition sequence.  */);
  ns_working_text = Qnil;

  DEFVAR_LISP ("ns-alternate-modifier", ns_alternate_modifier,
    doc: /* This variable describes the behavior of the alternate or option key.
Either SYMBOL, describing the behavior for any event,
or (:ordinary SYMBOL :function SYMBOL :mouse SYMBOL), describing behavior
separately for ordinary keys, function keys, and mouse events.

Each SYMBOL is `control', `meta', `alt', `super', `hyper' or `none'.
If `none', the key is ignored by Emacs and retains its standard meaning.  */);
  ns_alternate_modifier = Qmeta;

  DEFVAR_LISP ("ns-right-alternate-modifier", ns_right_alternate_modifier,
    doc: /* This variable describes the behavior of the right alternate or option key.
Either SYMBOL, describing the behavior for any event,
or (:ordinary SYMBOL :function SYMBOL :mouse SYMBOL), describing behavior
separately for ordinary keys, function keys, and mouse events.
It can also be `left' to use the value of `ns-alternate-modifier' instead.

Each SYMBOL is `control', `meta', `alt', `super', `hyper' or `none'.
If `none', the key is ignored by Emacs and retains its standard meaning.  */);
  ns_right_alternate_modifier = Qleft;

  DEFVAR_LISP ("ns-command-modifier", ns_command_modifier,
    doc: /* This variable describes the behavior of the command key.
Either SYMBOL, describing the behavior for any event,
or (:ordinary SYMBOL :function SYMBOL :mouse SYMBOL), describing behavior
separately for ordinary keys, function keys, and mouse events.

Each SYMBOL is `control', `meta', `alt', `super', `hyper' or `none'.
If `none', the key is ignored by Emacs and retains its standard meaning.  */);
  ns_command_modifier = Qsuper;

  DEFVAR_LISP ("ns-right-command-modifier", ns_right_command_modifier,
    doc: /* This variable describes the behavior of the right command key.
Either SYMBOL, describing the behavior for any event,
or (:ordinary SYMBOL :function SYMBOL :mouse SYMBOL), describing behavior
separately for ordinary keys, function keys, and mouse events.
It can also be `left' to use the value of `ns-command-modifier' instead.

Each SYMBOL is `control', `meta', `alt', `super', `hyper' or `none'.
If `none', the key is ignored by Emacs and retains its standard meaning.  */);
  ns_right_command_modifier = Qleft;

  DEFVAR_LISP ("ns-control-modifier", ns_control_modifier,
    doc: /* This variable describes the behavior of the control key.
Either SYMBOL, describing the behavior for any event,
or (:ordinary SYMBOL :function SYMBOL :mouse SYMBOL), describing behavior
separately for ordinary keys, function keys, and mouse events.

Each SYMBOL is `control', `meta', `alt', `super', `hyper' or `none'.
If `none', the key is ignored by Emacs and retains its standard meaning.  */);
  ns_control_modifier = Qcontrol;

  DEFVAR_LISP ("ns-right-control-modifier", ns_right_control_modifier,
    doc: /* This variable describes the behavior of the right control key.
Either SYMBOL, describing the behavior for any event,
or (:ordinary SYMBOL :function SYMBOL :mouse SYMBOL), describing behavior
separately for ordinary keys, function keys, and mouse events.
It can also be `left' to use the value of `ns-control-modifier' instead.

Each SYMBOL is `control', `meta', `alt', `super', `hyper' or `none'.
If `none', the key is ignored by Emacs and retains its standard meaning.  */);
  ns_right_control_modifier = Qleft;

  DEFVAR_LISP ("ns-function-modifier", ns_function_modifier,
    doc: /* This variable describes the behavior of the function (fn) key.
Either SYMBOL, describing the behavior for any event,
or (:ordinary SYMBOL :function SYMBOL :mouse SYMBOL), describing behavior
separately for ordinary keys, function keys, and mouse events.

Each SYMBOL is `control', `meta', `alt', `super', `hyper' or `none'.
If `none', the key is ignored by Emacs and retains its standard meaning.  */);
  ns_function_modifier = Qnone;

  DEFVAR_LISP ("ns-antialias-text", ns_antialias_text,
    doc: /* Non-nil (the default) means to render text antialiased.  */);
  ns_antialias_text = Qt;

  DEFVAR_LISP ("ns-use-thin-smoothing", ns_use_thin_smoothing,
    doc: /* Non-nil turns on a font smoothing method that produces thinner strokes.  */);
  ns_use_thin_smoothing = Qnil;

  DEFVAR_LISP ("ns-confirm-quit", ns_confirm_quit,
    doc: /* Whether to confirm application quit using dialog.  */);
  ns_confirm_quit = Qnil;

  DEFVAR_LISP ("ns-auto-hide-menu-bar", ns_auto_hide_menu_bar,
               doc: /* Non-nil means that the menu bar is hidden, but appears when the mouse is near.
Only works on Mac OS X.  */);
  ns_auto_hide_menu_bar = Qnil;

  DEFVAR_BOOL ("ns-use-native-fullscreen", ns_use_native_fullscreen,
     doc: /* Non-nil means to use native fullscreen on Mac OS X 10.7 and later.
Nil means use fullscreen the old (< 10.7) way.  The old way works better with
multiple monitors, but lacks tool bar.  This variable is ignored on
Mac OS X < 10.7.  Default is t.  */);
  ns_use_native_fullscreen = YES;
  ns_last_use_native_fullscreen = ns_use_native_fullscreen;

  DEFVAR_BOOL ("ns-use-fullscreen-animation", ns_use_fullscreen_animation,
     doc: /* Non-nil means use animation on non-native fullscreen.
For native fullscreen, this does nothing.
Default is nil.  */);
  ns_use_fullscreen_animation = NO;

  DEFVAR_BOOL ("ns-use-srgb-colorspace", ns_use_srgb_colorspace,
     doc: /* Non-nil means to use sRGB colorspace on Mac OS X 10.7 and later.
Note that this does not apply to images.
This variable is ignored on Mac OS X < 10.7 and GNUstep.  */);
  ns_use_srgb_colorspace = YES;

  DEFVAR_BOOL ("ns-use-mwheel-acceleration",
               ns_use_mwheel_acceleration,
     doc: /* Non-nil means use macOS's standard mouse wheel acceleration.
This variable is ignored on macOS < 10.7 and GNUstep.  Default is t.  */);
  ns_use_mwheel_acceleration = YES;

  DEFVAR_LISP ("ns-mwheel-line-height", ns_mwheel_line_height,
               doc: /* The number of pixels touchpad scrolling considers one line.
Nil or a non-number means use the default frame line height.
This variable is ignored on macOS < 10.7 and GNUstep.  Default is nil.  */);
  ns_mwheel_line_height = Qnil;

  DEFVAR_BOOL ("ns-use-mwheel-momentum", ns_use_mwheel_momentum,
               doc: /* Non-nil means mouse wheel scrolling uses momentum.
This variable is ignored on macOS < 10.7 and GNUstep.  Default is t.  */);
  ns_use_mwheel_momentum = YES;

  /* TODO: Move to common code.  */
  DEFVAR_LISP ("x-toolkit-scroll-bars", Vx_toolkit_scroll_bars,
	       doc: /* SKIP: real doc in xterm.c.  */);
  Vx_toolkit_scroll_bars = Qt;

  DEFVAR_BOOL ("x-use-underline-position-properties",
	       x_use_underline_position_properties,
     doc: /* SKIP: real doc in xterm.c.  */);
  x_use_underline_position_properties = 0;
  DEFSYM (Qx_use_underline_position_properties,
	  "x-use-underline-position-properties");

  DEFVAR_BOOL ("x-underline-at-descent-line",
	       x_underline_at_descent_line,
     doc: /* SKIP: real doc in xterm.c.  */);
  x_underline_at_descent_line = 0;

  /* TODO: add an "auto" mode that passes clicks through to "utility" UI
     elements, selects windows, and so on, but doesn't pass them through
     for commands in general--as with other applications.  */

  DEFVAR_BOOL ("ns-click-through",
	       ns_click_through,
	       doc: /* Whether to pass activation clicks through to Emacs.
When nil, if Emacs is not focused, the click that focuses Emacs will not
be interpreted as a common.  If t, it will be.  For example, when nil,
if Emacs is inactive, two clicks are needed to move point: the first to
activate Emacs and the second to activate the mouse-1 binding.  When t,
only a single click is needed.  */);
  ns_click_through = YES;

  DEFSYM (Qx_underline_at_descent_line, "x-underline-at-descent-line");

  DEFVAR_LISP ("ns-scroll-event-delta-factor", Vns_scroll_event_delta_factor,
	       doc: /* A factor to apply to pixel deltas reported in scroll events.
 This is only effective for pixel deltas generated from touch pads or
 mice with smooth scrolling capability.  */);
  Vns_scroll_event_delta_factor = make_float (1.0);

  DEFVAR_LISP ("ns-drag-motion-function", Vns_drag_motion_function,
    doc: /* Function called when another program drags items over Emacs.

It is called with three arguments FRAME, X, and Y, whenever the user
moves the mouse over an Emacs frame as part of a drag-and-drop
operation.  FRAME is the frame the mouse is on top of, and X and Y are
the frame-relative positions of the mouse in the X and Y axes
respectively.  */);
  Vns_drag_motion_function = Qns_handle_drag_motion;

  /* Tell Emacs about this window system.  */
  Fprovide (Qns, Qnil);

  DEFSYM (Qcocoa, "cocoa");
  DEFSYM (Qgnustep, "gnustep");
  DEFSYM (QCordinary, ":ordinary");
  DEFSYM (QCfunction, ":function");
  DEFSYM (QCmouse, ":mouse");
  DEFSYM (Qcondensed, "condensed");
  DEFSYM (Qreverse_italic, "reverse-italic");
  DEFSYM (Qexpanded, "expanded");
  DEFSYM (Qns_in_echo_area, "ns-in-echo-area");

#ifdef NS_IMPL_COCOA
  Fprovide (Qcocoa, Qnil);
  syms_of_macfont ();
#else
  Fprovide (Qgnustep, Qnil);
  syms_of_nsfont ();
#endif

  last_known_monitors = Qnil;
  staticpro (&last_known_monitors);
}<|MERGE_RESOLUTION|>--- conflicted
+++ resolved
@@ -7509,7 +7509,7 @@
   if (NS_KEYLOG)
     NSLog (@"selectedRange request");
 
-  struct window *w = XWINDOW (FRAME_SELECTED_WINDOW (emacsframe));
+  struct window *w = XWINDOW (FRAME_SELECTED_WINDOW (*emacsframe));
   struct buffer *buf = XBUFFER (w->contents);
   ptrdiff_t point = BUF_PT (buf);
 
@@ -8695,12 +8695,8 @@
       NSWindowCollectionBehavior b = [win collectionBehavior];
       if (ns_use_native_fullscreen)
         {
-<<<<<<< HEAD
-          if (FRAME_PARENT_FRAME (*emacsframe))
-=======
-	  if (FRAME_PARENT_FRAME (emacsframe)
-	      || FRAME_TOOLTIP_P (emacsframe))
->>>>>>> 0b449b4f
+	  if (FRAME_PARENT_FRAME (*emacsframe)
+	      || FRAME_TOOLTIP_P (*emacsframe))
             {
               b &= ~NSWindowCollectionBehaviorFullScreenPrimary;
               b |= NSWindowCollectionBehaviorFullScreenAuxiliary;
