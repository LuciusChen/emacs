/* Copyright (C) 2018-2025 Free Software Foundation, Inc.

This file is part of GNU Emacs.

GNU Emacs is free software: you can redistribute it and/or modify
it under the terms of the GNU General Public License as published by
the Free Software Foundation, either version 3 of the License, or (at
your option) any later version.

GNU Emacs is distributed in the hope that it will be useful,
but WITHOUT ANY WARRANTY; without even the implied warranty of
MERCHANTABILITY or FITNESS FOR A PARTICULAR PURPOSE.  See the
GNU General Public License for more details.

You should have received a copy of the GNU General Public License
along with GNU Emacs.  If not, see <https://www.gnu.org/licenses/>.  */

#include <config.h>

#include <errno.h>
#include <fcntl.h>
#include <limits.h>
#include <math.h>
#include <stdarg.h>
#include <stdint.h>
#include <stdlib.h>
#include <sys/mman.h>
#include <sys/param.h>
#include <sys/stat.h>
#include <sys/types.h>
#include <unistd.h>

#include "blockinput.h"
#include "buffer.h"
#include "charset.h"
#include "coding.h"
#include "fingerprint.h"
#include "frame.h"
#include "intervals.h"
#include "lisp.h"
#include "igc.h"
#include "pdumper.h"
#include "window.h"
#include "sysstdio.h"
#include "systime.h"
#include "thread.h"
#include "bignum.h"
#include "treesit.h"

#ifdef CHECK_STRUCTS
# include "dmpstruct.h"
#endif

/*
  TODO:

  - Two-pass dumping: first assemble object list, then write all.
    This way, we can perform arbitrary reordering or maybe use fancy
    graph algorithms to get better locality.

  - Don't emit relocations that happen to set Emacs memory locations
    to values they will already have.

  - Nullify frame_and_buffer_state.

  - Preferred base address for relocation-free non-PIC startup.

  - Compressed dump support.

*/

#ifdef HAVE_PDUMPER

#if GNUC_PREREQ (4, 7, 0)
# pragma GCC diagnostic error "-Wshadow"
#endif

#define VM_POSIX 1
#define VM_MS_WINDOWS 2

#if !USE_LSB_TAG && !defined WIDE_EMACS_INT
# define VM_SUPPORTED 0
#elif defined (HAVE_MMAP) && defined (MAP_FIXED)
# define VM_SUPPORTED VM_POSIX
# if !defined (MAP_POPULATE) && defined (MAP_PREFAULT_READ)
#  define MAP_POPULATE MAP_PREFAULT_READ
# elif !defined (MAP_POPULATE)
#  define MAP_POPULATE 0
# endif
#elif defined (WINDOWSNT)
  /* Use a float infinity, to avoid compiler warnings in comparing vs
     candidates' score.  */
# undef INFINITY
# define INFINITY __builtin_inff ()
# include <windows.h>
# define VM_SUPPORTED VM_MS_WINDOWS
#else
# define VM_SUPPORTED 0
#endif

/* Require an architecture in which pointers, ptrdiff_t and intptr_t
   are the same size and have the same layout, and where bytes have
   eight bits --- that is, a general-purpose computer made after 1990.
   Also require Lisp_Object to be at least as wide as pointers.  */
static_assert (sizeof (ptrdiff_t) == sizeof (void *));
static_assert (sizeof (intptr_t) == sizeof (ptrdiff_t));
static_assert (sizeof (void (*) (void)) == sizeof (void *));
static_assert (sizeof (ptrdiff_t) <= sizeof (Lisp_Object));
static_assert (sizeof (ptrdiff_t) <= sizeof (EMACS_INT));

static size_t
divide_round_up (size_t x, size_t y)
{
  return (x + y - 1) / y;
}

static const char dump_magic[16] = {
  'D', 'U', 'M', 'P', 'E', 'D',
  'G', 'N', 'U',
  'E', 'M', 'A', 'C', 'S'
};

static pdumper_hook dump_hooks[24];
static int nr_dump_hooks = 0;

static pdumper_hook dump_late_hooks[24];
static int nr_dump_late_hooks = 0;

static struct
{
  void *mem;
  int sz;
} remembered_data[32];
static int nr_remembered_data = 0;

typedef int_least32_t dump_off;
#define DUMP_OFF_MIN INT_LEAST32_MIN
#define DUMP_OFF_MAX INT_LEAST32_MAX
#define DUMP_OFF_WIDTH INT_LEAST32_WIDTH
#define PRIdDUMP_OFF PRIdLEAST32

enum { EMACS_INT_XDIGITS = (EMACS_INT_WIDTH + 3) / 4 };

static void ATTRIBUTE_FORMAT_PRINTF (1, 2)
dump_trace (const char *fmt, ...)
{
  if (0)
    {
      va_list args;
      va_start (args, fmt);
      vfprintf (stderr, fmt, args);
      va_end (args);
    }
}

static ssize_t dump_read_all (int fd, void *buf, size_t bytes_to_read);

static dump_off
ptrdiff_t_to_dump_off (ptrdiff_t value)
{
  eassert (DUMP_OFF_MIN <= value);
  eassert (value <= DUMP_OFF_MAX);
  return (dump_off) value;
}

/* Worst-case allocation granularity on any system that might load
   this dump.  */
static int
dump_get_max_page_size (void)
{
  return 64 * 1024;
}

#define dump_offsetof(type, member)                             \
  (ptrdiff_t_to_dump_off (offsetof (type, member)))

enum dump_reloc_type
  {
    /* dump_ptr = dump_ptr + emacs_basis()  */
    RELOC_DUMP_TO_EMACS_PTR_RAW,
    /* dump_ptr = dump_ptr + dump_base  */
    RELOC_DUMP_TO_DUMP_PTR_RAW,
    /* dump_mpz = [rebuild bignum]  */
    RELOC_NATIVE_COMP_UNIT,
    RELOC_NATIVE_SUBR,
    RELOC_BIGNUM,
#ifdef HAVE_MPS
    RELOC_BUFFER,
#endif
    /* dump_lv = make_lisp_ptr (dump_lv + dump_base,
				type - RELOC_DUMP_TO_DUMP_LV)
       (Special case for symbols: make_lisp_symbol)
       Must be second-last.  */
    RELOC_DUMP_TO_DUMP_LV,
    /* dump_lv = make_lisp_ptr (dump_lv + emacs_basis(),
				type - RELOC_DUMP_TO_DUMP_LV)
       (Special case for symbols: make_lisp_symbol.)
       Must be last.  */
    RELOC_DUMP_TO_EMACS_LV = RELOC_DUMP_TO_DUMP_LV + 8,
  };

enum emacs_reloc_type
  {
    /* Copy raw bytes from the dump into Emacs.  The length field in
       the emacs_reloc is the number of bytes to copy.  */
    RELOC_EMACS_COPY_FROM_DUMP,
    /* Set a piece of memory in Emacs to a value we store directly in
       this relocation.  The length field contains the number of bytes
       we actually copy into Emacs.  */
    RELOC_EMACS_IMMEDIATE,
    /* Set an aligned pointer-sized object in Emacs to a pointer into
       the loaded dump at the given offset.  The length field is
       always the machine word size.  */
    RELOC_EMACS_DUMP_PTR_RAW,
    /* Set an aligned pointer-sized object in Emacs to point to
       something also in Emacs.  The length field is always
       the machine word size.  */
    RELOC_EMACS_EMACS_PTR_RAW,
    /* Set an aligned Lisp_Object in Emacs to point to a value in the
       dump.  The length field is the _tag type_ of the Lisp_Object,
       not a byte count!  */
    RELOC_EMACS_DUMP_LV,
    /* Set an aligned Lisp_Object in Emacs to point to a value in the
       Emacs image.  The length field is the _tag type_ of the
       Lisp_Object, not a byte count!  */
    RELOC_EMACS_EMACS_LV,
  };

enum
  {
   EMACS_RELOC_TYPE_BITS = 3,
   EMACS_RELOC_LENGTH_BITS = DUMP_OFF_WIDTH - EMACS_RELOC_TYPE_BITS
  };

struct emacs_reloc
{
  ENUM_BF (emacs_reloc_type) type : EMACS_RELOC_TYPE_BITS;
  dump_off length : EMACS_RELOC_LENGTH_BITS;
  dump_off emacs_offset;
  union
  {
    dump_off dump_offset;
    dump_off emacs_offset2;
    intmax_t immediate;
  } u;
};

/* Set the type of an Emacs relocation.

   Also make sure that the type fits in the bitfield.  */
static void
emacs_reloc_set_type (struct emacs_reloc *reloc,
                      enum emacs_reloc_type type)
{
  reloc->type = type;
  eassert (reloc->type == type);
}

struct dump_table_locator
{
  /* Offset in dump, in bytes, of the first entry in the dump
     table.  */
  dump_off offset;
  /* Number of entries in the dump table.  We need an explicit end
     indicator (as opposed to a special sentinel) so we can efficiently
     binary search over the relocation entries.  */
  dump_off nr_entries;
};

enum
  {
   DUMP_RELOC_TYPE_BITS = 5,
   DUMP_RELOC_ALIGNMENT_BITS = 2,

   /* Minimum alignment required by dump file format.  */
   DUMP_RELOCATION_ALIGNMENT = 1 << DUMP_RELOC_ALIGNMENT_BITS,

   /* The alignment granularity (in bytes) for objects we store in the
      dump.  Always suitable for heap objects; may be more aligned.  */
   DUMP_ALIGNMENT = max (GCALIGNMENT, DUMP_RELOCATION_ALIGNMENT),

   DUMP_RELOC_OFFSET_BITS = DUMP_OFF_WIDTH - DUMP_RELOC_TYPE_BITS
  };

static_assert (RELOC_DUMP_TO_EMACS_LV + 8 < (1 << DUMP_RELOC_TYPE_BITS));
static_assert (DUMP_ALIGNMENT >= GCALIGNMENT);

struct dump_reloc
{
  unsigned int raw_offset : DUMP_RELOC_OFFSET_BITS;
  ENUM_BF (dump_reloc_type) type : DUMP_RELOC_TYPE_BITS;
};
static_assert (sizeof (struct dump_reloc) == sizeof (dump_off));

/* Set the type of a dump relocation.

   Also assert that the type fits in the bitfield.  */
static void
dump_reloc_set_type (struct dump_reloc *reloc, enum dump_reloc_type type)
{
  reloc->type = type;
  eassert (reloc->type == type);
}

static dump_off
dump_reloc_get_offset (struct dump_reloc reloc)
{
  return reloc.raw_offset << DUMP_RELOC_ALIGNMENT_BITS;
}

static void
dump_reloc_set_offset (struct dump_reloc *reloc, dump_off offset)
{
  eassert (offset >= 0);
  reloc->raw_offset = offset >> DUMP_RELOC_ALIGNMENT_BITS;
  if (dump_reloc_get_offset (*reloc) != offset)
    error ("dump relocation out of range");
}

void
dump_fingerprint (FILE *output, char const *label,
		  unsigned char const xfingerprint[sizeof fingerprint])
{
  enum { hexbuf_size = 2 * sizeof fingerprint };
  char hexbuf[hexbuf_size];
  hexbuf_digest (hexbuf, xfingerprint, sizeof fingerprint);
  fprintf (output, "%s%s%.*s\n", label, *label ? ": " : "",
	   hexbuf_size, hexbuf);
}

/* To be used if some order in the relocation process has to be enforced. */
enum reloc_phase
  {
    /* First to run.  Place every relocation with no dependency here.  */
    EARLY_RELOCS,
    /* Late and very late relocs are relocated at the very last after
       all hooks has been run.  All lisp machinery is at disposal
       (memory allocation allowed too).  */
    LATE_RELOCS,
    VERY_LATE_RELOCS,
    /* Fake, must be last.  */
    RELOC_NUM_PHASES
  };

/* Format of an Emacs dump file.  All offsets are relative to
   the beginning of the file.  An Emacs dump file is coupled
   to exactly the Emacs binary that produced it, so details of
   alignment and endianness are unimportant.

   An Emacs dump file contains the contents of the Lisp heap.
   On startup, Emacs can start faster by mapping a dump file into
   memory and using the objects contained inside it instead of
   performing initialization from scratch.

   The dump file can be loaded at arbitrary locations in memory, so it
   includes a table of relocations that let Emacs adjust the pointers
   embedded in the dump file to account for the location where it was
   actually loaded.

   Dump files can contain pointers to other objects in the dump file
   or to parts of the Emacs binary.  */
struct dump_header
{
  /* File type magic.  */
  char magic[sizeof (dump_magic)];

  /* Associated Emacs binary.  */
  unsigned char fingerprint[sizeof fingerprint];

  /* Relocation table for the dump file; each entry is a
     struct dump_reloc.  */
  struct dump_table_locator dump_relocs[RELOC_NUM_PHASES];

  /* "Relocation" table we abuse to hold information about the
     location and type of each lisp object in the dump.  We need for
     pdumper_object_type and ultimately for conservative GC
     correctness.  */
  struct dump_table_locator object_starts;

# ifdef HAVE_MPS
  struct dump_table_locator igc_object_starts;
  dump_off code_space_masks;
  dump_off cold_user_data_start;
  dump_off heap_end;
# endif

  /* Relocation table for Emacs; each entry is a struct
     emacs_reloc.  */
  struct dump_table_locator emacs_relocs;

  /* Start of sub-region of hot region that we can discard after load
     completes.  The discardable region ends at cold_start.

     This region contains objects that we copy into the Emacs image at
     dump-load time.  */
  dump_off discardable_start;

  /* Start of the region that does not require relocations and that we
     expect never to be modified.  This region can be memory-mapped
     directly from the backing dump file with the reasonable
     expectation of taking few copy-on-write faults.

     For correctness, however, this region must be modifible, since in
     rare cases it is possible to see modifications to these bytes.
     For example, this region contains string data, and it's
     technically possible for someone to ASET a string character
     (although nobody tends to do that).

     The start of the cold region is always aligned on a page
     boundary.  */
  dump_off cold_start;

  /* Offset of a vector of the dumped hash tables.  */
  dump_off hash_list;
};

/* Double-ended singly linked list.  */
struct dump_tailq
{
  Lisp_Object head;
  Lisp_Object tail;
  intptr_t length;
};

/* Queue of objects to dump.  */
struct dump_queue
{
  /* Objects with no link weights at all.  Kept in dump order.  */
  struct dump_tailq zero_weight_objects;
  /* Objects with simple link weight: just one entry of type
     WEIGHT_NORMAL.  Score in this special case is non-decreasing as
     position increases, so we can avoid the need to rescan a big list
     for each object by storing these objects in order.  */
  struct dump_tailq one_weight_normal_objects;
  /* Likewise, for objects with one WEIGHT_STRONG weight.  */
  struct dump_tailq one_weight_strong_objects;
  /* List of objects with complex link weights --- i.e., not one of
     the above cases.  Order is irrelevant, since we scan the whole
     list every time.  Relatively few objects end up here.  */
  struct dump_tailq fancy_weight_objects;
  /* Hash table of link weights: maps an object to a list of zero or
     more (BASIS . WEIGHT) pairs.  As a special case, an object with
     zero weight is marked by Qt in the hash table --- this way, we
     can distinguish objects we've seen but that have no weight from
     ones that we haven't seen at all.  */
  Lisp_Object link_weights;
  /* Hash table mapping object to a sequence number --- used to
     resolve ties.  */
  Lisp_Object sequence_numbers;
  dump_off next_sequence_number;
};

enum cold_op
  {
    COLD_OP_OBJECT,
    COLD_OP_STRING,
    COLD_OP_CHARSET,
    COLD_OP_BUFFER,
    COLD_OP_BIGNUM,
    COLD_OP_NATIVE_SUBR,
  };

/* This structure controls what operations we perform inside
   dump_object.  */
struct dump_flags
{
  /* Actually write object contents to the dump.  Without this flag
     set, we still scan objects and enqueue pointed-to objects; making
     this flag false is useful when we want to process an object's
     referents normally, but dump an object itself separately,
     later.  */
  bool_bf dump_object_contents : 1;
  /* Record object starts. We turn this flag off when writing to the
     discardable section so that we don't trick conservative GC into
     thinking we have objects there.  Ignored (we never record object
     starts) if dump_object_contents is false.  */
  bool_bf record_object_starts : 1;
  /* Pack objects tighter than GC memory alignment would normally
     require.  Useful for objects copied into the Emacs image instead
     of used directly from the loaded dump.
  */
  bool_bf pack_objects : 1;
  /* Sometimes we dump objects that we've already scanned for outbound
     references to other objects.  These objects should not cause new
     objects to enter the object dumping queue.  This flag causes Emacs
     to assert that no new objects are enqueued while dumping.  */
  bool_bf assert_already_seen : 1;
  /* Punt on unstable hash tables: defer them to ctx->deferred_hash_tables.  */
  bool_bf defer_hash_tables : 1;
  /* Punt on symbols: defer them to ctx->deferred_symbols.  */
  bool_bf defer_symbols : 1;
  /* Punt on cold objects: defer them to ctx->cold_queue.  */
  bool_bf defer_cold_objects : 1;
  /* Punt on copied objects: defer them to ctx->copied_queue.  */
  bool_bf defer_copied_objects : 1;
};

/* Information we use while we dump.  Note that we're not the garbage
   collector and can operate under looser constraints: specifically,
   we allocate memory during the dumping process.  */
struct dump_context
{
  /* Header we'll write to the dump file when done.  */
  struct dump_header header;
  /* Data that will be written to the dump file.  */
  void *buf;
  dump_off buf_size;
  dump_off max_offset;

  Lisp_Object old_purify_flag;
  Lisp_Object old_post_gc_hook;
  Lisp_Object old_process_environment;

#ifdef REL_ALLOC
  bool blocked_ralloc;
#endif

  /* File descriptor for dumpfile; < 0 if closed.  */
  int fd;
  /* Name of dump file --- used for error reporting.  */
  Lisp_Object dump_filename;
  /* Current offset in dump file.  */
  dump_off offset;

  /* Starting offset of current object.  */
  dump_off obj_offset;

  /* Flags currently in effect for dumping.  */
  struct dump_flags flags;

  dump_off end_heap;

  /* Hash mapping objects we've already dumped to their offsets.  */
  Lisp_Object objects_dumped;

  /* Hash mapping objects to where we got them.  Used for debugging.  */
  Lisp_Object referrers;
  Lisp_Object current_referrer;
  bool have_current_referrer;

  /* Queue of objects to dump.  */
  struct dump_queue dump_queue;

  /* Deferred object lists.  */
  Lisp_Object deferred_hash_tables;
  Lisp_Object deferred_symbols;

  /* Fixups in the dump file.  */
  Lisp_Object fixups;

  /* Hash table of staticpro values: avoids double relocations.  */
  Lisp_Object staticpro_table;

  /* Hash table mapping symbols to their pre-copy-queue fwd or blv
     structures (which we dump immediately before the start of the
     discardable section). */
  Lisp_Object symbol_aux;
  /* Queue of copied objects for special treatment.  */
  Lisp_Object copied_queue;
  /* Queue of cold objects to dump.  */
  Lisp_Object cold_queue;

  /* Relocations in the dump.  */
  Lisp_Object dump_relocs[RELOC_NUM_PHASES];

  /* Object starts.  */
  Lisp_Object object_starts;

  /* Relocations in Emacs.  */
  Lisp_Object emacs_relocs;

  /* Hash table mapping bignums to their _data_ blobs, which we store
     in the cold section.  The actual Lisp_Bignum objects are normal
     heap objects.  */
  Lisp_Object bignum_data;

  /* List of hash tables that have been dumped.  */
  Lisp_Object hash_tables;
#ifdef HAVE_MPS
  /* List of weak hash tables that have been dumped.  */
  Lisp_Object weak_hash_tables;
#endif

  dump_off number_hot_relocations;
  dump_off number_discardable_relocations;

# ifdef HAVE_MPS
  Lisp_Object igc_object_starts;
  dump_off igc_base_offset;
  void *igc_obj_dumped;
  enum igc_obj_type igc_type;
# endif
};

/* These special values for use as offsets in dump_remember_object and
   dump_recall_object indicate that the corresponding object isn't in
   the dump yet (and so it has no valid offset), but that it's on one
   of our to-be-dumped-later object queues (or that we haven't seen it
   at all).  All values must be non-positive, since positive values
   are physical dump offsets.  */
enum dump_object_special_offset
  {
   DUMP_OBJECT_IS_RUNTIME_MAGIC = -6,
   DUMP_OBJECT_ON_COPIED_QUEUE = -5,
   DUMP_OBJECT_ON_HASH_TABLE_QUEUE = -4,
   DUMP_OBJECT_ON_SYMBOL_QUEUE = -3,
   DUMP_OBJECT_ON_COLD_QUEUE = -2,
   DUMP_OBJECT_ON_NORMAL_QUEUE = -1,
   DUMP_OBJECT_NOT_SEEN = 0,
  };

/* Weights for score scores for object non-locality.  */

struct link_weight
{
  /* Wrapped in a struct to break unwanted implicit conversion.  */
  int value;
};

static struct link_weight const
  WEIGHT_NONE = { .value = 0 },
  WEIGHT_NORMAL = { .value = 1000 },
  WEIGHT_STRONG = { .value = 1200 };


/* Dump file creation */

static void dump_grow_buffer (struct dump_context *ctx)
{
  ctx->buf = xrealloc (ctx->buf, ctx->buf_size = (ctx->buf_size ?
						  (ctx->buf_size * 2)
						  : 8 * 1024 * 1024));
}

static dump_off dump_object (struct dump_context *ctx, Lisp_Object object);
static dump_off dump_object_for_offset (struct dump_context *ctx,
					Lisp_Object object);

/* Like the Lisp function `push'.  Return NEWELT.  */
static Lisp_Object
dump_push (Lisp_Object *where, Lisp_Object newelt)
{
  *where = Fcons (newelt, *where);
  return newelt;
}

/* Like the Lisp function `pop'.  */
static Lisp_Object
dump_pop (Lisp_Object *where)
{
  Lisp_Object ret = XCAR (*where);
  *where = XCDR (*where);
  return ret;
}

static bool
dump_tracking_referrers_p (struct dump_context *ctx)
{
  return !NILP (ctx->referrers);
}

static void
dump_set_have_current_referrer (struct dump_context *ctx, bool have)
{
#ifdef ENABLE_CHECKING
  ctx->have_current_referrer = have;
#endif
}

/* Return true if objects should be enqueued in CTX to refer to an
   object that the caller should store into CTX->current_referrer.

   Until dump_clear_referrer is called, any objects enqueued are being
   enqueued because the object refers to them.  It is not valid to
   enqueue objects without a referrer set.  We check this constraint
   at runtime.

   It is invalid to call dump_set_referrer twice without an
   intervening call to dump_clear_referrer.  */
static bool
dump_set_referrer (struct dump_context *ctx)
{
  eassert (!ctx->have_current_referrer);
  dump_set_have_current_referrer (ctx, true);
  return dump_tracking_referrers_p (ctx);
}

/* Unset the referrer that dump_set_referrer prepared for.  */
static void
dump_clear_referrer (struct dump_context *ctx)
{
  eassert (ctx->have_current_referrer);
  dump_set_have_current_referrer (ctx, false);
  if (dump_tracking_referrers_p (ctx))
    ctx->current_referrer = Qnil;
}

static Lisp_Object
dump_ptr_referrer (const char *label, void const *address)
{
  char buf[128];
  buf[0] = '\0';
  sprintf (buf, "%s @ %p", label, address);
  return build_string (buf);
}

static void
print_paths_to_root (struct dump_context *ctx, Lisp_Object object);

static void dump_remember_cold_op (struct dump_context *ctx,
                                   enum cold_op op,
                                   Lisp_Object arg);

static AVOID
error_unsupported_dump_object (struct dump_context *ctx,
                               Lisp_Object object,
			       const char *msg)
{
  if (dump_tracking_referrers_p (ctx))
    print_paths_to_root (ctx, object);
  error ("unsupported object type in dump: %s", msg);
}

static uintptr_t
emacs_basis (void)
{
  return (uintptr_t) &Vpurify_flag;
}

static void *
emacs_ptr_at (const ptrdiff_t offset)
{
  /* TODO: assert somehow that the result is actually in the Emacs
     image.  */
  return (void *) (emacs_basis () + offset);
}

static dump_off
emacs_offset (const void *emacs_ptr)
{
  /* TODO: assert that EMACS_PTR is actually in the Emacs image.  */
  eassert (emacs_ptr != NULL);
  intptr_t emacs_ptr_value = (intptr_t) emacs_ptr;
  ptrdiff_t emacs_ptr_relative = emacs_ptr_value - (intptr_t) emacs_basis ();
  return ptrdiff_t_to_dump_off (emacs_ptr_relative);
}

/* Return whether OBJECT is a symbol the storage of which is built
   into Emacs (and so is invariant across ASLR).  */
static bool
dump_builtin_symbol_p (Lisp_Object object)
{
  return SYMBOLP (object) && c_symbol_p (XSYMBOL (object));
}

/* Return whether OBJECT has the same bit pattern in all Emacs
   invocations --- i.e., is invariant across a dump.  Note that some
   self-representing objects still need to be dumped!
*/
static bool
dump_object_self_representing_p (Lisp_Object object)
{
  return FIXNUMP (object) || dump_builtin_symbol_p (object);
}

static intmax_t
intmax_t_from_lisp (Lisp_Object value)
{
  intmax_t n;
  bool ok = integer_to_intmax (value, &n);
  eassert (ok);
  return n;
}

static Lisp_Object
intmax_t_to_lisp (intmax_t value)
{
  return INT_TO_INTEGER (value);
}

static dump_off
dump_off_from_lisp (Lisp_Object value)
{
  intmax_t n = intmax_t_from_lisp (value);
  eassert (DUMP_OFF_MIN <= n && n <= DUMP_OFF_MAX);
  return n;
}

static Lisp_Object
dump_off_to_lisp (dump_off value)
{
  return INT_TO_INTEGER (value);
}

static void
dump_write (struct dump_context *ctx, const void *buf, dump_off nbyte)
{
  eassert (nbyte == 0 || buf != NULL);
  eassert (ctx->obj_offset == 0);
  eassert (ctx->flags.dump_object_contents);
  while (ctx->offset + nbyte > ctx->buf_size)
    dump_grow_buffer (ctx);
  memcpy ((char *)ctx->buf + ctx->offset, buf, nbyte);
  ctx->offset += nbyte;
}

static Lisp_Object
make_eq_hash_table (void)
{
  return CALLN (Fmake_hash_table, QCtest, Qeq);
}

static void
dump_tailq_init (struct dump_tailq *tailq)
{
  tailq->head = tailq->tail = Qnil;
  tailq->length = 0;
}

static intptr_t
dump_tailq_length (const struct dump_tailq *tailq)
{
  return tailq->length;
}

static void
dump_tailq_prepend (struct dump_tailq *tailq, Lisp_Object value)
{
  Lisp_Object link = Fcons (value, tailq->head);
  tailq->head = link;
  if (NILP (tailq->tail))
    tailq->tail = link;
  tailq->length += 1;
}

static bool
dump_tailq_empty_p (struct dump_tailq *tailq)
{
  return NILP (tailq->head);
}

static Lisp_Object
dump_tailq_peek (struct dump_tailq *tailq)
{
  eassert (!dump_tailq_empty_p (tailq));
  return XCAR (tailq->head);
}

static Lisp_Object
dump_tailq_pop (struct dump_tailq *tailq)
{
  eassert (!dump_tailq_empty_p (tailq));
  eassert (tailq->length > 0);
  tailq->length -= 1;
  Lisp_Object value = XCAR (tailq->head);
  tailq->head = XCDR (tailq->head);
  if (NILP (tailq->head))
    tailq->tail = Qnil;
  return value;
}

static void
dump_seek (struct dump_context *ctx, dump_off offset)
{
  if (ctx->max_offset < ctx->offset)
    ctx->max_offset = ctx->offset;
  eassert (ctx->obj_offset == 0);
  ctx->offset = offset;
}

static void
dump_write_zero (struct dump_context *ctx, dump_off nbytes)
{
  while (nbytes > 0)
    {
      uintmax_t zero = 0;
      dump_off to_write = sizeof (zero);
      if (to_write > nbytes)
        to_write = nbytes;
      dump_write (ctx, &zero, to_write);
      nbytes -= to_write;
    }
}

static void
dump_align_output (struct dump_context *ctx, int alignment)
{
  if (ctx->offset % alignment != 0)
    dump_write_zero (ctx, alignment - (ctx->offset % alignment));
}

# ifdef HAVE_MPS
static void
dump_igc_check_object_starts (struct dump_context *ctx)
{
  Lisp_Object relocs = CALLN (Fsort, Freverse (ctx->igc_object_starts),
			      Qdump_emacs_portable__sort_predicate);
  void *dump_base = (uint8_t *) ctx->buf;
  size_t dump_header_size = ROUNDUP (sizeof ctx->header, sizeof (uintptr_t));
  void *hot_start = (uint8_t *) dump_base + dump_header_size;
  void *hot_end = (uint8_t *) dump_base + ctx->header.discardable_start;
  void *cold_start = (uint8_t *) dump_base + ctx->header.cold_start;
  void *heap_end = (uint8_t *) dump_base + ctx->header.heap_end;
  igc_dump_check_object_starts (relocs, dump_base,
				hot_start, hot_end, cold_start, heap_end);
}

static void
dump_igc_start_obj (struct dump_context *ctx, enum igc_obj_type type,
		    const void *in)
{
  eassert (ctx->igc_type == IGC_OBJ_INVALID);
  eassert (ctx->igc_obj_dumped == NULL);
  eassert (ctx->offset % DUMP_ALIGNMENT == 0);
  ctx->igc_obj_dumped = (void *) in;
  ctx->igc_type = type;
  ctx->igc_base_offset = ctx->offset;
  if (ctx->flags.dump_object_contents &&
      (type == IGC_OBJ_DUMPED_BYTES ||
       type == IGC_OBJ_DUMPED_CODE_SPACE_MASKS ||
       type == IGC_OBJ_DUMPED_BIGNUM_DATA))
    {
      /* This saving of obj_offset is because of an assertion in
	 dump_write.  */
      dump_off obj_offset = ctx->obj_offset;
      ctx->obj_offset = 0;
      dump_write_zero (ctx, igc_header_size ());
      ctx->obj_offset = obj_offset;
    }
}

static void
dump_igc_finish_obj (struct dump_context *ctx)
{
  if (ctx->flags.dump_object_contents)
    {
      char *base = (char *) ctx->buf + ctx->igc_base_offset;
      char *end = (char *) ctx->buf + ctx->offset;
      eassert (end > base);
      char *should_end = igc_dump_finish_obj (ctx->igc_obj_dumped, ctx->igc_type, base, end);
      eassert (should_end >= end);
      dump_write_zero (ctx, should_end - end);
      if (ctx->flags.record_object_starts)
	dump_push (&ctx->igc_object_starts,
		   list2 (dump_off_to_lisp (ctx->igc_base_offset),
			  dump_off_to_lisp (ctx->offset)));
    }

  ctx->igc_obj_dumped = NULL;
  ctx->igc_type = IGC_OBJ_INVALID;
  ctx->igc_base_offset = -1;
}
# endif // HAVE_MPS

static dump_off
dump_object_start_1 (struct dump_context *ctx,
		     void *out,
		     dump_off outsz)
{
  /* We dump only one object at a time, so obj_offset should be
     invalid on entry to this function.  */
  eassert (ctx->obj_offset == 0);
  int alignment = ctx->flags.pack_objects ? 1 : DUMP_ALIGNMENT;
  if (ctx->flags.dump_object_contents)
    dump_align_output (ctx, alignment);
  ctx->obj_offset = ctx->offset;
  memset (out, 0, outsz);
  return ctx->offset;
}

static dump_off
dump_object_start (struct dump_context *ctx, const void *in, enum igc_obj_type type,
		   void *out, dump_off outsz)
{
  dump_off offset = dump_object_start_1 (ctx, out, outsz);
# ifdef HAVE_MPS
  dump_igc_start_obj (ctx, type, in);
  ctx->obj_offset = ctx->offset;
  offset = ctx->offset;
# endif
  return offset;
}

static dump_off
dump_object_finish_1 (struct dump_context *ctx,
                    const void *out,
                    dump_off sz)
{
  dump_off offset = ctx->obj_offset;
  eassert (offset > 0);
  eassert (offset == ctx->offset); /* No intervening writes.  */
  ctx->obj_offset = 0;
  if (ctx->flags.dump_object_contents)
    dump_write (ctx, out, sz);
  return offset;
}

static dump_off
dump_object_finish (struct dump_context *ctx,
                    const void *out,
                    dump_off sz)
{
  dump_off offset = dump_object_finish_1 (ctx, out, sz);
# ifdef HAVE_MPS
  dump_igc_finish_obj (ctx);
# endif
  return offset;
}

/* Return offset at which OBJECT has been dumped, or one of the dump_object_special_offset
   negative values, or DUMP_OBJECT_NOT_SEEN.  */
static dump_off
dump_recall_object (struct dump_context *ctx, Lisp_Object object)
{
  Lisp_Object dumped = ctx->objects_dumped;
  return dump_off_from_lisp (Fgethash (object, dumped,
                                       make_fixnum (DUMP_OBJECT_NOT_SEEN)));
}

static void
dump_remember_object (struct dump_context *ctx,
                      Lisp_Object object,
                      dump_off offset)
{
  Fputhash (object,
            dump_off_to_lisp (offset),
            ctx->objects_dumped);
}

static void
dump_note_reachable (struct dump_context *ctx, Lisp_Object object)
{
  eassert (ctx->have_current_referrer);
  if (!dump_tracking_referrers_p (ctx))
    return;
  Lisp_Object referrer = ctx->current_referrer;
  Lisp_Object obj_referrers = Fgethash (object, ctx->referrers, Qnil);
  if (NILP (Fmemq (referrer, obj_referrers)))
    Fputhash (object, Fcons (referrer, obj_referrers), ctx->referrers);
}

/* If this object lives in the Emacs image and not on the heap, return
   a pointer to the object data.  Otherwise, return NULL.  */
static void *
dump_object_emacs_ptr (Lisp_Object lv)
{
  if (SUBRP (lv) && !NATIVE_COMP_FUNCTIONP (lv))
    return XSUBR (lv);
  if (dump_builtin_symbol_p (lv))
    return XSYMBOL (lv);
  if (XTYPE (lv) == Lisp_Vectorlike
      && PSEUDOVECTOR_TYPEP (&XVECTOR (lv)->header, PVEC_THREAD)
      && main_thread_p (XTHREAD (lv)))
    return XTHREAD (lv);
  return NULL;
}

static void
dump_queue_init (struct dump_queue *dump_queue)
{
  dump_tailq_init (&dump_queue->zero_weight_objects);
  dump_tailq_init (&dump_queue->one_weight_normal_objects);
  dump_tailq_init (&dump_queue->one_weight_strong_objects);
  dump_tailq_init (&dump_queue->fancy_weight_objects);
  dump_queue->link_weights = make_eq_hash_table ();
  dump_queue->sequence_numbers = make_eq_hash_table ();
  dump_queue->next_sequence_number = 1;
}

static bool
dump_queue_empty_p (struct dump_queue *dump_queue)
{
  ptrdiff_t count = XHASH_TABLE (dump_queue->sequence_numbers)->count;
  bool is_empty = count == 0;
  eassert (count == XFIXNAT (Fhash_table_count (dump_queue->link_weights)));
  if (!is_empty)
    {
      eassert (!dump_tailq_empty_p (&dump_queue->zero_weight_objects)
	       || !dump_tailq_empty_p (&dump_queue->one_weight_normal_objects)
	       || !dump_tailq_empty_p (&dump_queue->one_weight_strong_objects)
	       || !dump_tailq_empty_p (&dump_queue->fancy_weight_objects));
    }
  else
    {
      /* If we're empty, we can still have a few stragglers on one of
         the above queues.  */
    }

  return is_empty;
}

static void
dump_queue_push_weight (Lisp_Object *weight_list,
                        dump_off basis,
                        struct link_weight weight)
{
  if (EQ (*weight_list, Qt))
    *weight_list = Qnil;
  dump_push (weight_list, Fcons (dump_off_to_lisp (basis),
                                 dump_off_to_lisp (weight.value)));
}

static void
dump_queue_enqueue (struct dump_queue *dump_queue,
                    Lisp_Object object,
                    dump_off basis,
                    struct link_weight weight)
{
  Lisp_Object weights = Fgethash (object, dump_queue->link_weights, Qnil);
  Lisp_Object orig_weights = weights;
  /* N.B. want to find the last item of a given weight in each queue
     due to prepend use.  */
  bool use_single_queues = true;
  if (NILP (weights))
    {
      /* Object is new.  */
      EMACS_UINT uobj = XLI (object);
      dump_trace ("new object %0*"pI"x weight=%d\n", EMACS_INT_XDIGITS, uobj,
		  weight.value);

      if (weight.value == WEIGHT_NONE.value)
        {
          eassert (weight.value == 0);
          dump_tailq_prepend (&dump_queue->zero_weight_objects, object);
          weights = Qt;
        }
      else if (!use_single_queues)
        {
          dump_tailq_prepend (&dump_queue->fancy_weight_objects, object);
          dump_queue_push_weight (&weights, basis, weight);
        }
      else if (weight.value == WEIGHT_NORMAL.value)
        {
          dump_tailq_prepend (&dump_queue->one_weight_normal_objects, object);
          dump_queue_push_weight (&weights, basis, weight);
        }
      else if (weight.value == WEIGHT_STRONG.value)
        {
          dump_tailq_prepend (&dump_queue->one_weight_strong_objects, object);
          dump_queue_push_weight (&weights, basis, weight);
        }
      else
        {
          emacs_abort ();
        }

      Fputhash (object,
                dump_off_to_lisp(dump_queue->next_sequence_number++),
                dump_queue->sequence_numbers);
    }
  else
    {
      /* Object was already on the queue.  It's okay for an object to
         be on multiple queues so long as we maintain order
         invariants: attempting to dump an object multiple times is
         harmless, and most of the time, an object is only referenced
         once before being dumped, making this code path uncommon.  */
      if (weight.value != WEIGHT_NONE.value)
        {
          if (EQ (weights, Qt))
            {
              /* Object previously had a zero weight.  Once we
                 incorporate the link weight attached to this call,
                 the object will have a single weight.  Put the object
                 on the appropriate single-weight queue.  */
              weights = Qnil;
	      struct dump_tailq *tailq;
              if (!use_single_queues)
		tailq = &dump_queue->fancy_weight_objects;
              else if (weight.value == WEIGHT_NORMAL.value)
		tailq = &dump_queue->one_weight_normal_objects;
              else if (weight.value == WEIGHT_STRONG.value)
		tailq = &dump_queue->one_weight_strong_objects;
              else
                emacs_abort ();
	      dump_tailq_prepend (tailq, object);
            }
          else if (use_single_queues && NILP (XCDR (weights)))
            dump_tailq_prepend (&dump_queue->fancy_weight_objects, object);
          dump_queue_push_weight (&weights, basis, weight);
        }
    }

  if (!BASE_EQ (weights, orig_weights))
    Fputhash (object, weights, dump_queue->link_weights);
}

static float
dump_calc_link_score (dump_off basis,
                      dump_off link_basis,
                      dump_off link_weight)
{
  float distance = (float)(basis - link_basis);
  eassert (distance >= 0);
  float link_score = powf (distance, -0.2f);
  return powf (link_score, (float) link_weight / 1000.0f);
}

/* Compute the score for a queued object.

   OBJECT is the object to query, which must currently be queued for
   dumping.  BASIS is the offset at which we would be
   dumping the object; score is computed relative to BASIS and the
   various BASIS values supplied to dump_add_link_weight --- the
   further an object is from its referrers, the greater the
   score.  */
static float
dump_queue_compute_score (struct dump_queue *dump_queue,
                          Lisp_Object object,
                          dump_off basis)
{
  float score = 0;
  Lisp_Object object_link_weights =
    Fgethash (object, dump_queue->link_weights, Qnil);
  if (EQ (object_link_weights, Qt))
    object_link_weights = Qnil;
  while (!NILP (object_link_weights))
    {
      Lisp_Object basis_weight_pair = dump_pop (&object_link_weights);
      dump_off link_basis = dump_off_from_lisp (XCAR (basis_weight_pair));
      dump_off link_weight = dump_off_from_lisp (XCDR (basis_weight_pair));
      score += dump_calc_link_score (basis, link_basis, link_weight);
    }
  return score;
}

/* Scan the fancy part of the dump queue.

   BASIS is the position at which to evaluate the score function,
   usually ctx->offset.

   If we have at least one entry in the queue, return the pointer (in
   the singly-linked list) to the cons containing the object via
   *OUT_HIGHEST_SCORE_CONS_PTR and return its score.

   If the queue is empty, set *OUT_HIGHEST_SCORE_CONS_PTR to NULL
   and return negative infinity.  */
static float
dump_queue_scan_fancy (struct dump_queue *dump_queue,
                       dump_off basis,
                       Lisp_Object **out_highest_score_cons_ptr)
{
  Lisp_Object *cons_ptr = &dump_queue->fancy_weight_objects.head;
  Lisp_Object *highest_score_cons_ptr = NULL;
  float highest_score = -INFINITY;
  bool first = true;

  while (!NILP (*cons_ptr))
    {
      Lisp_Object queued_object = XCAR (*cons_ptr);
      float score = dump_queue_compute_score (dump_queue, queued_object, basis);
      if (first || score >= highest_score)
        {
          highest_score_cons_ptr = cons_ptr;
          highest_score = score;
          if (first)
            first = false;
        }
      cons_ptr = &XCONS (*cons_ptr)->u.s.u.cdr;
    }

  *out_highest_score_cons_ptr = highest_score_cons_ptr;
  return highest_score;
}

/* Return the sequence number of OBJECT.

   Return -1 if object doesn't have a sequence number.  This situation
   can occur when we've double-queued an object.  If this happens, we
   discard the errant object and try again.  */
static dump_off
dump_queue_sequence (struct dump_queue *dump_queue,
                     Lisp_Object object)
{
  Lisp_Object n = Fgethash (object, dump_queue->sequence_numbers, Qnil);
  return NILP (n) ? -1 : dump_off_from_lisp (n);
}

/* Find score and sequence at head of a one-weight object queue.

   Transparently discard stale objects from head of queue.  BASIS
   is the baseness for score computation.

   We organize these queues so that score is strictly decreasing, so
   examining the head is sufficient.  */
static void
dump_queue_find_score_of_one_weight_queue (struct dump_queue *dump_queue,
					   dump_off basis,
					   struct dump_tailq *one_weight_queue,
					   float *out_score,
					   int *out_sequence)
{
  /* Transparently discard stale objects from the head of this queue.  */
  do
    {
      if (dump_tailq_empty_p (one_weight_queue))
        {
          *out_score = -INFINITY;
          *out_sequence = 0;
        }
      else
        {
          Lisp_Object head = dump_tailq_peek (one_weight_queue);
          *out_sequence = dump_queue_sequence (dump_queue, head);
          if (*out_sequence < 0)
            dump_tailq_pop (one_weight_queue);
          else
            *out_score =
              dump_queue_compute_score (dump_queue, head, basis);
        }
    }
  while (*out_sequence < 0);
}

/* Pop the next object to dump from the dump queue.

   BASIS is the dump offset at which to evaluate score.

   The object returned is the queued object with the greatest score;
   by side effect, the object is removed from the dump queue.
   The dump queue must not be empty.  */
static Lisp_Object
dump_queue_dequeue (struct dump_queue *dump_queue, dump_off basis)
{
  eassert (BASE_EQ (Fhash_table_count (dump_queue->sequence_numbers),
		    Fhash_table_count (dump_queue->link_weights)));

  eassert (XFIXNUM (Fhash_table_count (dump_queue->sequence_numbers))
	   <= (dump_tailq_length (&dump_queue->fancy_weight_objects)
	       + dump_tailq_length (&dump_queue->zero_weight_objects)
	       + dump_tailq_length (&dump_queue->one_weight_normal_objects)
	       + dump_tailq_length (&dump_queue->one_weight_strong_objects)));

  dump_trace
    (("dump_queue_dequeue basis=%"PRIdDUMP_OFF" fancy=%"PRIdPTR
      " zero=%"PRIdPTR" normal=%"PRIdPTR" strong=%"PRIdPTR" hash=%td\n"),
     basis,
     dump_tailq_length (&dump_queue->fancy_weight_objects),
     dump_tailq_length (&dump_queue->zero_weight_objects),
     dump_tailq_length (&dump_queue->one_weight_normal_objects),
     dump_tailq_length (&dump_queue->one_weight_strong_objects),
     (ptrdiff_t) XHASH_TABLE (dump_queue->link_weights)->count);

  static const int nr_candidates = 3;
  struct candidate
  {
    float score;
    dump_off sequence;
  } candidates[nr_candidates];

  Lisp_Object *fancy_cons = NULL;
  candidates[0].sequence = 0;
  do
    {
      if (candidates[0].sequence < 0)
        *fancy_cons = XCDR (*fancy_cons);  /* Discard stale object.  */
      candidates[0].score = dump_queue_scan_fancy (dump_queue, basis,
						   &fancy_cons);
      candidates[0].sequence =
        candidates[0].score > -INFINITY
        ? dump_queue_sequence (dump_queue, XCAR (*fancy_cons))
        : 0;
    }
  while (candidates[0].sequence < 0);

  dump_queue_find_score_of_one_weight_queue
    (dump_queue, basis,
     &dump_queue->one_weight_normal_objects,
     &candidates[1].score,
     &candidates[1].sequence);

  dump_queue_find_score_of_one_weight_queue
    (dump_queue, basis,
     &dump_queue->one_weight_strong_objects,
     &candidates[2].score,
     &candidates[2].sequence);

  int best = -1;
  for (int i = 0; i < nr_candidates; ++i)
    {
      eassert (candidates[i].sequence >= 0);
      if (candidates[i].score > -INFINITY
	  && (best < 0
	      || candidates[i].score > candidates[best].score
	      || (candidates[i].score == candidates[best].score
		  && candidates[i].sequence < candidates[best].sequence)))
        best = i;
    }

  Lisp_Object result;
  const char *src;
  if (best < 0)
    {
      src = "zero";
      result = dump_tailq_pop (&dump_queue->zero_weight_objects);
    }
  else if (best == 0)
    {
      src = "fancy";
      result = dump_tailq_pop (&dump_queue->fancy_weight_objects);
    }
  else if (best == 1)
    {
      src = "normal";
      result = dump_tailq_pop (&dump_queue->one_weight_normal_objects);
    }
  else if (best == 2)
    {
      src = "strong";
      result = dump_tailq_pop (&dump_queue->one_weight_strong_objects);
    }
  else
    emacs_abort ();

  EMACS_UINT uresult = XLI (result);
  dump_trace ("  result score=%f src=%s object=%0*"pI"x\n",
              best < 0 ? -1.0 : (double) candidates[best].score,
	      src, EMACS_INT_XDIGITS, uresult);

  {
    Lisp_Object weights = Fgethash (result, dump_queue->link_weights, Qnil);
    while (!NILP (weights) && CONSP (weights))
      {
        Lisp_Object basis_weight_pair = dump_pop (&weights);
        dump_off link_basis =
          dump_off_from_lisp (XCAR (basis_weight_pair));
        dump_off link_weight =
          dump_off_from_lisp (XCDR (basis_weight_pair));
	dump_trace
	  ("    link_basis=%d distance=%d weight=%d contrib=%f\n",
	   link_basis,
	   basis - link_basis,
	   link_weight,
	   (double) dump_calc_link_score (basis, link_basis, link_weight));
      }
  }

  Fremhash (result, dump_queue->link_weights);
  Fremhash (result, dump_queue->sequence_numbers);
  return result;
}

/* Return whether we need to write OBJECT to the dump file.  */
static bool
dump_object_needs_dumping_p (Lisp_Object object)
{
  return !(FIXNUMP (object));
}

static void
dump_enqueue_object (struct dump_context *ctx,
                     Lisp_Object object,
                     struct link_weight weight)
{
  if (dump_object_needs_dumping_p (object))
    {
      dump_off state = dump_recall_object (ctx, object);
      bool already_dumped_object = state > DUMP_OBJECT_NOT_SEEN;
      if (ctx->flags.assert_already_seen)
        eassert (already_dumped_object);
      if (!already_dumped_object)
        {
          if (state == DUMP_OBJECT_NOT_SEEN)
            {
              state = DUMP_OBJECT_ON_NORMAL_QUEUE;
              dump_remember_object (ctx, object, state);
            }
          /* Note that we call dump_queue_enqueue even if the object
             is already on the normal queue: multiple enqueue calls
             can increase the object's weight.  */
	  if (state == DUMP_OBJECT_ON_NORMAL_QUEUE)
	    dump_queue_enqueue (&ctx->dump_queue, object, ctx->offset,
				weight);
        }
    }
  /* Always remember the path to this object.  */
  dump_note_reachable (ctx, object);
}

static void
print_paths_to_root_1 (struct dump_context *ctx,
                       Lisp_Object object,
                       int level)
{
  Lisp_Object referrers = Fgethash (object, ctx->referrers, Qnil);
  while (!NILP (referrers))
    {
      Lisp_Object referrer = XCAR (referrers);
      referrers = XCDR (referrers);
      Lisp_Object repr = Fprin1_to_string (referrer, Qnil, Qnil);
      for (int i = 0; i < level; ++i)
	putc (' ', stderr);
      fwrite (SDATA (repr), 1, SBYTES (repr), stderr);
      putc ('\n', stderr);
      print_paths_to_root_1 (ctx, referrer, level + 1);
    }
}

static void
print_paths_to_root (struct dump_context *ctx, Lisp_Object object)
{
  print_paths_to_root_1 (ctx, object, 0);
}

static void
dump_remember_cold_op (struct dump_context *ctx,
                       enum cold_op op,
                       Lisp_Object arg)
{
  if (ctx->flags.dump_object_contents)
    dump_push (&ctx->cold_queue, Fcons (make_fixnum (op), arg));
}

/* Add a dump relocation that points into Emacs.

   Add a relocation that updates the pointer stored at DUMP_OFFSET to
   point into the Emacs binary upon dump load.  The pointer-sized
   value at DUMP_OFFSET in the dump file should contain a number
   relative to emacs_basis().  */
static void
dump_reloc_dump_to_emacs_ptr_raw (struct dump_context *ctx,
                                  dump_off dump_offset)
{
  if (ctx->flags.dump_object_contents)
    dump_push (&ctx->dump_relocs[EARLY_RELOCS],
               list2 (make_fixnum (RELOC_DUMP_TO_EMACS_PTR_RAW),
                      dump_off_to_lisp (dump_offset)));
}

/* Add a dump relocation that points a Lisp_Object back at the dump.

   Add a relocation that updates the Lisp_Object at DUMP_OFFSET in the
   dump to point to another object in the dump.  The Lisp_Object-sized
   value at DUMP_OFFSET in the dump file should contain the offset of
   the target object relative to the start of the dump.  */
static void
dump_reloc_dump_to_dump_lv (struct dump_context *ctx,
                            dump_off dump_offset,
                            enum Lisp_Type type)
{
  if (!ctx->flags.dump_object_contents)
    return;

  int reloc_type;
  switch (type)
    {
    case Lisp_Symbol:
    case Lisp_String:
    case Lisp_Vectorlike:
    case Lisp_Cons:
    case Lisp_Float:
      reloc_type = RELOC_DUMP_TO_DUMP_LV + type;
      break;
    default:
      emacs_abort ();
    }

  dump_push (&ctx->dump_relocs[EARLY_RELOCS],
             list2 (make_fixnum (reloc_type),
                    dump_off_to_lisp (dump_offset)));
}

/* Add a dump relocation that points a raw pointer back at the dump.

   Add a relocation that updates the raw pointer at DUMP_OFFSET in the
   dump to point to another object in the dump.  The pointer-sized
   value at DUMP_OFFSET in the dump file should contain the offset of
   the target object relative to the start of the dump.  */
static void
dump_reloc_dump_to_dump_ptr_raw (struct dump_context *ctx,
                                 dump_off dump_offset)
{
  if (ctx->flags.dump_object_contents)
    dump_push (&ctx->dump_relocs[EARLY_RELOCS],
               list2 (make_fixnum (RELOC_DUMP_TO_DUMP_PTR_RAW),
                      dump_off_to_lisp (dump_offset)));
}

/* Add a dump relocation that points to a Lisp object in Emacs.

   Add a relocation that updates the Lisp_Object at DUMP_OFFSET in the
   dump to point to a lisp object in Emacs.  The Lisp_Object-sized
   value at DUMP_OFFSET in the dump file should contain the offset of
   the target object relative to emacs_basis().  TYPE is the type of
   Lisp value.  */
static void
dump_reloc_dump_to_emacs_lv (struct dump_context *ctx,
                             dump_off dump_offset,
                             enum Lisp_Type type)
{
  if (!ctx->flags.dump_object_contents)
    return;

  int reloc_type;
  switch (type)
    {
    case Lisp_String:
    case Lisp_Vectorlike:
    case Lisp_Cons:
    case Lisp_Float:
      reloc_type = RELOC_DUMP_TO_EMACS_LV + type;
      break;
    default:
      emacs_abort ();
    }

  dump_push (&ctx->dump_relocs[EARLY_RELOCS],
             list2 (make_fixnum (reloc_type),
                    dump_off_to_lisp (dump_offset)));
}

/* Add an Emacs relocation that copies arbitrary bytes from the dump.

   When the dump is loaded, Emacs copies SIZE bytes from OFFSET in
   dump to LOCATION in the Emacs data section.  This copying happens
   after other relocations, so it's all right to, say, copy a
   Lisp_Object (since by the time we copy the Lisp_Object, it'll have
   been adjusted to account for the location of the running Emacs and
   dump file).  */
static void
dump_emacs_reloc_copy_from_dump (struct dump_context *ctx, dump_off dump_offset,
				 void *emacs_ptr, dump_off size)
{
  eassert (size >= 0);
  eassert (size < (1 << EMACS_RELOC_LENGTH_BITS));

  if (!ctx->flags.dump_object_contents)
    return;

  if (size == 0)
    return;

  eassert (dump_offset >= 0);
  dump_push (&ctx->emacs_relocs,
             list4 (make_fixnum (RELOC_EMACS_COPY_FROM_DUMP),
                    dump_off_to_lisp (emacs_offset (emacs_ptr)),
                    dump_off_to_lisp (dump_offset),
                    dump_off_to_lisp (size)));
}

/* Add an Emacs relocation that sets values to arbitrary bytes.

   When the dump is loaded, Emacs copies SIZE bytes from the
   relocation itself to the adjusted location inside Emacs EMACS_PTR.
   SIZE is the number of bytes to copy.  See struct emacs_reloc for
   the maximum size that this mechanism can support.  The value comes
   from VALUE_PTR.
 */
static void
dump_emacs_reloc_immediate (struct dump_context *ctx,
                            const void *emacs_ptr,
                            const void *value_ptr,
                            dump_off size)
{
  if (!ctx->flags.dump_object_contents)
    return;

  intmax_t value = 0;
  eassert (size <= sizeof (value));
  memcpy (&value, value_ptr, size);
  dump_push (&ctx->emacs_relocs,
             list4 (make_fixnum (RELOC_EMACS_IMMEDIATE),
                    dump_off_to_lisp (emacs_offset (emacs_ptr)),
                    intmax_t_to_lisp (value),
                    dump_off_to_lisp (size)));
}

#define DEFINE_EMACS_IMMEDIATE_FN(fnname, type)                         \
  static void                                                           \
  fnname (struct dump_context *ctx,                                     \
          const type *emacs_ptr,                                        \
          type value)                                                   \
  {                                                                     \
    dump_emacs_reloc_immediate (                                        \
      ctx, emacs_ptr, &value, sizeof (value));                          \
  }

DEFINE_EMACS_IMMEDIATE_FN (dump_emacs_reloc_immediate_lv, Lisp_Object)
DEFINE_EMACS_IMMEDIATE_FN (dump_emacs_reloc_immediate_ptrdiff_t, ptrdiff_t)
DEFINE_EMACS_IMMEDIATE_FN (dump_emacs_reloc_immediate_intmax_t, intmax_t)
DEFINE_EMACS_IMMEDIATE_FN (dump_emacs_reloc_immediate_int, int)
DEFINE_EMACS_IMMEDIATE_FN (dump_emacs_reloc_immediate_bool, bool)

/* Add an emacs relocation that makes a raw pointer in Emacs point
   into the dump.  */
static void
dump_emacs_reloc_to_dump_ptr_raw (struct dump_context *ctx,
				  const void *emacs_ptr, dump_off dump_offset)
{
  if (!ctx->flags.dump_object_contents)
    return;

  dump_push (&ctx->emacs_relocs,
             list3 (make_fixnum (RELOC_EMACS_DUMP_PTR_RAW),
                    dump_off_to_lisp (emacs_offset (emacs_ptr)),
                    dump_off_to_lisp (dump_offset)));
}

/* Add an emacs relocation that points into the dump.

   When the dump is loaded, the Lisp_Object at EMACS_ROOT in Emacs to
   point to VALUE.  VALUE can be any Lisp value; this function
   automatically queues the value for dumping if necessary.  */
static void
dump_emacs_reloc_to_lv (struct dump_context *ctx,
			Lisp_Object const *emacs_ptr,
                        Lisp_Object value)
{
  if (dump_object_self_representing_p (value))
    dump_emacs_reloc_immediate_lv (ctx, emacs_ptr, value);
  else
    {
      if (ctx->flags.dump_object_contents)
        /* Conditionally use RELOC_EMACS_EMACS_LV or
           RELOC_EMACS_DUMP_LV depending on where the target object
           lives.  We could just have decode_emacs_reloc pick the
           right type, but we might as well maintain the invariant
           that the types on ctx->emacs_relocs correspond to the types
           of emacs_relocs we actually emit.  */
	dump_push (&ctx->emacs_relocs,
		   list3 (make_fixnum (dump_object_emacs_ptr (value)
				       ? RELOC_EMACS_EMACS_LV
				       : RELOC_EMACS_DUMP_LV),
			  dump_off_to_lisp (emacs_offset (emacs_ptr)),
			  value));
      dump_enqueue_object (ctx, value, WEIGHT_NONE);
    }
}

/* Add an emacs relocation that makes a raw pointer in Emacs point
   back into the Emacs image.  */
static void
dump_emacs_reloc_to_emacs_ptr_raw (struct dump_context *ctx, void *emacs_ptr,
				   void const *target_emacs_ptr)
{
  if (!ctx->flags.dump_object_contents)
    return;

  dump_push (&ctx->emacs_relocs,
             list3 (make_fixnum (RELOC_EMACS_EMACS_PTR_RAW),
                    dump_off_to_lisp (emacs_offset (emacs_ptr)),
                    dump_off_to_lisp (emacs_offset (target_emacs_ptr))));
}

/* Add an Emacs relocation that makes a raw pointer in Emacs point to
   a different part of Emacs.  */

enum dump_fixup_type
  {
    DUMP_FIXUP_LISP_OBJECT,
    DUMP_FIXUP_LISP_OBJECT_RAW,
    DUMP_FIXUP_PTR_DUMP_RAW,
    DUMP_FIXUP_BIGNUM_DATA,
  };

enum dump_lv_fixup_type
  {
    LV_FIXUP_LISP_OBJECT,
    LV_FIXUP_RAW_POINTER,
  };

/* Make something in the dump point to a lisp object.

   CTX is a dump context.  DUMP_OFFSET is the location in the dump to
   fix.  VALUE is the object to which the location in the dump
   should point.

   If FIXUP_SUBTYPE is LV_FIXUP_LISP_OBJECT, we expect a Lisp_Object
   at DUMP_OFFSET.  If it's LV_FIXUP_RAW_POINTER, we expect a pointer.
 */
static void
dump_remember_fixup_lv (struct dump_context *ctx,
                        dump_off dump_offset,
                        Lisp_Object value,
                        enum dump_lv_fixup_type fixup_subtype)
{
  if (!ctx->flags.dump_object_contents)
    return;

  dump_push (&ctx->fixups,
	     list3 (make_fixnum (fixup_subtype == LV_FIXUP_LISP_OBJECT
				 ? DUMP_FIXUP_LISP_OBJECT
				 : DUMP_FIXUP_LISP_OBJECT_RAW),
		    dump_off_to_lisp (dump_offset),
		    value));
}

/* Remember to fix up the dump file such that the pointer-sized value
   at DUMP_OFFSET points to NEW_DUMP_OFFSET in the dump file and to
   its absolute address at runtime.  */
static void
dump_remember_fixup_ptr_raw (struct dump_context *ctx,
                             dump_off dump_offset,
                             dump_off new_dump_offset)
{
  if (!ctx->flags.dump_object_contents)
    return;

  /* We should not be generating relocations into the
     to-be-copied-into-Emacs dump region.  */
  eassert (ctx->header.discardable_start == 0
	   || new_dump_offset < ctx->header.discardable_start
	   || (ctx->header.cold_start != 0
	       && new_dump_offset >= ctx->header.cold_start));

  dump_push (&ctx->fixups,
	     list3 (make_fixnum (DUMP_FIXUP_PTR_DUMP_RAW),
		    dump_off_to_lisp (dump_offset),
		    dump_off_to_lisp (new_dump_offset)));
}

static void
dump_root_visitor (Lisp_Object const *root_ptr, enum gc_root_type type,
		   void *data)
{
  struct dump_context *ctx = data;
  Lisp_Object value = *root_ptr;
  if (type == GC_ROOT_C_SYMBOL)
    {
      eassert (dump_builtin_symbol_p (value));
      /* Remember to dump the object itself later along with all the
         rest of the copied-to-Emacs objects.  */
      if (dump_set_referrer (ctx))
	ctx->current_referrer = build_string ("built-in symbol list");
      dump_enqueue_object (ctx, value, WEIGHT_NONE);
      dump_clear_referrer (ctx);
    }
  else
    {
      if (type == GC_ROOT_STATICPRO)
        Fputhash (dump_off_to_lisp (emacs_offset (root_ptr)),
                  Qt,
                  ctx->staticpro_table);
      if (root_ptr != &Vinternal_interpreter_environment)
        {
	  if (dump_set_referrer (ctx))
	    ctx->current_referrer
	      = dump_ptr_referrer ("emacs root", root_ptr);
          dump_emacs_reloc_to_lv (ctx, root_ptr, *root_ptr);
          dump_clear_referrer (ctx);
        }
    }
}

/* Kick off the dump process by queuing up the static GC roots.  */
static void
dump_roots (struct dump_context *ctx)
{
  struct gc_root_visitor visitor = { .visit = dump_root_visitor,
				     .data = ctx };
  visit_static_gc_roots (visitor);
}

enum { PDUMPER_MAX_OBJECT_SIZE = 2048 };

static dump_off
field_relpos (const void *in_start, const void *in_field)
{
  ptrdiff_t in_start_val = (ptrdiff_t) in_start;
  ptrdiff_t in_field_val = (ptrdiff_t) in_field;
  eassert (in_start_val <= in_field_val);
  ptrdiff_t relpos = in_field_val - in_start_val;
  /* The following assertion attempts to detect bugs whereby IN_START
     and IN_FIELD don't point to the same object/structure, on the
     assumption that a too-large difference between them is
     suspicious.  As of Apr 2019 the largest object we dump -- 'struct
     buffer' -- is slightly smaller than 1KB, and we want to leave
     some margin for future extensions.  If the assertion below is
     ever violated, make sure the two pointers indeed point into the
     same object, and if so, enlarge the value of PDUMPER_MAX_OBJECT_SIZE.  */
  eassert (relpos < PDUMPER_MAX_OBJECT_SIZE);
  return (dump_off) relpos;
}

static void
cpyptr (void *out, const void *in)
{
  memcpy (out, in, sizeof (void *));
}

/* Convenience macro for regular assignment.  */
#define DUMP_FIELD_COPY(out, in, name) \
  ((out)->name = (in)->name)

static void
dump_field_lv_or_rawptr (struct dump_context *ctx,
                         void *out,
                         const void *in_start,
                         const void *in_field,
                         /* opt */ const enum Lisp_Type *ptr_raw_type,
                         struct link_weight weight)
{
  eassert (ctx->obj_offset > 0);

  Lisp_Object value;
  dump_off relpos = field_relpos (in_start, in_field);
  void *out_field = (char *) out + relpos;
  bool is_ptr_raw = (ptr_raw_type != NULL);

  if (!is_ptr_raw)
    {
      memcpy (&value, in_field, sizeof (value));
      if (dump_object_self_representing_p (value))
        {
          memcpy (out_field, &value, sizeof (value));
          return;
        }
    }
  else
    {
      void *ptrval;
      cpyptr (&ptrval, in_field);
      if (ptrval == NULL)
        return; /* Nothing to do.  */
      switch (*ptr_raw_type)
        {
        case Lisp_Symbol:
          value = make_lisp_symbol (ptrval);
          break;
        case Lisp_String:
        case Lisp_Vectorlike:
        case Lisp_Cons:
        case Lisp_Float:
          value = make_lisp_ptr (ptrval, *ptr_raw_type);
          break;
        default:
          emacs_abort ();
        }
    }

  /* Now value is the Lisp_Object to which we want to point whether or
     not the field is a raw pointer (in which case we just synthesized
     the Lisp_Object ourselves) or a Lisp_Object (in which case we
     just copied the thing).  Add a fixup or relocation.  */

  intptr_t out_value;
  dump_off out_field_offset = ctx->obj_offset + relpos;
  dump_off target_offset = dump_recall_object (ctx, value);
  enum { DANGEROUS = false };
  if (DANGEROUS
      && target_offset > 0 && dump_object_emacs_ptr (value) == NULL)
    {
      /* We've already dumped the referenced object, so we can emit
         the value and a relocation directly instead of indirecting
         through a fixup.  */
      out_value = target_offset;
      if (is_ptr_raw)
        dump_reloc_dump_to_dump_ptr_raw (ctx, out_field_offset);
      else
        dump_reloc_dump_to_dump_lv (ctx, out_field_offset, XTYPE (value));
    }
  else
    {
      /* We don't know about the target object yet, so add a fixup.
         When we process the fixup, we'll have dumped the target
         object.  */
      out_value = (intptr_t) 0xDEADF00D;
      dump_remember_fixup_lv (ctx,
                              out_field_offset,
                              value,
                              ( is_ptr_raw
                                ? LV_FIXUP_RAW_POINTER
                                : LV_FIXUP_LISP_OBJECT ));
      dump_enqueue_object (ctx, value, weight);
    }

  memcpy (out_field, &out_value, sizeof (out_value));
}

/* Set a pointer field on an output object during dump.

   CTX is the dump context.  OUT is a pointer to the dump output
   object.  IN_START is the start of the current Emacs object.
   IN_FIELD is a pointer to the field in that object.  TYPE is the
   type of pointer to which IN_FIELD points.
 */
static void
dump_field_lv_rawptr (struct dump_context *ctx,
                      void *out,
                      const void *in_start,
                      const void *in_field,
                      enum Lisp_Type type,
                      struct link_weight weight)
{
  dump_field_lv_or_rawptr (ctx, out, in_start, in_field, &type, weight);
}

/* Set a Lisp_Object field on an output object during dump.

   CTX is a dump context.  OUT is a pointer to the dump output object.
   IN_START is the start of the current Emacs object.  IN_FIELD is a
   pointer to a Lisp_Object field in that object.

   Arrange for the dump to contain fixups and relocations such that,
   at load time, the given field of the output object contains a valid
   Lisp_Object pointing to the same notional object that *IN_FIELD
   contains now.

   See idomatic usage below.  */
static void
dump_field_lv (struct dump_context *ctx,
               void *out,
               const void *in_start,
               const Lisp_Object *in_field,
               struct link_weight weight)
{
  dump_field_lv_or_rawptr (ctx, out, in_start, in_field, NULL, weight);
}

/* Note that we're going to add a manual fixup for the given field
   later.  */
static void
dump_field_fixup_later (struct dump_context *ctx,
                        void *out,
                        const void *in_start,
                        const void *in_field)
{
  /* TODO: more error checking.  */
  (void) field_relpos (in_start, in_field);
}

/* Mark an output object field, which is as wide as a pointer, as being
   fixed up to point to a specific offset in the dump.  */
static void
dump_field_ptr_to_dump_offset (struct dump_context *ctx,
                               void *out,
                               const void *in_start,
                               const void *in_field,
                               dump_off target_dump_offset)
{
  eassert (ctx->obj_offset > 0);
  if (!ctx->flags.dump_object_contents)
    return;

  dump_off relpos = field_relpos (in_start, in_field);
  dump_reloc_dump_to_dump_ptr_raw (ctx, ctx->obj_offset + relpos);
  intptr_t outval = target_dump_offset;
  memcpy ((char *) out + relpos, &outval, sizeof (outval));
}

/* Mark a field as pointing to a place inside Emacs.

   CTX is the dump context.  OUT points to the out-object for the
   current dump function.  IN_START points to the start of the object
   being dumped.  IN_FIELD points to the field inside the object being
   dumped that we're dumping.  The contents of this field (which
   should be as wide as a pointer) are the Emacs pointer to dump.

 */
static void
dump_field_emacs_ptr (struct dump_context *ctx,
                      void *out,
                      const void *in_start,
                      const void *in_field)
{
  eassert (ctx->obj_offset > 0);
  if (!ctx->flags.dump_object_contents)
    return;

  dump_off relpos = field_relpos (in_start, in_field);
  void *abs_emacs_ptr;
  cpyptr (&abs_emacs_ptr, in_field);
  intptr_t rel_emacs_ptr = 0;
  if (abs_emacs_ptr)
    {
      rel_emacs_ptr = emacs_offset ((void *)abs_emacs_ptr);
      dump_reloc_dump_to_emacs_ptr_raw (ctx, ctx->obj_offset + relpos);
    }
  cpyptr ((char *) out + relpos, &rel_emacs_ptr);
}

static void
dump_object_start_pseudovector (struct dump_context *ctx,
				struct vectorlike_header *out_hdr,
				const struct vectorlike_header *in_hdr)
{
  eassert (in_hdr->size & PSEUDOVECTOR_FLAG);
  ptrdiff_t vec_size = vectorlike_nbytes (in_hdr);
  dump_object_start (ctx, in_hdr, IGC_OBJ_VECTOR, out_hdr, (dump_off) vec_size);
  *out_hdr = *in_hdr;
}

/* Need a macro for alloca.  */
#define START_DUMP_PVEC(ctx, hdr, type, out)                  \
  const struct vectorlike_header *in_hdr = (hdr);	      \
  type *out = alloca (vectorlike_nbytes (in_hdr));	      \
  dump_object_start_pseudovector (ctx, &out->header, in_hdr)

static dump_off
finish_dump_pvec (struct dump_context *ctx,
                  struct vectorlike_header *out_hdr)
{
  return dump_object_finish (ctx, out_hdr, vectorlike_nbytes (out_hdr));
}

static void
dump_pseudovector_lisp_fields (struct dump_context *ctx,
			       struct vectorlike_header *out_hdr,
			       const struct vectorlike_header *in_hdr)
{
  const struct Lisp_Vector *in = (const struct Lisp_Vector *) in_hdr;
  struct Lisp_Vector *out = (struct Lisp_Vector *) out_hdr;
  ptrdiff_t size = in->header.size;
  eassert (size & PSEUDOVECTOR_FLAG);
  size &= PSEUDOVECTOR_SIZE_MASK;
  for (ptrdiff_t i = 0; i < size; ++i)
    dump_field_lv (ctx, out, in, &in->contents[i], WEIGHT_STRONG);
}

static dump_off
dump_cons (struct dump_context *ctx, const struct Lisp_Cons *cons)
{
#if CHECK_STRUCTS && !defined (HASH_Lisp_Cons_8E09073155)
# error "Lisp_Cons changed. See CHECK_STRUCTS comment in config.h."
#endif
  struct Lisp_Cons out;
  dump_object_start (ctx, cons, IGC_OBJ_CONS, &out, sizeof (out));
  dump_field_lv (ctx, &out, cons, &cons->u.s.car, WEIGHT_STRONG);
  dump_field_lv (ctx, &out, cons, &cons->u.s.u.cdr, WEIGHT_NORMAL);
  return dump_object_finish (ctx, &out, sizeof (out));
}

static dump_off
dump_interval_tree (struct dump_context *ctx,
                    INTERVAL tree,
                    dump_off parent_offset)
{
#if CHECK_STRUCTS && !defined (HASH_interval_DE36B11AE7)
# error "interval changed. See CHECK_STRUCTS comment in config.h."
#endif
  /* TODO: output tree breadth-first?  */
  struct interval out;
  dump_object_start (ctx, tree, IGC_OBJ_INTERVAL, &out, sizeof (out));
  DUMP_FIELD_COPY (&out, tree, total_length);
  DUMP_FIELD_COPY (&out, tree, position);
  if (tree->left)
    dump_field_fixup_later (ctx, &out, tree, &tree->left);
  if (tree->right)
    dump_field_fixup_later (ctx, &out, tree, &tree->right);
  if (!tree->up_obj)
    {
      eassert (parent_offset != 0);
      dump_field_ptr_to_dump_offset (ctx, &out, tree, &tree->up.interval,
				     parent_offset);
    }
  else
    dump_field_lv (ctx, &out, tree, &tree->up.obj, WEIGHT_STRONG);
  DUMP_FIELD_COPY (&out, tree, up_obj);
  eassert (tree->gcmarkbit == 0);
  DUMP_FIELD_COPY (&out, tree, write_protect);
  DUMP_FIELD_COPY (&out, tree, visible);
  DUMP_FIELD_COPY (&out, tree, front_sticky);
  DUMP_FIELD_COPY (&out, tree, rear_sticky);
  dump_field_lv (ctx, &out, tree, &tree->plist, WEIGHT_STRONG);
  dump_off offset = dump_object_finish (ctx, &out, sizeof (out));
  if (tree->left)
      dump_remember_fixup_ptr_raw
	(ctx,
	 offset + dump_offsetof (struct interval, left),
	 dump_interval_tree (ctx, tree->left, offset));
  if (tree->right)
      dump_remember_fixup_ptr_raw
	(ctx,
	 offset + dump_offsetof (struct interval, right),
	 dump_interval_tree (ctx, tree->right, offset));
  return offset;
}

static dump_off
dump_string (struct dump_context *ctx, const struct Lisp_String *string)
{
#if CHECK_STRUCTS && !defined (HASH_Lisp_String_39D7E563BF)
# error "Lisp_String changed. See CHECK_STRUCTS comment in config.h."
#endif
  /* If we have text properties, write them _after_ the string so that
     at runtime, the prefetcher and cache will DTRT. (We access the
     string before its properties.).

     There's special code to dump string data contiguously later on.
     we seldom write to string data and never relocate it, so lumping
     it together at the end of the dump saves on COW faults.

     If, however, the string's size_byte field is -2, the string data
     is actually a pointer to Emacs data segment, so we can do even
     better by emitting a relocation instead of bothering to copy the
     string data.  */
  struct Lisp_String out;
  dump_object_start (ctx, string, IGC_OBJ_STRING, &out, sizeof (out));
  DUMP_FIELD_COPY (&out, string, u.s.size);
  DUMP_FIELD_COPY (&out, string, u.s.size_byte);
  if (string->u.s.intervals)
    dump_field_fixup_later (ctx, &out, string, &string->u.s.intervals);

  if (string->u.s.size_byte == -2)
    /* String literal in Emacs rodata.  */
    dump_field_emacs_ptr (ctx, &out, string, &string->u.s.data);
  else
    {
      dump_field_fixup_later (ctx, &out, string, &string->u.s.data);
      dump_remember_cold_op (ctx,
                             COLD_OP_STRING,
			     make_lisp_ptr ((void *) string, Lisp_String));
    }

  dump_off offset = dump_object_finish (ctx, &out, sizeof (out));
  if (string->u.s.intervals)
    dump_remember_fixup_ptr_raw
      (ctx,
       offset + dump_offsetof (struct Lisp_String, u.s.intervals),
       dump_interval_tree (ctx, string->u.s.intervals, 0));

  return offset;
}

static dump_off
dump_marker (struct dump_context *ctx, const struct Lisp_Marker *marker)
{
#if CHECK_STRUCTS && !defined HASH_Lisp_Marker_123009D29E
# error "Lisp_Marker changed. See CHECK_STRUCTS comment in config.h."
#endif

  START_DUMP_PVEC (ctx, &marker->header, struct Lisp_Marker, out);
  dump_pseudovector_lisp_fields (ctx, &out->header, &marker->header);
  DUMP_FIELD_COPY (out, marker, need_adjustment);
  DUMP_FIELD_COPY (out, marker, insertion_type);
  if (marker->buffer)
    {
      dump_field_lv_rawptr (ctx, out, marker, &marker->buffer,
			    Lisp_Vectorlike, WEIGHT_NORMAL);
#ifndef HAVE_MPS
      dump_field_lv_rawptr (ctx, out, marker, &marker->next,
			    Lisp_Vectorlike, WEIGHT_STRONG);
#else
      DUMP_FIELD_COPY (out, marker, slot);
#endif
      DUMP_FIELD_COPY (out, marker, charpos);
      DUMP_FIELD_COPY (out, marker, bytepos);
    }
  return finish_dump_pvec (ctx, &out->header);
}

static dump_off
dump_interval_node (struct dump_context *ctx, struct itree_node *node)
{
#if CHECK_STRUCTS && !defined (HASH_itree_node_8AF9E94FBA)
# error "itree_node changed. See CHECK_STRUCTS comment in config.h."
#endif
  struct itree_node out;
  dump_object_start (ctx, node, IGC_OBJ_ITREE_NODE, &out, sizeof (out));
  if (node->parent)
    dump_field_fixup_later (ctx, &out, node, &node->parent);
  if (node->left)
    dump_field_fixup_later (ctx, &out, node, &node->left);
  if (node->right)
    dump_field_fixup_later (ctx, &out, node, &node->right);
  DUMP_FIELD_COPY (&out, node, begin);
  DUMP_FIELD_COPY (&out, node, end);
  DUMP_FIELD_COPY (&out, node, limit);
  DUMP_FIELD_COPY (&out, node, offset);
  DUMP_FIELD_COPY (&out, node, otick);
  dump_field_lv (ctx, &out, node, &node->data, WEIGHT_STRONG);
  DUMP_FIELD_COPY (&out, node, red);
  DUMP_FIELD_COPY (&out, node, rear_advance);
  DUMP_FIELD_COPY (&out, node, front_advance);
  dump_off offset = dump_object_finish (ctx, &out, sizeof (out));
  if (node->parent)
      dump_remember_fixup_ptr_raw
	(ctx,
	 offset + dump_offsetof (struct itree_node, parent),
	 dump_interval_node (ctx, node->parent));
  if (node->left)
      dump_remember_fixup_ptr_raw
	(ctx,
	 offset + dump_offsetof (struct itree_node, left),
	 dump_interval_node (ctx, node->left));
  if (node->right)
      dump_remember_fixup_ptr_raw
	(ctx,
	 offset + dump_offsetof (struct itree_node, right),
	 dump_interval_node (ctx, node->right));
  return offset;
}

static dump_off
dump_overlay (struct dump_context *ctx, const struct Lisp_Overlay *overlay)
{
#if CHECK_STRUCTS && !defined (HASH_Lisp_Overlay_AF021DC256)
# error "Lisp_Overlay changed. See CHECK_STRUCTS comment in config.h."
#endif
  START_DUMP_PVEC (ctx, &overlay->header, struct Lisp_Overlay, out);
  dump_pseudovector_lisp_fields (ctx, &out->header, &overlay->header);
  dump_field_fixup_later (ctx, &out, overlay, &overlay->interval);
  dump_off offset = finish_dump_pvec (ctx, &out->header);
  dump_remember_fixup_ptr_raw
    (ctx,
     offset + dump_offsetof (struct Lisp_Overlay, interval),
     dump_interval_node (ctx, overlay->interval));
  return offset;
}

static void
dump_field_finalizer_ref (struct dump_context *ctx,
                          void *out,
                          const struct Lisp_Finalizer *finalizer,
                          struct Lisp_Finalizer *const *field)
{
  if (*field == &finalizers || *field == &doomed_finalizers)
    dump_field_emacs_ptr (ctx, out, finalizer, field);
  else
    dump_field_lv_rawptr (ctx, out, finalizer, field,
                          Lisp_Vectorlike,
                          WEIGHT_NORMAL);
}

static dump_off
dump_finalizer (struct dump_context *ctx,
                const struct Lisp_Finalizer *finalizer)
{
#if CHECK_STRUCTS && !defined (HASH_Lisp_Finalizer_7DACDD23C5)
# error "Lisp_Finalizer changed. See CHECK_STRUCTS comment in config.h."
#endif
  START_DUMP_PVEC (ctx, &finalizer->header, struct Lisp_Finalizer, out);
  /* Do _not_ call dump_pseudovector_lisp_fields here: we dump the
     only Lisp field, finalizer->function, manually, so we can give it
     a low weight.  */
  dump_field_lv (ctx, out, finalizer, &finalizer->function, WEIGHT_NONE);
  dump_field_finalizer_ref (ctx, out, finalizer, &finalizer->prev);
  dump_field_finalizer_ref (ctx, out, finalizer, &finalizer->next);
  return finish_dump_pvec (ctx, &out->header);
}

#ifdef HAVE_TREE_SITTER
static dump_off
dump_treesit_compiled_query (struct dump_context *ctx,
			     struct Lisp_TS_Query *query)
{
  START_DUMP_PVEC (ctx, &query->header, struct Lisp_TS_Query, out);
  dump_field_lv (ctx, &out->language, query, &query->language, WEIGHT_STRONG);
  dump_field_lv (ctx, &out->source, query, &query->source, WEIGHT_STRONG);
  /* These will be recompiled after load from dump.  */
  out->query = NULL;
  out->cursor = NULL;
  return finish_dump_pvec (ctx, &out->header);
}
#endif

struct bignum_reload_info
{
  dump_off data_location;
  dump_off nlimbs;
};

static dump_off
dump_bignum (struct dump_context *ctx, Lisp_Object object)
{
#if CHECK_STRUCTS && !defined (HASH_Lisp_Bignum_8732048B98)
# error "Lisp_Bignum changed. See CHECK_STRUCTS comment in config.h."
#endif
  const struct Lisp_Bignum *bignum = XBIGNUM (object);
  START_DUMP_PVEC (ctx, &bignum->header, struct Lisp_Bignum, out);
  static_assert (sizeof (out->value) >= sizeof (struct bignum_reload_info));
  dump_field_fixup_later (ctx, out, bignum, xbignum_val (object));
  dump_off bignum_offset = finish_dump_pvec (ctx, &out->header);
  if (ctx->flags.dump_object_contents)
    {
      /* Export the bignum into a blob in the cold section.  */
      dump_remember_cold_op (ctx, COLD_OP_BIGNUM, object);

      /* Write the offset of that exported blob here.  */
      dump_off value_offset
	= (bignum_offset
	   + (dump_off) offsetof (struct Lisp_Bignum, value));
      dump_push (&ctx->fixups,
		 list3 (make_fixnum (DUMP_FIXUP_BIGNUM_DATA),
			dump_off_to_lisp (value_offset),
			object));

      /* When we load the dump, slurp the data blob and turn it into a
         real bignum.  Attach the relocation to the start of the
         Lisp_Bignum instead of the actual mpz field so that the
         relocation offset is aligned.  The relocation-application
         code knows to actually advance past the header.  */
      dump_push (&ctx->dump_relocs[EARLY_RELOCS],
                 list2 (make_fixnum (RELOC_BIGNUM),
                        dump_off_to_lisp (bignum_offset)));
    }

  return bignum_offset;
}

static dump_off
dump_float (struct dump_context *ctx, const struct Lisp_Float *lfloat)
{
#if CHECK_STRUCTS && !defined (HASH_Lisp_Float_4F10F019A4)
# error "Lisp_Float changed. See CHECK_STRUCTS comment in config.h."
#endif
  eassert (ctx->header.cold_start);
  struct Lisp_Float out;
  dump_object_start (ctx, lfloat, IGC_OBJ_FLOAT, &out, sizeof (out));
  DUMP_FIELD_COPY (&out, lfloat, u.data);
  return dump_object_finish (ctx, &out, sizeof (out));
}

static void
<<<<<<< HEAD
dump_field_fwd (struct dump_context *ctx, void *out, const void *in_start,
		const lispfwd *in_field)
{
  dump_field_emacs_ptr (ctx, out, in_start, in_field);
  switch (XFWDTYPE (*in_field))
    {
    case Lisp_Fwd_Int:
      {
	const intmax_t *intvar = (*in_field)->u.intvar;
	dump_emacs_reloc_immediate_intmax_t (ctx, intvar, *intvar);
      }
      return;
    case Lisp_Fwd_Bool:
      {
	const bool *boolvar = (*in_field)->u.boolvar;
	dump_emacs_reloc_immediate_bool (ctx, boolvar, *boolvar);
      }
      return;
    case Lisp_Fwd_Obj:
      {
	const Lisp_Object *objvar =  (*in_field)->u.objvar;
	if (NILP (Fgethash (dump_off_to_lisp (emacs_offset (objvar)),
			    ctx->staticpro_table, Qnil)))
	  dump_emacs_reloc_to_lv (ctx, objvar, *objvar);
      }
      return;
    case Lisp_Fwd_Kboard_Obj:
    case Lisp_Fwd_Buffer_Obj:
      return;
    }
  emacs_abort ();
=======
dump_fwd_int (struct dump_context *ctx, const struct Lisp_Intfwd *intfwd)
{
#if CHECK_STRUCTS && !defined HASH_Lisp_Intfwd_4D887A7387
# error "Lisp_Intfwd changed. See CHECK_STRUCTS comment in config.h."
#endif
  dump_emacs_reloc_immediate_intmax_t (ctx, intfwd->intvar, *intfwd->intvar);
}

static void
dump_fwd_bool (struct dump_context *ctx, const struct Lisp_Boolfwd *boolfwd)
{
#if CHECK_STRUCTS && !defined (HASH_Lisp_Boolfwd_0EA1C7ADCC)
# error "Lisp_Boolfwd changed. See CHECK_STRUCTS comment in config.h."
#endif
  dump_emacs_reloc_immediate_bool (ctx, boolfwd->boolvar, *boolfwd->boolvar);
}

static void
dump_fwd_obj (struct dump_context *ctx, const struct Lisp_Objfwd *objfwd)
{
#if CHECK_STRUCTS && !defined (HASH_Lisp_Objfwd_45D3E513DC)
# error "Lisp_Objfwd changed. See CHECK_STRUCTS comment in config.h."
#endif
  if (NILP (Fgethash (dump_off_to_lisp (emacs_offset (objfwd->objvar)),
                      ctx->staticpro_table,
                      Qnil)))
    dump_emacs_reloc_to_lv (ctx, objfwd->objvar, *objfwd->objvar);
}

static void
dump_fwd_buffer_obj (struct dump_context *ctx,
                     const struct Lisp_Buffer_Objfwd *buffer_objfwd)
{
#if CHECK_STRUCTS && !defined (HASH_Lisp_Buffer_Objfwd_611EBD13FF)
# error "Lisp_Buffer_Objfwd changed. See CHECK_STRUCTS comment in config.h."
#endif
  struct Lisp_Buffer_Objfwd out;
  dump_off off;

  dump_object_start (ctx, &out, sizeof (out));
  DUMP_FIELD_COPY (&out, buffer_objfwd, type);
  DUMP_FIELD_COPY (&out, buffer_objfwd, offset);
  dump_field_lv (ctx, &out, buffer_objfwd, &buffer_objfwd->predicate,
                 WEIGHT_NORMAL);
  off = dump_object_finish (ctx, &out, sizeof out);

  /* Copy this fwd from the dump to the buffer fwd in Emacs.  */
  dump_emacs_reloc_copy_from_dump (ctx, off, (void *) buffer_objfwd,
				   sizeof out);
}

static void
dump_fwd (struct dump_context *ctx, lispfwd fwd)
{
#if CHECK_STRUCTS && !defined (HASH_Lisp_Fwd_Type_9CBA6EE55E)
# error "Lisp_Fwd_Type changed. See CHECK_STRUCTS comment in config.h."
#endif
  void const *p = fwd.fwdptr;

  switch (XFWDTYPE (fwd))
    {
    case Lisp_Fwd_Int:
      dump_fwd_int (ctx, p);
      break;
    case Lisp_Fwd_Bool:
      dump_fwd_bool (ctx, p);
      break;
    case Lisp_Fwd_Obj:
      dump_fwd_obj (ctx, p);
      break;
    case Lisp_Fwd_Buffer_Obj:
      dump_fwd_buffer_obj (ctx, p);
      break;
      /* The default kboard's contents are not meant to appear in the
	 dump file.  */
    case Lisp_Fwd_Kboard_Obj:
      break;
    default:
      emacs_abort ();
    }
>>>>>>> 2bced74a
}

static dump_off
dump_blv (struct dump_context *ctx,
          const struct Lisp_Buffer_Local_Value *blv)
{
#if CHECK_STRUCTS && !defined HASH_Lisp_Buffer_Local_Value_B1EFDA61AE
# error "Lisp_Buffer_Local_Value changed. See CHECK_STRUCTS comment in config.h."
#endif
  struct Lisp_Buffer_Local_Value out;
  dump_object_start (ctx, blv, IGC_OBJ_BLV, &out, sizeof (out));
  DUMP_FIELD_COPY (&out, blv, local_if_set);
  DUMP_FIELD_COPY (&out, blv, found);
<<<<<<< HEAD
  if (blv->fwd)
    dump_field_fwd (ctx, &out, blv, &blv->fwd);
=======
  if (blv->fwd.fwdptr)
    {
      eassert (XFWDTYPE (blv->fwd) != Lisp_Fwd_Buffer_Obj);
      dump_field_emacs_ptr (ctx, &out, blv, &blv->fwd.fwdptr);
    }
>>>>>>> 2bced74a
  dump_field_lv (ctx, &out, blv, &blv->where, WEIGHT_NORMAL);
  dump_field_lv (ctx, &out, blv, &blv->defcell, WEIGHT_STRONG);
  dump_field_lv (ctx, &out, blv, &blv->valcell, WEIGHT_STRONG);
  dump_off offset = dump_object_finish (ctx, &out, sizeof (out));
<<<<<<< HEAD
=======
  if (blv->fwd.fwdptr)
    dump_fwd (ctx, blv->fwd);
>>>>>>> 2bced74a
  return offset;
}

static dump_off
dump_recall_symbol_aux (struct dump_context *ctx, Lisp_Object symbol)
{
  Lisp_Object symbol_aux = ctx->symbol_aux;
  if (NILP (symbol_aux))
    return 0;
  return dump_off_from_lisp (Fgethash (symbol, symbol_aux, make_fixnum (0)));
}

static void
dump_remember_symbol_aux (struct dump_context *ctx,
                          Lisp_Object symbol,
                          dump_off offset)
{
  Fputhash (symbol, dump_off_to_lisp (offset), ctx->symbol_aux);
}

/* Dump auxiliary information attached to SYMBOL, a symbol that will be
   copied into Emacs's core from the dump file.  If SYMBOL is localized,
   generate a copy of its buffer local storage and arrange that the
   symbol redirect to the same.  Otherwise, if SYMBOL is forwarded,
   arrange to restore the contents of the forwarding structure and/or
   dump its references as the case may be; the former is only necessary
   in the case of buffer objfwds, which are initialized at runtime.  */

static void
dump_pre_dump_symbol (struct dump_context *ctx, struct Lisp_Symbol *symbol)
{
  Lisp_Object symbol_lv = make_lisp_symbol (symbol);
  eassert (!dump_recall_symbol_aux (ctx, symbol_lv));
  if (dump_set_referrer (ctx))
    ctx->current_referrer = symbol_lv;
  switch (symbol->u.s.redirect)
    {
    case SYMBOL_LOCALIZED:
      dump_remember_symbol_aux (ctx, symbol_lv,
				dump_blv (ctx, symbol->u.s.val.blv));
      break;
<<<<<<< HEAD
=======
    case SYMBOL_FORWARDED:
      dump_fwd (ctx, symbol->u.s.val.fwd);
      dump_remember_symbol_aux (ctx, symbol_lv,
				emacs_offset (symbol->u.s.val.fwd.fwdptr));
      break;
>>>>>>> 2bced74a
    default:
      break;
    }
  dump_clear_referrer (ctx);
}

static dump_off
dump_symbol (struct dump_context *ctx, Lisp_Object object,
	     dump_off offset)
{
#if CHECK_STRUCTS && !defined HASH_Lisp_Symbol_F1A9EDB01E
# error "Lisp_Symbol changed. See CHECK_STRUCTS comment in config.h."
#endif
#if CHECK_STRUCTS && !defined (HASH_symbol_redirect_EA72E4BFF5)
# error "symbol_redirect changed. See CHECK_STRUCTS comment in config.h."
#endif
  dump_off aux_offset;

  if (ctx->flags.defer_symbols)
    {
      if (offset != DUMP_OBJECT_ON_SYMBOL_QUEUE)
        {
	  eassert (offset == DUMP_OBJECT_ON_NORMAL_QUEUE
		   || offset == DUMP_OBJECT_NOT_SEEN);
	  dump_clear_referrer (ctx);
          struct dump_flags old_flags = ctx->flags;
          ctx->flags.dump_object_contents = false;
          ctx->flags.defer_symbols = false;
          dump_object (ctx, object);
          ctx->flags = old_flags;
	  if (dump_set_referrer (ctx))
	    ctx->current_referrer = object;

          offset = DUMP_OBJECT_ON_SYMBOL_QUEUE;
          dump_remember_object (ctx, object, offset);
          dump_push (&ctx->deferred_symbols, object);
        }
      return offset;
    }

  struct Lisp_Symbol *symbol = XSYMBOL (object);
  struct Lisp_Symbol out;
  dump_object_start (ctx, symbol, IGC_OBJ_SYMBOL, &out, sizeof (out));
#ifndef HAVE_MPS
  eassert (symbol->u.s.gcmarkbit == 0);
#endif
  DUMP_FIELD_COPY (&out, symbol, u.s.redirect);
  DUMP_FIELD_COPY (&out, symbol, u.s.trapped_write);
  DUMP_FIELD_COPY (&out, symbol, u.s.interned);
  DUMP_FIELD_COPY (&out, symbol, u.s.declared_special);
  dump_field_lv (ctx, &out, symbol, &symbol->u.s.name, WEIGHT_STRONG);
  switch (symbol->u.s.redirect)
    {
    case SYMBOL_PLAINVAL:
      dump_field_lv (ctx, &out, symbol, &symbol->u.s.val.value,
                     WEIGHT_NORMAL);
      break;
    case SYMBOL_VARALIAS:
      dump_field_lv_rawptr (ctx, &out, symbol,
                            &symbol->u.s.val.alias, Lisp_Symbol,
                            WEIGHT_NORMAL);
      break;
    case SYMBOL_LOCALIZED:
      dump_field_fixup_later (ctx, &out, symbol, &symbol->u.s.val.blv);
      break;
    case SYMBOL_FORWARDED:
<<<<<<< HEAD
      dump_field_fwd (ctx, &out, symbol, &symbol->u.s.val.fwd);
=======
      /* This forwarding descriptor is in Emacs's core, but the symbol
	 is initialized at runtime.  The next switch statement might
	 dump this value if it hasn't already been dumped by
	 dump_pre_dump_symbol.  */
      dump_field_emacs_ptr (ctx, &out, symbol, &symbol->u.s.val.fwd.fwdptr);
>>>>>>> 2bced74a
      break;

    default:
      emacs_abort ();
    }
  dump_field_lv (ctx, &out, symbol, &symbol->u.s.function, WEIGHT_NORMAL);
  dump_field_lv (ctx, &out, symbol, &symbol->u.s.plist, WEIGHT_NORMAL);
  dump_field_lv_rawptr (ctx, &out, symbol, &symbol->u.s.next, Lisp_Symbol,
                        WEIGHT_STRONG);

  offset = dump_object_finish (ctx, &out, sizeof (out));
  switch (symbol->u.s.redirect)
    {
    case SYMBOL_LOCALIZED:
      aux_offset = dump_recall_symbol_aux (ctx, make_lisp_symbol (symbol));
      dump_remember_fixup_ptr_raw (ctx, offset + dump_offsetof (struct Lisp_Symbol,
								u.s.val.blv),
				   (aux_offset
				    ? aux_offset
				    : dump_blv (ctx, symbol->u.s.val.blv)));
      break;
<<<<<<< HEAD
=======
    case SYMBOL_FORWARDED:
      aux_offset = dump_recall_symbol_aux (ctx, make_lisp_symbol (symbol));
      /* Symbols interned by a defvar are not copied objects.  */
      if (!aux_offset)
	dump_fwd (ctx, symbol->u.s.val.fwd);
      if (aux_offset && (aux_offset
			 != emacs_offset (symbol->u.s.val.fwd.fwdptr)))
	emacs_abort ();
      break;
>>>>>>> 2bced74a
    default:
      break;
    }
  return offset;
}

static dump_off
dump_vectorlike_generic (struct dump_context *ctx,
			 const struct vectorlike_header *header)
{
#if CHECK_STRUCTS && !defined (HASH_vectorlike_header_AF1B22D957)
# error "vectorlike_header changed. See CHECK_STRUCTS comment in config.h."
#endif
  const struct Lisp_Vector *v = (const struct Lisp_Vector *) header;
  ptrdiff_t size = header->size;
  enum pvec_type pvectype = PSEUDOVECTOR_TYPE (v);
  dump_off offset;

  if (size & PSEUDOVECTOR_FLAG)
    {
      /* Assert that the pseudovector contains only Lisp values ---
         but see the PVEC_SUB_CHAR_TABLE special case below.  We allow
         one extra word of non-lisp data when Lisp_Object is shorter
         than GCALIGN (e.g., on 32-bit builds) to account for
         GCALIGN-enforcing struct padding.  We can't distinguish
         between padding and some undumpable data member this way, but
         we'll count on sizeof(Lisp_Object) >= GCALIGN builds to catch
         this class of problem.
         */
      eassert ((size & PSEUDOVECTOR_REST_MASK) >> PSEUDOVECTOR_REST_BITS
	       <= (sizeof (Lisp_Object) < GCALIGNMENT));
      size &= PSEUDOVECTOR_SIZE_MASK;
    }

  dump_align_output (ctx, DUMP_ALIGNMENT);
  dump_off prefix_start_offset;

  dump_off skip;
  if (pvectype == PVEC_SUB_CHAR_TABLE)
    {
      /* PVEC_SUB_CHAR_TABLE has a special case because it's a
         variable-length vector (unlike other pseudovectors, which is
         why we handle it here) and has its non-Lisp data _before_ the
         variable-length Lisp part.  */
      const struct Lisp_Sub_Char_Table *sct =
        (const struct Lisp_Sub_Char_Table *) header;
      struct Lisp_Sub_Char_Table out;
      /* Don't use sizeof(out), since that incorporates unwanted
         padding.  Instead, use the size through the last non-Lisp
         field.  */
      size_t sz = (char *)&out.min_char + sizeof (out.min_char) - (char *)&out;
      eassert (sz < DUMP_OFF_MAX);
      prefix_start_offset = dump_object_start (ctx, sct, IGC_OBJ_VECTOR, &out, (dump_off) sz);
      DUMP_FIELD_COPY (&out, sct, header.size);
      DUMP_FIELD_COPY (&out, sct, depth);
      DUMP_FIELD_COPY (&out, sct, min_char);
      offset = dump_object_finish_1 (ctx, &out, (dump_off) sz);
      skip = SUB_CHAR_TABLE_OFFSET;
    }
  else
    {
      struct vectorlike_header out;
      prefix_start_offset = dump_object_start (ctx, header, IGC_OBJ_VECTOR, &out, sizeof (out));
      DUMP_FIELD_COPY (&out, header, size);
      offset = dump_object_finish_1 (ctx, &out, sizeof (out));
      skip = 0;
    }

  /* We may have written a non-Lisp vector prefix above.  If we have,
     pad to the lisp content start with zero, and make sure we didn't
     scribble beyond that start.  */
  dump_off prefix_size = ctx->offset - prefix_start_offset;
  eassert (prefix_size > 0);
  dump_off skip_start = ptrdiff_t_to_dump_off ((char *) &v->contents[skip]
					       - (char *) v);
  eassert (skip_start >= prefix_size);
  dump_write_zero (ctx, skip_start - prefix_size);

  /* dump_object_start isn't what records conservative-GC object
     starts --- dump_object_1 does --- so the hack below of using
     dump_object_start for each vector word doesn't cause GC problems
     at runtime.  */
  struct dump_flags old_flags = ctx->flags;
  ctx->flags.pack_objects = true;
  for (dump_off i = skip; i < size; ++i)
    {
      Lisp_Object out;
      const Lisp_Object *vslot = &v->contents[i];
      /* In the wide case, we're always misaligned.  */
#if INTPTR_MAX == EMACS_INT_MAX
      eassert (ctx->offset % sizeof (out) == 0);
#endif
      dump_object_start_1 (ctx, &out, sizeof (out));
      dump_field_lv (ctx, &out, vslot, vslot, WEIGHT_STRONG);
      dump_object_finish_1 (ctx, &out, sizeof (out));
    }
  ctx->flags = old_flags;
  dump_align_output (ctx, DUMP_ALIGNMENT);
# ifdef HAVE_MPS
  dump_igc_finish_obj (ctx);
# endif
  return offset;
}

/* Return a vector of KEY, VALUE pairs in the given hash table H.
   No room for growth is included.  */
static void
hash_table_contents (struct Lisp_Hash_Table *h, Lisp_Object **key,
		     Lisp_Object **value)
{
  ptrdiff_t size = h->count;
  *key = hash_table_alloc_kv (h, size);
  *value = hash_table_alloc_kv (h, size);
  ptrdiff_t n = 0;

  DOHASH (h, k, v)
    {
      (*key)[n] = k;
      (*value)[n] = v;
      ++n;
    }
}

static dump_off
dump_hash_table_list (struct dump_context *ctx)
{
  dump_off offset = ctx->offset;
#ifdef HAVE_MPS
  if (!NILP (ctx->hash_tables) || !NILP (ctx->weak_hash_tables))
    offset = dump_object (ctx, CALLN (Fvconcat, ctx->hash_tables, ctx->weak_hash_tables));
#else
  if (!NILP (ctx->hash_tables))
    offset = dump_object (ctx, CALLN (Fvconcat, ctx->hash_tables));
#endif
  return offset;
}

static hash_table_std_test_t
hash_table_std_test (const struct hash_table_test *t)
{
  if (BASE_EQ (t->name, Qeq))
    return Test_eq;
  if (BASE_EQ (t->name, Qeql))
    return Test_eql;
  if (BASE_EQ (t->name, Qequal))
    return Test_equal;
  error ("cannot dump hash tables with user-defined tests");  /* Bug#36769 */
}

/* Compact contents and discard inessential information from a hash table,
   preparing it for dumping.
   See `hash_table_thaw' for the code that restores the object to a usable
   state. */
static void
hash_table_freeze (struct Lisp_Hash_Table *h)
{
  Lisp_Object *key, *value;
  hash_table_contents (h, &key, &value);
  h->key = key;
  h->value = value;
  h->next = NULL;
  h->hash = NULL;
  h->index = NULL;
  h->table_size = 0;
  h->index_bits = 0;
  h->frozen_test = hash_table_std_test (h->test);
  h->test = NULL;
}

static dump_off
dump_hash_vec (struct dump_context *ctx,
	       const Lisp_Object array[], size_t len)
{
#ifdef HAVE_MPS
  struct Lisp_Vector *v = (struct Lisp_Vector *)((char *)array - sizeof (*v));
  return dump_vectorlike_generic (ctx, &v->header) + sizeof (*v);
#endif
  dump_align_output (ctx, DUMP_ALIGNMENT);
  struct dump_flags old_flags = ctx->flags;
  ctx->flags.pack_objects = true;

  dump_off start_offset = ctx->offset;

  for (size_t i = 0; i < len; i++)
    {
      Lisp_Object out;
      const Lisp_Object *slot = &array[i];
      dump_object_start_1 (ctx, &out, sizeof out);
      dump_field_lv (ctx, &out, slot, slot, WEIGHT_STRONG);
      dump_object_finish_1 (ctx, &out, sizeof out);
    }

  ctx->flags = old_flags;
  return start_offset;
}

static dump_off
dump_hash_table_key (struct dump_context *ctx, struct Lisp_Hash_Table *h)
{
  return dump_hash_vec (ctx, h->key, h->count);
}

static dump_off
dump_hash_table_value (struct dump_context *ctx, struct Lisp_Hash_Table *h)
{
  return dump_hash_vec (ctx, h->value, h->count);
}

static dump_off
dump_hash_table (struct dump_context *ctx, Lisp_Object object)
{
#if CHECK_STRUCTS && !defined HASH_Lisp_Hash_Table_DC3E781B68
# error "Lisp_Hash_Table changed. See CHECK_STRUCTS comment in config.h."
#endif
  const struct Lisp_Hash_Table *hash_in = XHASH_TABLE (object);

  START_DUMP_PVEC (ctx, &hash_in->header, struct Lisp_Hash_Table, out);
  dump_push (&ctx->hash_tables, object);

  /* Idea here is to dump a "frozen" hash table which consists of the
     hash table pseudo vector object plus 2 vectors of Lisp_Objects for
     keys and values. Everything else is removed.

     When loading a dump, the hash table is "thawed". This allocs index
     and next vectors, and rehashes all keys. */
  struct Lisp_Hash_Table hash_munged = *hash_in;
  struct Lisp_Hash_Table *hash = &hash_munged;
  hash_table_freeze (hash);

  dump_pseudovector_lisp_fields (ctx, &out->header, &hash->header);
  DUMP_FIELD_COPY (out, hash, count);
  DUMP_FIELD_COPY (out, hash, weakness);
  DUMP_FIELD_COPY (out, hash, mutable);
  DUMP_FIELD_COPY (out, hash, frozen_test);
  if (hash->key)
    dump_field_fixup_later (ctx, out, hash, &hash->key);
  if (hash->value)
    dump_field_fixup_later (ctx, out, hash, &hash->value);
  eassert (hash->next_weak == NULL);
  dump_off offset = finish_dump_pvec (ctx, &out->header);
  if (hash->key)
    dump_remember_fixup_ptr_raw
      (ctx,
       offset + dump_offsetof (struct Lisp_Hash_Table, key),
       dump_hash_table_key (ctx, hash));
  if (hash->value)
    dump_remember_fixup_ptr_raw
      (ctx,
       offset + dump_offsetof (struct Lisp_Hash_Table, value),
       dump_hash_table_value (ctx, hash));
  return offset;
}

#ifdef HAVE_MPS
static dump_off
dump_weak_hash_table (struct dump_context *ctx, Lisp_Object object)
{
  struct Lisp_Weak_Hash_Table *wh_in = XWEAK_HASH_TABLE (object);
  strengthen_hash_table_for_dump (wh_in);

  START_DUMP_PVEC (ctx, &wh_in->header, struct Lisp_Weak_Hash_Table, out);
  dump_push (&ctx->weak_hash_tables, object);

  dump_field_lv (ctx, out, wh_in, &wh_in->dump_replacement,
		 WEIGHT_NORMAL);
  dump_off offset = finish_dump_pvec (ctx, &wh_in->header);
  return offset;
}
#endif

static dump_off
dump_obarray_buckets (struct dump_context *ctx, const struct Lisp_Obarray *o)
{
  return dump_hash_vec (ctx, o->buckets, obarray_size (o));
}

static dump_off
dump_obarray (struct dump_context *ctx, Lisp_Object object)
{
#if CHECK_STRUCTS && !defined HASH_Lisp_Obarray_29CFFD1B74
# error "Lisp_Obarray changed. See CHECK_STRUCTS comment in config.h."
#endif
  const struct Lisp_Obarray *in_oa = XOBARRAY (object);
  struct Lisp_Obarray munged_oa = *in_oa;
  struct Lisp_Obarray *oa = &munged_oa;
  /* FIXME: make sure igc_header is output */
  START_DUMP_PVEC (ctx, &in_oa->header, struct Lisp_Obarray, out);
  dump_pseudovector_lisp_fields (ctx, &out->header, &oa->header);
  DUMP_FIELD_COPY (out, oa, count);
  DUMP_FIELD_COPY (out, oa, size_bits);
  dump_field_fixup_later (ctx, out, oa, &oa->buckets);
  dump_off offset = finish_dump_pvec (ctx, &out->header);
  dump_remember_fixup_ptr_raw
    (ctx,
     offset + dump_offsetof (struct Lisp_Obarray, buckets),
     dump_obarray_buckets (ctx, oa));
  return offset;
}

static dump_off
dump_buffer (struct dump_context *ctx, const struct buffer *in_buffer)
{
#if CHECK_STRUCTS && !defined HASH_buffer_text_07D802E2D4
# error "buffer changed. See CHECK_STRUCTS comment in config.h."
#endif
  struct buffer munged_buffer = *in_buffer;
  struct buffer *buffer = &munged_buffer;

  /* Clear some buffer state for correctness upon load.  */
  if (buffer->base_buffer == NULL)
    buffer->window_count = 0;
  else
    eassert (buffer->window_count == -1);
  buffer->local_minor_modes_ = Qnil;
  buffer->last_name_ = Qnil;
  buffer->last_selected_window_ = Qnil;
  buffer->display_count_ = make_fixnum (0);
  buffer->clip_changed = 0;
  buffer->last_window_start = -1;
  buffer->point_before_scroll_ = Qnil;

  dump_off base_offset = 0;
  if (buffer->base_buffer)
    {
      eassert (buffer->base_buffer->base_buffer == NULL);
      base_offset = dump_object_for_offset
	(ctx,
	 make_lisp_ptr (buffer->base_buffer, Lisp_Vectorlike));
    }

  eassert ((base_offset == 0 && buffer->text == &in_buffer->own_text)
	   || (base_offset > 0 && buffer->text != &in_buffer->own_text));

  START_DUMP_PVEC (ctx, &in_buffer->header, struct buffer, out);
  dump_pseudovector_lisp_fields (ctx, &out->header, &buffer->header);
  if (base_offset == 0)
    base_offset = ctx->obj_offset;
  eassert (base_offset > 0);
  if (buffer->base_buffer == NULL)
    {
      eassert (base_offset == ctx->obj_offset);

      if (BUFFER_LIVE_P (buffer))
        {
          dump_field_fixup_later (ctx, out, buffer, &buffer->own_text.beg);
	  dump_remember_cold_op (ctx, COLD_OP_BUFFER,
				 make_lisp_ptr ((void *) in_buffer,
						Lisp_Vectorlike));
#ifdef HAVE_MPS
	  dump_push (&ctx->dump_relocs[LATE_RELOCS],
		     list2 (make_fixnum (RELOC_BUFFER),
			    dump_off_to_lisp (ctx->obj_offset)));
#endif
        }
      else
        eassert (buffer->own_text.beg == NULL);

      DUMP_FIELD_COPY (out, buffer, own_text.gpt);
      DUMP_FIELD_COPY (out, buffer, own_text.z);
      DUMP_FIELD_COPY (out, buffer, own_text.gpt_byte);
      DUMP_FIELD_COPY (out, buffer, own_text.z_byte);
      DUMP_FIELD_COPY (out, buffer, own_text.gap_size);
      DUMP_FIELD_COPY (out, buffer, own_text.modiff);
      DUMP_FIELD_COPY (out, buffer, own_text.chars_modiff);
      DUMP_FIELD_COPY (out, buffer, own_text.save_modiff);
      DUMP_FIELD_COPY (out, buffer, own_text.overlay_modiff);
      DUMP_FIELD_COPY (out, buffer, own_text.compact);
      DUMP_FIELD_COPY (out, buffer, own_text.beg_unchanged);
      DUMP_FIELD_COPY (out, buffer, own_text.end_unchanged);
      DUMP_FIELD_COPY (out, buffer, own_text.unchanged_modified);
      DUMP_FIELD_COPY (out, buffer, own_text.overlay_unchanged_modified);
      if (buffer->own_text.intervals)
        dump_field_fixup_later (ctx, out, buffer, &buffer->own_text.intervals);
#ifdef HAVE_MPS
      dump_field_lv (ctx, out, buffer, &buffer->own_text.markers,
		     WEIGHT_NORMAL);
#else
      dump_field_lv_rawptr (ctx, out, buffer, &buffer->own_text.markers,
                            Lisp_Vectorlike, WEIGHT_NORMAL);
#endif
      DUMP_FIELD_COPY (out, buffer, own_text.inhibit_shrinking);
      DUMP_FIELD_COPY (out, buffer, own_text.redisplay);
    }

  eassert (ctx->obj_offset > 0);
  dump_remember_fixup_ptr_raw
    (ctx,
     ctx->obj_offset + dump_offsetof (struct buffer, text),
     base_offset + dump_offsetof (struct buffer, own_text));

  DUMP_FIELD_COPY (out, buffer, pt);
  DUMP_FIELD_COPY (out, buffer, pt_byte);
  DUMP_FIELD_COPY (out, buffer, begv);
  DUMP_FIELD_COPY (out, buffer, begv_byte);
  DUMP_FIELD_COPY (out, buffer, zv);
  DUMP_FIELD_COPY (out, buffer, zv_byte);

  if (buffer->base_buffer)
    {
      eassert (ctx->obj_offset != base_offset);
      dump_field_ptr_to_dump_offset (ctx, out, buffer, &buffer->base_buffer,
				     base_offset);
    }

  DUMP_FIELD_COPY (out, buffer, indirections);
  DUMP_FIELD_COPY (out, buffer, window_count);

  memcpy (out->local_flags,
          &buffer->local_flags,
          sizeof (out->local_flags));
  DUMP_FIELD_COPY (out, buffer, modtime);
  DUMP_FIELD_COPY (out, buffer, modtime_size);
  DUMP_FIELD_COPY (out, buffer, auto_save_modified);
  DUMP_FIELD_COPY (out, buffer, display_error_modiff);
  DUMP_FIELD_COPY (out, buffer, auto_save_failure_time);
  DUMP_FIELD_COPY (out, buffer, last_window_start);

  /* Not worth serializing these caches.  TODO: really? */
  out->newline_cache = NULL;
  out->width_run_cache = NULL;
  out->bidi_paragraph_cache = NULL;

  DUMP_FIELD_COPY (out, buffer, prevent_redisplay_optimizations_p);
  DUMP_FIELD_COPY (out, buffer, clip_changed);
  DUMP_FIELD_COPY (out, buffer, inhibit_buffer_hooks);
  DUMP_FIELD_COPY (out, buffer, long_line_optimizations_p);

  if (!itree_empty_p (buffer->overlays))
    {
      /* We haven't implemented the code to dump overlays.  */
      error ("dumping overlays is not yet implemented");
    }
  else
    out->overlays = NULL;

  dump_field_lv (ctx, out, buffer, &buffer->undo_list_,
                 WEIGHT_STRONG);
  dump_off offset = finish_dump_pvec (ctx, &out->header);
  if (!buffer->base_buffer && buffer->own_text.intervals)
    dump_remember_fixup_ptr_raw
      (ctx,
       offset + dump_offsetof (struct buffer, own_text.intervals),
       dump_interval_tree (ctx, buffer->own_text.intervals, 0));

  return offset;
}

static dump_off
dump_bool_vector (struct dump_context *ctx, const struct Lisp_Vector *v)
{
#if CHECK_STRUCTS && !defined (HASH_Lisp_Vector_64AF2E46CE)
# error "Lisp_Vector changed. See CHECK_STRUCTS comment in config.h."
#endif
  /* No relocation needed, so we don't need dump_object_start.  */
  dump_align_output (ctx, DUMP_ALIGNMENT);
# ifdef HAVE_MPS
  dump_igc_start_obj (ctx, IGC_OBJ_VECTOR, v);
# endif
  eassert (ctx->offset >= ctx->header.cold_start);
  dump_off offset = ctx->offset;
  ptrdiff_t nbytes = vector_nbytes ((struct Lisp_Vector *) v);
  if (nbytes > DUMP_OFF_MAX)
    error ("vector too large");
  dump_write (ctx, v, ptrdiff_t_to_dump_off (nbytes));
# ifdef HAVE_MPS
  dump_igc_finish_obj (ctx);
# endif
  return offset;
}

static dump_off
dump_subr (struct dump_context *ctx, const struct Lisp_Subr *subr)
{
#if CHECK_STRUCTS && !defined (HASH_Lisp_Subr_730FE7C038)
# error "Lisp_Subr changed. See CHECK_STRUCTS comment in config.h."
#endif
  struct Lisp_Subr out;
  dump_object_start (ctx, subr, IGC_OBJ_VECTOR, &out, sizeof (out));
  DUMP_FIELD_COPY (&out, subr, header.size);
#ifdef HAVE_NATIVE_COMP
  bool non_primitive = !NILP (subr->native_comp_u);
#else
  bool non_primitive = false;
#endif
  if (non_primitive)
    out.function.a0 = NULL;
  else
    dump_field_emacs_ptr (ctx, &out, subr, &subr->function.a0);
  DUMP_FIELD_COPY (&out, subr, min_args);
  DUMP_FIELD_COPY (&out, subr, max_args);
  if (non_primitive)
    {
      dump_field_fixup_later (ctx, &out, subr, &subr->symbol_name);
      dump_remember_cold_op (ctx,
                             COLD_OP_NATIVE_SUBR,
			     make_lisp_ptr ((void *) subr, Lisp_Vectorlike));
      dump_field_lv (ctx, &out, subr, &subr->intspec.native, WEIGHT_NORMAL);
      dump_field_lv (ctx, &out, subr, &subr->command_modes, WEIGHT_NORMAL);
    }
  else
    {
      dump_field_emacs_ptr (ctx, &out, subr, &subr->symbol_name);
      dump_field_emacs_ptr (ctx, &out, subr, &subr->intspec.string);
      eassert (NILP (subr->command_modes));
      dump_field_lv (ctx, &out, subr, &subr->command_modes, WEIGHT_NORMAL);
    }
  DUMP_FIELD_COPY (&out, subr, doc);
#ifdef HAVE_NATIVE_COMP
  dump_field_lv (ctx, &out, subr, &subr->native_comp_u, WEIGHT_NORMAL);
  if (!NILP (subr->native_comp_u))
    dump_field_fixup_later (ctx, &out, subr, &subr->native_c_name);

  dump_field_lv (ctx, &out, subr, &subr->lambda_list, WEIGHT_NORMAL);
  dump_field_lv (ctx, &out, subr, &subr->type, WEIGHT_NORMAL);
#endif
  dump_off subr_off = dump_object_finish (ctx, &out, sizeof (out));
  if (non_primitive && ctx->flags.dump_object_contents)
    /* We'll do the final addr relocation during VERY_LATE_RELOCS time
       after the compilation units has been loaded. */
    dump_push (&ctx->dump_relocs[VERY_LATE_RELOCS],
	       list2 (make_fixnum (RELOC_NATIVE_SUBR),
		      dump_off_to_lisp (subr_off)));
  return subr_off;
}

#ifdef HAVE_NATIVE_COMP
static dump_off
dump_native_comp_unit (struct dump_context *ctx,
		       struct Lisp_Native_Comp_Unit *comp_u)
{
  if (!CONSP (comp_u->file))
    error ("trying to dump non fixed-up eln file");

  /* Have function documentation always lazy loaded to optimize load-time.  */
  comp_u->data_fdoc_v = Qnil;
  START_DUMP_PVEC (ctx, &comp_u->header, struct Lisp_Native_Comp_Unit, out);
  dump_pseudovector_lisp_fields (ctx, &out->header, &comp_u->header);
  out->handle = NULL;

  dump_off comp_u_off = finish_dump_pvec (ctx, &out->header);
  if (ctx->flags.dump_object_contents)
    /* We'll do the real elf load during LATE_RELOCS relocation time. */
    dump_push (&ctx->dump_relocs[LATE_RELOCS],
	       list2 (make_fixnum (RELOC_NATIVE_COMP_UNIT),
		      dump_off_to_lisp (comp_u_off)));
  return comp_u_off;
}
#endif

static void
fill_pseudovec (struct vectorlike_header *header, Lisp_Object item)
{
  struct Lisp_Vector *v = (struct Lisp_Vector *) header;
  eassert (v->header.size & PSEUDOVECTOR_FLAG);
  ptrdiff_t size = v->header.size & PSEUDOVECTOR_SIZE_MASK;
  for (ptrdiff_t idx = 0; idx < size; idx++)
    v->contents[idx] = item;
}

static dump_off
dump_nilled_pseudovec (struct dump_context *ctx,
                       const struct vectorlike_header *in)
{
  START_DUMP_PVEC (ctx, in, struct Lisp_Vector, out);
  fill_pseudovec (&out->header, Qnil);
  return finish_dump_pvec (ctx, &out->header);
}

static dump_off
dump_vectorlike (struct dump_context *ctx,
                 Lisp_Object lv,
                 dump_off offset)
{
#if CHECK_STRUCTS && !defined HASH_pvec_type_1C9DBCD69F
# error "pvec_type changed. See CHECK_STRUCTS comment in config.h."
#endif
  const struct Lisp_Vector *v = XVECTOR (lv);
  enum pvec_type ptype = PSEUDOVECTOR_TYPE (v);
  switch (ptype)
    {
    case PVEC_FONT:
      /* There are three kinds of font objects that all use PVEC_FONT,
         distinguished by their size.  Font specs and entities are
         harmless data carriers that we can dump like other Lisp
         objects.  Fonts themselves are window-system-specific and
         need to be recreated on each startup.  */
      if ((v->header.size & PSEUDOVECTOR_SIZE_MASK) != FONT_SPEC_MAX
	  && (v->header.size & PSEUDOVECTOR_SIZE_MASK) != FONT_ENTITY_MAX)
        error_unsupported_dump_object(ctx, lv, "font");
      FALLTHROUGH;
    case PVEC_NORMAL_VECTOR:
    case PVEC_CLOSURE:
    case PVEC_CHAR_TABLE:
    case PVEC_SUB_CHAR_TABLE:
    case PVEC_RECORD:
      return dump_vectorlike_generic (ctx, &v->header);
    case PVEC_BOOL_VECTOR:
      return dump_bool_vector(ctx, v);
#ifdef HAVE_MPS
    case PVEC_WEAK_HASH_TABLE:
      return dump_weak_hash_table (ctx, lv);
#endif
    case PVEC_HASH_TABLE:
      return dump_hash_table (ctx, lv);
    case PVEC_OBARRAY:
      return dump_obarray (ctx, lv);
    case PVEC_BUFFER:
      return dump_buffer (ctx, XBUFFER (lv));
    case PVEC_SUBR:
      return dump_subr (ctx, XSUBR (lv));
    case PVEC_FRAME:
    case PVEC_WINDOW:
    case PVEC_PROCESS:
    case PVEC_TERMINAL:
      return dump_nilled_pseudovec (ctx, &v->header);
    case PVEC_MARKER:
      return dump_marker (ctx, XMARKER (lv));
    case PVEC_OVERLAY:
      return dump_overlay (ctx, XOVERLAY (lv));
    case PVEC_FINALIZER:
      return dump_finalizer (ctx, XFINALIZER (lv));
    case PVEC_BIGNUM:
      return dump_bignum (ctx, lv);
    case PVEC_NATIVE_COMP_UNIT:
#ifdef HAVE_NATIVE_COMP
      return dump_native_comp_unit (ctx, XNATIVE_COMP_UNIT (lv));
#endif
      break;
    case PVEC_THREAD:
      if (main_thread_p (v))
        {
          eassert (dump_object_emacs_ptr (lv));
          return DUMP_OBJECT_IS_RUNTIME_MAGIC;
        }
      break;
    case PVEC_TS_COMPILED_QUERY:
#ifdef HAVE_TREE_SITTER
      return dump_treesit_compiled_query (ctx, XTS_COMPILED_QUERY (lv));
#endif
    case PVEC_WINDOW_CONFIGURATION:
    case PVEC_OTHER:
    case PVEC_XWIDGET:
    case PVEC_XWIDGET_VIEW:
    case PVEC_MISC_PTR:
    case PVEC_USER_PTR:
    case PVEC_MUTEX:
    case PVEC_CONDVAR:
    case PVEC_SQLITE:
    case PVEC_MODULE_FUNCTION:
    case PVEC_MODULE_GLOBAL_REFERENCE:
    case PVEC_SYMBOL_WITH_POS:
    case PVEC_FREE:
    case PVEC_TS_PARSER:
    case PVEC_TS_NODE:
      break;
    }
  char msg[60];
  snprintf (msg, sizeof msg, "pseudovector type %d", (int) ptype);
  error_unsupported_dump_object (ctx, lv, msg);
}

/* Add an object to the dump.

   CTX is the dump context; OBJECT is the object to add.  Normally,
   return OFFSET, the location (in bytes, from the start of the dump
   file) where we wrote the object.  Valid OFFSETs are always greater
   than zero.

   If we've already dumped an object, return the location where we put
   it: dump_object is idempotent.

   The object must refer to an actual pointer-ish object of some sort.
   Some self-representing objects are immediate values rather than
   tagged pointers to Lisp heap structures and so have no individual
   representation in the Lisp heap dump.

   May also return one of the DUMP_OBJECT_ON_*_QUEUE constants if we
   "dumped" the object by remembering to process it specially later.
   In this case, we don't have a valid offset.
   Call dump_object_for_offset if you need a valid offset for
   an object.
 */
static dump_off
dump_object (struct dump_context *ctx, Lisp_Object object)
{
#if CHECK_STRUCTS && !defined (HASH_Lisp_Type_45F0582FD7)
# error "Lisp_Type changed. See CHECK_STRUCTS comment in config.h."
#endif
  eassert (!EQ (object, dead_object ()));

  dump_off offset = dump_recall_object (ctx, object);
  if (offset > 0)
    return offset;  /* Object already dumped.  */

  bool cold = BOOL_VECTOR_P (object) || FLOATP (object);
  if (cold && ctx->flags.defer_cold_objects)
    {
      if (offset != DUMP_OBJECT_ON_COLD_QUEUE)
        {
	  eassert (offset == DUMP_OBJECT_ON_NORMAL_QUEUE
		   || offset == DUMP_OBJECT_NOT_SEEN);
          offset = DUMP_OBJECT_ON_COLD_QUEUE;
          dump_remember_object (ctx, object, offset);
          dump_remember_cold_op (ctx, COLD_OP_OBJECT, object);
        }
      return offset;
    }

  void *obj_in_emacs = dump_object_emacs_ptr (object);
  if (obj_in_emacs && ctx->flags.defer_copied_objects)
    {
      if (offset != DUMP_OBJECT_ON_COPIED_QUEUE)
        {
	  eassert (offset == DUMP_OBJECT_ON_NORMAL_QUEUE
		   || offset == DUMP_OBJECT_NOT_SEEN);
          /* Even though we're not going to dump this object right
             away, we still want to scan and enqueue its
             referents.  */
          struct dump_flags old_flags = ctx->flags;
          ctx->flags.dump_object_contents = false;
          ctx->flags.defer_copied_objects = false;
          dump_object (ctx, object);
          ctx->flags = old_flags;

          offset = DUMP_OBJECT_ON_COPIED_QUEUE;
          dump_remember_object (ctx, object, offset);
          dump_push (&ctx->copied_queue, object);
        }
      return offset;
    }

  /* Object needs to be dumped.  */
  if (dump_set_referrer (ctx))
    ctx->current_referrer = object;
  switch (XTYPE (object))
    {
    case Lisp_String:
      offset = dump_string (ctx, XSTRING (object));
      break;
    case Lisp_Vectorlike:
      offset = dump_vectorlike (ctx, object, offset);
      break;
    case Lisp_Symbol:
      offset = dump_symbol (ctx, object, offset);
      break;
    case Lisp_Cons:
      offset = dump_cons (ctx, XCONS (object));
      break;
    case Lisp_Float:
      offset = dump_float (ctx, XFLOAT (object));
      break;
    case Lisp_Int0:
    case Lisp_Int1:
      eassert ("should not be dumping int: is self-representing" && 0);
      abort ();
    default:
      emacs_abort ();
    }
  dump_clear_referrer (ctx);

  /* offset can be < 0 if we've deferred an object.  */
  if (ctx->flags.dump_object_contents && offset > DUMP_OBJECT_NOT_SEEN)
    {
      eassert (offset % DUMP_ALIGNMENT == 0);
      dump_remember_object (ctx, object, offset);
      if (ctx->flags.record_object_starts)
        {
          eassert (!ctx->flags.pack_objects);
          dump_push (&ctx->object_starts,
                     list2 (dump_off_to_lisp (XTYPE (object)),
                            dump_off_to_lisp (offset)));
        }
    }

  return offset;
}

/* Like dump_object(), but assert that we get a valid offset.  */
static dump_off
dump_object_for_offset (struct dump_context *ctx, Lisp_Object object)
{
  dump_off offset = dump_object (ctx, object);
  eassert (offset > 0);
  return offset;
}

static dump_off
dump_charset (struct dump_context *ctx, int cs_i)
{
#if CHECK_STRUCTS && !defined (HASH_charset_84DCEA663B)
# error "charset changed. See CHECK_STRUCTS comment in config.h."
#endif
  /* We can't change the alignment here, because ctx->offset is what
     will be used for the whole array.  */
  eassert (ctx->offset % alignof (struct charset) == 0);
  const struct charset *cs = charset_table + cs_i;
  struct charset out;
  dump_object_start_1 (ctx, &out, sizeof (out));
  if (cs_i < charset_table_used) /* Don't look at uninitialized data.  */
    {
      DUMP_FIELD_COPY (&out, cs, id);
      dump_field_lv (ctx, &out, cs, &cs->attributes, WEIGHT_NORMAL);
      DUMP_FIELD_COPY (&out, cs, dimension);
      memcpy (out.code_space, &cs->code_space, sizeof (cs->code_space));
      if (cs->code_space_mask)
        dump_field_fixup_later (ctx, &out, cs, &cs->code_space_mask);
      DUMP_FIELD_COPY (&out, cs, code_linear_p);
      DUMP_FIELD_COPY (&out, cs, iso_chars_96);
      DUMP_FIELD_COPY (&out, cs, ascii_compatible_p);
      DUMP_FIELD_COPY (&out, cs, supplementary_p);
      DUMP_FIELD_COPY (&out, cs, compact_codes_p);
      DUMP_FIELD_COPY (&out, cs, unified_p);
      DUMP_FIELD_COPY (&out, cs, iso_final);
      DUMP_FIELD_COPY (&out, cs, iso_revision);
      DUMP_FIELD_COPY (&out, cs, emacs_mule_id);
      DUMP_FIELD_COPY (&out, cs, method);
      DUMP_FIELD_COPY (&out, cs, min_code);
      DUMP_FIELD_COPY (&out, cs, max_code);
      DUMP_FIELD_COPY (&out, cs, char_index_offset);
      DUMP_FIELD_COPY (&out, cs, min_char);
      DUMP_FIELD_COPY (&out, cs, max_char);
      DUMP_FIELD_COPY (&out, cs, invalid_code);
      memcpy (out.fast_map, &cs->fast_map, sizeof (cs->fast_map));
      DUMP_FIELD_COPY (&out, cs, code_offset);
    }
  dump_off offset = dump_object_finish_1 (ctx, &out, sizeof (out));
  if (cs_i < charset_table_used && cs->code_space_mask)
    dump_remember_cold_op (ctx, COLD_OP_CHARSET,
                           Fcons (dump_off_to_lisp (cs_i),
                                  dump_off_to_lisp (offset)));
  return offset;
}

static dump_off
dump_charset_table (struct dump_context *ctx)
{
  struct dump_flags old_flags = ctx->flags;
  ctx->flags.pack_objects = true;
  dump_align_output (ctx, alignof (struct charset));
# ifdef HAVE_MPS
  gc_init_header (&charset_table->gc_header, IGC_OBJ_DUMPED_CHARSET_TABLE);
  dump_igc_start_obj (ctx, IGC_OBJ_DUMPED_CHARSET_TABLE, charset_table);
# endif
  dump_off offset = ctx->offset;
  if (dump_set_referrer (ctx))
    ctx->current_referrer = build_string ("charset_table");
  /* We are dumping the entire table, not just the used slots, because
     otherwise when we restore from the pdump file, the actual size of
     the table will be smaller than charset_table_size, and we will
     crash if/when a new charset is defined.  */
  for (int i = 0; i < charset_table_size; ++i)
    dump_charset (ctx, i);
  dump_clear_referrer (ctx);
  dump_emacs_reloc_to_dump_ptr_raw (ctx, &charset_table, offset);
  ctx->flags = old_flags;
# ifdef HAVE_MPS
  dump_igc_finish_obj (ctx);
# endif
  return offset;
}

static void
dump_finalizer_list_head_ptr (struct dump_context *ctx,
                              struct Lisp_Finalizer **ptr)
{
  struct Lisp_Finalizer *value = *ptr;
  if (value != &finalizers && value != &doomed_finalizers)
    dump_emacs_reloc_to_dump_ptr_raw
      (ctx, ptr,
       dump_object_for_offset (ctx,
			       make_lisp_ptr (value, Lisp_Vectorlike)));
}

static void
dump_metadata_for_pdumper (struct dump_context *ctx)
{
  for (int i = 0; i < nr_dump_hooks; ++i)
    dump_emacs_reloc_to_emacs_ptr_raw (ctx, &dump_hooks[i],
				       (void const *) dump_hooks[i]);
  dump_emacs_reloc_immediate_int (ctx, &nr_dump_hooks, nr_dump_hooks);

  for (int i = 0; i < nr_dump_late_hooks; ++i)
    dump_emacs_reloc_to_emacs_ptr_raw (ctx, &dump_late_hooks[i],
				       (void const *) dump_late_hooks[i]);
  dump_emacs_reloc_immediate_int (ctx, &nr_dump_late_hooks,
				  nr_dump_late_hooks);

  for (int i = 0; i < nr_remembered_data; ++i)
    {
      dump_emacs_reloc_to_emacs_ptr_raw (ctx, &remembered_data[i].mem,
					 remembered_data[i].mem);
      dump_emacs_reloc_immediate_int (ctx, &remembered_data[i].sz,
				      remembered_data[i].sz);
    }
  dump_emacs_reloc_immediate_int (ctx, &nr_remembered_data,
				  nr_remembered_data);
}

/* Sort the list of copied objects in CTX.  */
static void
dump_sort_copied_objects (struct dump_context *ctx)
{
  Lisp_Object queue_reversed;

  queue_reversed = Fnreverse (ctx->copied_queue);
  /* Sort the objects into the order in which they'll appear in the
     Emacs: this way, on startup, we'll do both the IO from the dump
     file and the copy into Emacs in-order, where prefetch will be
     most effective.  */
  ctx->copied_queue
    = CALLN (Fsort, queue_reversed,
	     Qdump_emacs_portable__sort_predicate_copied);
}

/* Dump parts of copied objects we need at runtime.  */
static void
dump_hot_parts_of_discardable_objects (struct dump_context *ctx)
{
  Lisp_Object copied_queue = ctx->copied_queue;
  while (!NILP (copied_queue))
    {
      Lisp_Object copied = dump_pop (&copied_queue);
      if (SYMBOLP (copied))
        {
          eassert (dump_builtin_symbol_p (copied));
          dump_pre_dump_symbol (ctx, XSYMBOL (copied));
        }
    }
}

static void
dump_drain_copied_objects (struct dump_context *ctx)
{
  Lisp_Object copied_queue = ctx->copied_queue;
  ctx->copied_queue = Qnil;

  struct dump_flags old_flags = ctx->flags;

  /* We should have already fully scanned these objects, so assert
     that we're not adding more entries to the dump queue.  */
  ctx->flags.assert_already_seen = true;

  /* Now we want to actually dump the copied objects, not just record
     them.  */
  ctx->flags.defer_copied_objects = false;

  /* Objects that we memcpy into Emacs shouldn't get object-start
     records (which conservative GC looks at): we usually discard this
     memory after we're finished memcpying, and even if we don't, the
     "real" objects in this section all live in the Emacs image, not
     in the dump.  */
  ctx->flags.record_object_starts = false;

  /* Dump the objects and generate a copy relocation for each.  Don't
     bother trying to reduce the number of copy relocations we
     generate: we'll merge adjacent copy relocations upon output.
     The overall result is that to the greatest extent possible while
     maintaining strictly increasing address order, we copy into Emacs
     in nice big chunks.  */
  while (!NILP (copied_queue))
    {
      Lisp_Object copied = dump_pop (&copied_queue);
      void *optr = dump_object_emacs_ptr (copied);
      eassert (optr != NULL);
      /* N.B. start_offset is beyond any padding we insert.  */
      dump_off start_offset = dump_object (ctx, copied);
      if (start_offset != DUMP_OBJECT_IS_RUNTIME_MAGIC)
        {
          dump_off size = ctx->offset - start_offset;
          dump_emacs_reloc_copy_from_dump (ctx, start_offset, optr, size);
        }
    }

  ctx->flags = old_flags;
}

static void
dump_cold_string (struct dump_context *ctx, Lisp_Object string)
{
  /* Dump string contents.  */
  dump_off string_offset = dump_recall_object (ctx, string);
  eassert (string_offset > 0);
  if (SBYTES (string) > DUMP_OFF_MAX - 1)
    error ("string too large");
  dump_off total_size = ptrdiff_t_to_dump_off (SBYTES (string) + 1);
  eassert (total_size > 0);

# ifdef HAVE_MPS
  struct Lisp_String_Data *data = (struct Lisp_String_Data *)
    (XSTRING (string)->u.s.data - sizeof (*data));
  dump_align_output (ctx, DUMP_ALIGNMENT);
  dump_igc_start_obj (ctx, IGC_OBJ_STRING_DATA, data);
  dump_remember_fixup_ptr_raw
    (ctx,
     string_offset + dump_offsetof (struct Lisp_String, u.s.data),
     ctx->offset + sizeof (*data));
  dump_write (ctx, data, sizeof (*data) + total_size);
# else
  dump_remember_fixup_ptr_raw
    (ctx,
     string_offset + dump_offsetof (struct Lisp_String, u.s.data),
     ctx->offset);
  dump_write (ctx, XSTRING (string)->u.s.data, total_size);
# endif
# ifdef HAVE_MPS
  dump_igc_finish_obj (ctx);
# endif
}

static void
dump_cold_charset (struct dump_context *ctx, Lisp_Object data)
{
  /* Dump charset lookup tables.  */
  int cs_i = XFIXNUM (XCAR (data));
  dump_off cs_dump_offset = dump_off_from_lisp (XCDR (data));
  dump_remember_fixup_ptr_raw
    (ctx,
     cs_dump_offset + dump_offsetof (struct charset, code_space_mask),
     ctx->offset);
  struct charset *cs = charset_table + cs_i;
  dump_write (ctx, cs->code_space_mask, 256);
}

#ifdef HAVE_MPS
/* The charsets come all from the charset_table. Combine them to
   a single IGC_OBJ_DUMPED_CODE_SPACE_MASKS object.
 */
static void
dump_cold_charsets (struct dump_context *ctx, Lisp_Object *cold_queue,
		    Lisp_Object data)
{
  dump_align_output (ctx, DUMP_ALIGNMENT);
  dump_igc_start_obj (ctx, IGC_OBJ_DUMPED_CODE_SPACE_MASKS, charset_table);
  eassert (!ctx->header.code_space_masks);
  ctx->header.code_space_masks = ctx->offset;
  for (;;)
    {
      dump_cold_charset (ctx, data);
      Lisp_Object next = XCAR (*cold_queue);
      enum cold_op op = (enum cold_op)XFIXNUM (XCAR (next));
      if (op != COLD_OP_CHARSET)
	break;
      data = XCDR (next);
      *cold_queue = XCDR (*cold_queue);
    }
  dump_igc_finish_obj (ctx);
}
#endif

static void
dump_cold_buffer (struct dump_context *ctx, Lisp_Object data)
{
  /* Dump buffer text.  */
  dump_off buffer_offset = dump_recall_object (ctx, data);
  eassert (buffer_offset > 0);
  struct buffer *b = XBUFFER (data);
  eassert (b->text == &b->own_text);
  /* Zero the gap so we don't dump uninitialized bytes.  */
  memset (BUF_GPT_ADDR (b), 0, BUF_GAP_SIZE (b));
  /* See buffer.c for this calculation.  */
  ptrdiff_t nbytes =
    BUF_Z_BYTE (b)
    - BUF_BEG_BYTE (b)
    + BUF_GAP_SIZE (b)
    + 1;
  if (nbytes > DUMP_OFF_MAX)
    error ("buffer too large");
# ifdef HAVE_MPS
  dump_igc_start_obj (ctx, IGC_OBJ_DUMPED_BUFFER_TEXT, b->own_text.beg);
# endif
  dump_remember_fixup_ptr_raw
    (ctx,
     buffer_offset + dump_offsetof (struct buffer, own_text.beg),
     ctx->offset);
  dump_write (ctx, b->own_text.beg, ptrdiff_t_to_dump_off (nbytes));
# ifdef HAVE_MPS
  dump_igc_finish_obj (ctx);
# endif
}

static void
dump_cold_bignum (struct dump_context *ctx, Lisp_Object object)
{
  mpz_t const *n = xbignum_val (object);
  size_t sz_nlimbs = mpz_size (*n);
  eassert (sz_nlimbs < DUMP_OFF_MAX);
  dump_align_output (ctx, alignof (mp_limb_t));
  dump_off nlimbs = (dump_off) sz_nlimbs;
# ifdef HAVE_MPS
  char *dummy = (void *)igc_alloc_bytes (nlimbs * sizeof (mp_limb_t));
  dump_igc_start_obj (ctx, IGC_OBJ_DUMPED_BIGNUM_DATA, dummy - sizeof (uint64_t));
# endif
  Lisp_Object descriptor
    = list2 (dump_off_to_lisp (ctx->offset),
	     dump_off_to_lisp (mpz_sgn (*n) < 0 ? -nlimbs : nlimbs));
  Fputhash (object, descriptor, ctx->bignum_data);
  for (mp_size_t i = 0; i < nlimbs; ++i)
    {
      mp_limb_t limb = mpz_getlimbn (*n, i);
      dump_write (ctx, &limb, sizeof (limb));
    }
# ifdef HAVE_MPS
  dump_igc_finish_obj (ctx);
# endif
}

#ifdef HAVE_NATIVE_COMP
static void
dump_cold_native_subr (struct dump_context *ctx, Lisp_Object subr)
{
  /* Dump subr contents.  */
  dump_off subr_offset = dump_recall_object (ctx, subr);
  eassert (subr_offset > 0);
# ifdef HAVE_MPS
  /* FIXME/igc: more descriptive name? but igc_obj_type has no more free bits */
  dump_igc_start_obj (ctx, IGC_OBJ_DUMPED_BYTES, (void *)~0);
# endif
  dump_remember_fixup_ptr_raw
    (ctx,
     subr_offset + dump_offsetof (struct Lisp_Subr, symbol_name),
     ctx->offset);
  const char *symbol_name = XSUBR (subr)->symbol_name;
  dump_write (ctx, symbol_name, 1 + strlen (symbol_name));

  dump_remember_fixup_ptr_raw
    (ctx,
     subr_offset + dump_offsetof (struct Lisp_Subr, native_c_name),
     ctx->offset);
  const char *c_name = XSUBR (subr)->native_c_name;
  dump_write (ctx, c_name, 1 + strlen (c_name));
# ifdef HAVE_MPS
  dump_igc_finish_obj (ctx);
# endif
}
#endif

static void
dump_drain_cold_data (struct dump_context *ctx)
{
  Lisp_Object cold_queue = Fnreverse (ctx->cold_queue);
  ctx->cold_queue = Qnil;

  struct dump_flags old_flags = ctx->flags;

  /* We should have already scanned all objects to which our cold
     objects refer, so die if an object points to something we haven't
     seen.  */
  ctx->flags.assert_already_seen = true;

  /* Actually dump cold objects instead of deferring them.  */
  ctx->flags.defer_cold_objects = false;

  while (!NILP (cold_queue))
    {
      Lisp_Object item = dump_pop (&cold_queue);
      enum cold_op op = (enum cold_op) XFIXNUM (XCAR (item));
      Lisp_Object data = XCDR (item);
      switch (op)
        {
        case COLD_OP_STRING:
          dump_cold_string (ctx, data);
          break;
        case COLD_OP_CHARSET:
#ifdef HAVE_MPS
	  dump_cold_charsets (ctx, &cold_queue, data);
#else
          dump_cold_charset (ctx, data);
#endif
          break;
        case COLD_OP_BUFFER:
          dump_cold_buffer (ctx, data);
          break;
        case COLD_OP_OBJECT:
          /* Objects that we can put in the cold section
             must not refer to other objects.  */
          eassert (dump_queue_empty_p (&ctx->dump_queue));
          eassert (ctx->flags.dump_object_contents);
          dump_object (ctx, data);
          eassert (dump_queue_empty_p (&ctx->dump_queue));
          break;
        case COLD_OP_BIGNUM:
          dump_cold_bignum (ctx, data);
          break;
#ifdef HAVE_NATIVE_COMP
	case COLD_OP_NATIVE_SUBR:
	  dump_cold_native_subr (ctx, data);
	  break;
#endif
        default:
          emacs_abort ();
        }
    }

  ctx->flags = old_flags;
}

static void
read_ptr_raw_and_lv (const void *mem,
                     enum Lisp_Type type,
                     void **out_ptr,
                     Lisp_Object *out_lv)
{
  memcpy (out_ptr, mem, sizeof (*out_ptr));
  if (*out_ptr != NULL)
    {
      switch (type)
        {
        case Lisp_Symbol:
          *out_lv = make_lisp_symbol (*out_ptr);
          break;
        case Lisp_String:
        case Lisp_Vectorlike:
        case Lisp_Cons:
        case Lisp_Float:
          *out_lv = make_lisp_ptr (*out_ptr, type);
          break;
        default:
          emacs_abort ();
        }
    }
}

/* Enqueue for dumping objects referenced by static non-Lisp_Object
   pointers inside Emacs.  */
static void
dump_drain_user_remembered_data_hot (struct dump_context *ctx)
{
  for (int i = 0; i < nr_remembered_data; ++i)
    {
      void *mem = remembered_data[i].mem;
      int sz = remembered_data[i].sz;
      if (sz <= 0)
        {
          enum Lisp_Type type = -sz;
          void *value;
          Lisp_Object lv;
          read_ptr_raw_and_lv (mem, type, &value, &lv);
          if (value != NULL)
            {
	      if (dump_set_referrer (ctx))
		ctx->current_referrer = dump_ptr_referrer ("user data", mem);
              dump_enqueue_object (ctx, lv, WEIGHT_NONE);
	      dump_clear_referrer (ctx);
            }
        }
    }
}

/* Dump user-specified non-relocated data.  */
static void
dump_drain_user_remembered_data_cold (struct dump_context *ctx)
{
  for (int i = 0; i < nr_remembered_data; ++i)
    {
      void *mem = remembered_data[i].mem;
      int sz = remembered_data[i].sz;
      if (sz > 0)
        {
          /* Scalar: try to inline the value into the relocation if
             it's small enough; if it's bigger than we can fit in a
             relocation, we have to copy the data into the dump proper
             and emit a copy relocation.  */
          if (sz <= sizeof (intmax_t))
            dump_emacs_reloc_immediate (ctx, mem, mem, sz);
          else
            {
              dump_emacs_reloc_copy_from_dump (ctx, ctx->offset, mem, sz);
              dump_write (ctx, mem, sz);
            }
        }
      else
        {
          /* *mem is a raw pointer to a Lisp object of some sort.
             The object to which it points should have already been
             dumped by dump_drain_user_remembered_data_hot.  */
          void *value;
          Lisp_Object lv;
          enum Lisp_Type type = -sz;
          read_ptr_raw_and_lv (mem, type, &value, &lv);
          if (value == NULL)
            /* We can't just ignore NULL: the variable might have
               transitioned from non-NULL to NULL, and we want to
               record this fact.  */
            dump_emacs_reloc_immediate_ptrdiff_t (ctx, mem, 0);
          else
            {
              if (dump_object_emacs_ptr (lv) != NULL)
                {
                  /* We have situation like this:

                     static Lisp_Symbol *foo;
                     ...
                     foo = XSYMBOL(Qt);
                     ...
                     pdumper_remember_lv_ptr_raw (&foo, Lisp_Symbol);

                     Built-in symbols like Qt aren't in the dump!
                     They're actually in Emacs proper.  We need a
                     special case to point this value back at Emacs
                     instead of to something in the dump that
                     isn't there.

                     An analogous situation applies to subrs, since
                     Lisp_Subr structures always live in Emacs, not
                     the dump.
                  */
		  dump_emacs_reloc_to_emacs_ptr_raw
		    (ctx, mem, dump_object_emacs_ptr (lv));
                }
              else
                {
                  eassert (!dump_object_self_representing_p (lv));
                  dump_off dump_offset = dump_recall_object (ctx, lv);
                  if (dump_offset <= 0)
                    error ("raw-pointer object not dumped?!");
                  dump_emacs_reloc_to_dump_ptr_raw (ctx, mem, dump_offset);
                }
            }
        }
    }
}

static void
dump_unwind_cleanup (void *data)
{
  struct dump_context *ctx = data;
  if (ctx->fd >= 0)
    emacs_close (ctx->fd);
#ifdef REL_ALLOC
  if (ctx->blocked_ralloc)
    r_alloc_inhibit_buffer_relocation (0);
#endif
  Vpurify_flag = ctx->old_purify_flag;
  Vpost_gc_hook = ctx->old_post_gc_hook;
  Vprocess_environment = ctx->old_process_environment;
}

/* Check that DUMP_OFFSET is within the heap.  */
static void
dump_check_dump_off (struct dump_context *ctx, dump_off dump_offset)
{
  eassert (dump_offset > 0);
  eassert (!ctx || dump_offset < ctx->end_heap);
}

static void
dump_check_emacs_off (dump_off emacs_off)
{
  eassert (labs (emacs_off) <= 60 * 1024 * 1024);
}

static struct dump_reloc
dump_decode_dump_reloc (Lisp_Object lreloc)
{
  struct dump_reloc reloc;
  dump_reloc_set_type (&reloc,
		       (enum dump_reloc_type) XFIXNUM (dump_pop (&lreloc)));
  eassert (reloc.type <= RELOC_DUMP_TO_EMACS_LV + Lisp_Float);
  dump_reloc_set_offset (&reloc, dump_off_from_lisp (dump_pop (&lreloc)));
  eassert (NILP (lreloc));
  return reloc;
}

static void
dump_emit_dump_reloc (struct dump_context *ctx, Lisp_Object lreloc)
{
  eassert (ctx->flags.pack_objects);
  struct dump_reloc reloc;
  dump_object_start_1 (ctx, &reloc, sizeof (reloc));
  reloc = dump_decode_dump_reloc (lreloc);
  dump_check_dump_off (ctx, dump_reloc_get_offset (reloc));
  dump_object_finish_1 (ctx, &reloc, sizeof (reloc));
  if (dump_reloc_get_offset (reloc) < ctx->header.discardable_start)
    ctx->number_hot_relocations += 1;
  else
    ctx->number_discardable_relocations += 1;
}

#ifdef HAVE_MPS
static struct dump_reloc
dump_decode_igc_dump_reloc (Lisp_Object lreloc)
{
  struct dump_reloc reloc;
  dump_reloc_set_offset (&reloc, dump_off_from_lisp (dump_pop (&lreloc)));
  dump_reloc_set_type (&reloc, (enum dump_reloc_type) 0);
  return reloc;
}

static void
dump_emit_igc_dump_reloc (struct dump_context *ctx, Lisp_Object lreloc)
{
  eassert (ctx->flags.pack_objects);
  struct dump_reloc reloc;
  dump_object_start_1 (ctx, &reloc, sizeof (reloc));
  reloc = dump_decode_igc_dump_reloc (lreloc);
  dump_check_dump_off (ctx, dump_reloc_get_offset (reloc));
  dump_object_finish_1 (ctx, &reloc, sizeof (reloc));
}
#endif

#ifdef ENABLE_CHECKING
static Lisp_Object
dump_check_overlap_dump_reloc (Lisp_Object lreloc_a,
                               Lisp_Object lreloc_b)
{
  struct dump_reloc reloc_a = dump_decode_dump_reloc (lreloc_a);
  struct dump_reloc reloc_b = dump_decode_dump_reloc (lreloc_b);
  eassert (dump_reloc_get_offset (reloc_a) < dump_reloc_get_offset (reloc_b));
  return Qnil;
}
#endif

/* Translate a Lisp Emacs-relocation descriptor (a list whose first
   element is one of the EMACS_RELOC_* values, encoded as a fixnum)
   into an emacs_reloc structure value suitable for writing to the
   dump file.
*/
static struct emacs_reloc
decode_emacs_reloc (struct dump_context *ctx, Lisp_Object lreloc)
{
  struct emacs_reloc reloc = {0};
  int type = XFIXNUM (dump_pop (&lreloc));
  reloc.emacs_offset = dump_off_from_lisp (dump_pop (&lreloc));
  dump_check_emacs_off (reloc.emacs_offset);
  switch (type)
    {
    case RELOC_EMACS_COPY_FROM_DUMP:
      {
        emacs_reloc_set_type (&reloc, type);
        reloc.u.dump_offset = dump_off_from_lisp (dump_pop (&lreloc));
        dump_check_dump_off (ctx, reloc.u.dump_offset);
        dump_off length = dump_off_from_lisp (dump_pop (&lreloc));
        reloc.length = length;
        if (reloc.length != length)
          error ("relocation copy length too large");
      }
      break;
    case RELOC_EMACS_IMMEDIATE:
      {
        emacs_reloc_set_type (&reloc, type);
        intmax_t value = intmax_t_from_lisp (dump_pop (&lreloc));
        dump_off size = dump_off_from_lisp (dump_pop (&lreloc));
        reloc.u.immediate = value;
        reloc.length = size;
        eassert (reloc.length == size);
      }
      break;
    case RELOC_EMACS_EMACS_PTR_RAW:
      emacs_reloc_set_type (&reloc, type);
      reloc.u.emacs_offset2 = dump_off_from_lisp (dump_pop (&lreloc));
      dump_check_emacs_off (reloc.u.emacs_offset2);
      break;
    case RELOC_EMACS_DUMP_PTR_RAW:
      emacs_reloc_set_type (&reloc, type);
      reloc.u.dump_offset = dump_off_from_lisp (dump_pop (&lreloc));
      dump_check_dump_off (ctx, reloc.u.dump_offset);
      break;
    case RELOC_EMACS_DUMP_LV:
    case RELOC_EMACS_EMACS_LV:
      {
        emacs_reloc_set_type (&reloc, type);
        Lisp_Object target_value = dump_pop (&lreloc);
        /* If the object is self-representing,
           dump_emacs_reloc_to_lv didn't do its job.
           dump_emacs_reloc_to_lv should have added a
           RELOC_EMACS_IMMEDIATE relocation instead.  */
        eassert (!dump_object_self_representing_p (target_value));
        int tag_type = XTYPE (target_value);
        reloc.length = tag_type;
        eassert (reloc.length == tag_type);

        if (type == RELOC_EMACS_EMACS_LV)
          {
            void *obj_in_emacs = dump_object_emacs_ptr (target_value);
            eassert (obj_in_emacs);
            reloc.u.emacs_offset2 = emacs_offset (obj_in_emacs);
          }
        else
          {
	    eassume (ctx); /* Pacify GCC 9.2.1 -O3 -Wnull-dereference.  */
            eassert (!dump_object_emacs_ptr (target_value));
            reloc.u.dump_offset = dump_recall_object (ctx, target_value);
            if (reloc.u.dump_offset <= 0)
              {
                Lisp_Object repr = Fprin1_to_string (target_value, Qnil, Qnil);
                error ("relocation target was not dumped: %s", SDATA (repr));
              }
            dump_check_dump_off (ctx, reloc.u.dump_offset);
          }
      }
      break;
    default:
      eassume (!"not reached");
    }

  /* We should have consumed the whole relocation descriptor.  */
  eassert (NILP (lreloc));

  return reloc;
}

static void
dump_emit_emacs_reloc (struct dump_context *ctx, Lisp_Object lreloc)
{
  eassert (ctx->flags.pack_objects);
  struct emacs_reloc reloc;
  dump_object_start_1 (ctx, &reloc, sizeof (reloc));
  reloc = decode_emacs_reloc (ctx, lreloc);
  dump_object_finish_1 (ctx, &reloc, sizeof (reloc));
}

static Lisp_Object
dump_merge_emacs_relocs (Lisp_Object lreloc_a, Lisp_Object lreloc_b)
{
  /* Combine copy relocations together if they're copying from
     adjacent chunks to adjacent chunks.  */

#ifdef ENABLE_CHECKING
  {
    dump_off off_a = dump_off_from_lisp (XCAR (XCDR (lreloc_a)));
    dump_off off_b = dump_off_from_lisp (XCAR (XCDR (lreloc_b)));
    eassert (off_a <= off_b);  /* Catch sort errors.  */
    eassert (off_a < off_b);  /* Catch duplicate relocations.  */
  }
#endif

  if (XFIXNUM (XCAR (lreloc_a)) != RELOC_EMACS_COPY_FROM_DUMP
      || XFIXNUM (XCAR (lreloc_b)) != RELOC_EMACS_COPY_FROM_DUMP)
    return Qnil;

  struct emacs_reloc reloc_a = decode_emacs_reloc (NULL, lreloc_a);
  struct emacs_reloc reloc_b = decode_emacs_reloc (NULL, lreloc_b);

  eassert (reloc_a.type == RELOC_EMACS_COPY_FROM_DUMP);
  eassert (reloc_b.type == RELOC_EMACS_COPY_FROM_DUMP);

  if (reloc_a.emacs_offset + reloc_a.length != reloc_b.emacs_offset)
    return Qnil;

  if (reloc_a.u.dump_offset + reloc_a.length != reloc_b.u.dump_offset)
    return Qnil;

  dump_off new_length = reloc_a.length + reloc_b.length;
  reloc_a.length = new_length;
  if (reloc_a.length != new_length)
    return Qnil; /* Overflow */

  return list4 (make_fixnum (RELOC_EMACS_COPY_FROM_DUMP),
                dump_off_to_lisp (reloc_a.emacs_offset),
                dump_off_to_lisp (reloc_a.u.dump_offset),
                dump_off_to_lisp (reloc_a.length));
}

typedef void (*drain_reloc_handler) (struct dump_context *, Lisp_Object);
typedef Lisp_Object (*drain_reloc_merger) (Lisp_Object a, Lisp_Object b);

static void
drain_reloc_list (struct dump_context *ctx,
                  drain_reloc_handler handler,
                  drain_reloc_merger merger,
                  Lisp_Object *reloc_list,
                  struct dump_table_locator *out_locator)
{
  struct dump_flags old_flags = ctx->flags;
  Lisp_Object list_reversed, relocs;
  ctx->flags.pack_objects = true;
  list_reversed = Fnreverse (*reloc_list);
  relocs = CALLN (Fsort, list_reversed,
		  Qdump_emacs_portable__sort_predicate);
  *reloc_list = Qnil;
  dump_align_output (ctx, max (alignof (struct dump_reloc),
			       alignof (struct emacs_reloc)));
  struct dump_table_locator locator = {0};
  locator.offset = ctx->offset;
  for (; !NILP (relocs); locator.nr_entries += 1)
    {
      Lisp_Object reloc = dump_pop (&relocs);
      Lisp_Object merged;
      while (merger != NULL
	     && !NILP (relocs)
	     && (merged = merger (reloc, XCAR (relocs)), !NILP (merged)))
        {
          reloc = merged;
          relocs = XCDR (relocs);
        }
      handler (ctx, reloc);
    }
  *out_locator = locator;
  ctx->flags = old_flags;
}

static void
dump_do_fixup (struct dump_context *ctx,
               Lisp_Object fixup,
               Lisp_Object prev_fixup)
{
  enum dump_fixup_type type
    = (enum dump_fixup_type) XFIXNUM (dump_pop (&fixup));
  dump_off dump_fixup_offset = dump_off_from_lisp (dump_pop (&fixup));
#ifdef ENABLE_CHECKING
  if (!NILP (prev_fixup))
    {
      dump_off prev_dump_fixup_offset
	= dump_off_from_lisp (XCAR (XCDR (prev_fixup)));
      eassert (dump_fixup_offset - prev_dump_fixup_offset
	       >= sizeof (void *));
    }
#endif
  Lisp_Object arg = dump_pop (&fixup);
  eassert (NILP (fixup));
  dump_seek (ctx, dump_fixup_offset);
  intptr_t dump_value;
  bool do_write = true;
  switch (type)
    {
    case DUMP_FIXUP_LISP_OBJECT:
    case DUMP_FIXUP_LISP_OBJECT_RAW:
      /* Dump wants a pointer to a Lisp object.
         If DUMP_FIXUP_LISP_OBJECT_RAW, we should stick a C pointer in
         the dump; otherwise, a Lisp_Object.  */
      if (SUBRP (arg) && !NATIVE_COMP_FUNCTIONP (arg))
        {
          dump_value = emacs_offset (XSUBR (arg));
          if (type == DUMP_FIXUP_LISP_OBJECT)
            dump_reloc_dump_to_emacs_lv (ctx, ctx->offset, XTYPE (arg));
          else
            dump_reloc_dump_to_emacs_ptr_raw (ctx, ctx->offset);
        }
      else if (dump_builtin_symbol_p (arg))
        {
          eassert (dump_object_self_representing_p (arg));
          /* These symbols are part of Emacs, so point there.  If we
             want a Lisp_Object, we're set.  If we want a raw pointer,
             we need to emit a relocation.  */
          if (type == DUMP_FIXUP_LISP_OBJECT)
            {
              do_write = false;
              dump_write (ctx, &arg, sizeof (arg));
            }
          else
            {
              dump_value = emacs_offset (XSYMBOL (arg));
              dump_reloc_dump_to_emacs_ptr_raw (ctx, ctx->offset);
            }
        }
      else
        {
          eassert (dump_object_emacs_ptr (arg) == NULL);
          dump_value = dump_recall_object (ctx, arg);
          if (dump_value <= 0)
            error ("fixup object not dumped");
          if (type == DUMP_FIXUP_LISP_OBJECT)
            dump_reloc_dump_to_dump_lv (ctx, ctx->offset, XTYPE (arg));
          else
            dump_reloc_dump_to_dump_ptr_raw (ctx, ctx->offset);
        }
      break;
    case DUMP_FIXUP_PTR_DUMP_RAW:
      /* Dump wants a raw pointer to something that's not a lisp
         object.  It knows the exact location it wants, so just
         believe it.  */
      dump_value = dump_off_from_lisp (arg);
      dump_reloc_dump_to_dump_ptr_raw (ctx, ctx->offset);
      break;
    case DUMP_FIXUP_BIGNUM_DATA:
      {
        eassert (BIGNUMP (arg));
        arg = Fgethash (arg, ctx->bignum_data, Qnil);
        if (NILP (arg))
          error ("bignum not dumped");
        struct bignum_reload_info reload_info = { 0 };
        reload_info.data_location = dump_off_from_lisp (dump_pop (&arg));
        reload_info.nlimbs = dump_off_from_lisp (dump_pop (&arg));
        eassert (NILP (arg));
        dump_write (ctx, &reload_info, sizeof (reload_info));
        do_write = false;
        break;
      }
    default:
      emacs_abort ();
    }
  if (do_write)
    dump_write (ctx, &dump_value, sizeof (dump_value));
}

static void
dump_do_fixups (struct dump_context *ctx)
{
  dump_off saved_offset = ctx->offset;
  Lisp_Object fixups_reversed = Fnreverse (ctx->fixups);
  Lisp_Object fixups = CALLN (Fsort, fixups_reversed,
			      Qdump_emacs_portable__sort_predicate);
  Lisp_Object prev_fixup = Qnil;
  ctx->fixups = Qnil;
  while (!NILP (fixups))
    {
      Lisp_Object fixup = dump_pop (&fixups);
      dump_do_fixup (ctx, fixup, prev_fixup);
      prev_fixup = fixup;
    }
  dump_seek (ctx, saved_offset);
}

static void
dump_drain_normal_queue (struct dump_context *ctx)
{
  while (!dump_queue_empty_p (&ctx->dump_queue))
    dump_object (ctx, dump_queue_dequeue (&ctx->dump_queue, ctx->offset));
}

static void
dump_drain_deferred_hash_tables (struct dump_context *ctx)
{
  struct dump_flags old_flags = ctx->flags;

  /* Now we want to actually write the hash tables.  */
  ctx->flags.defer_hash_tables = false;

  Lisp_Object deferred_hash_tables = Fnreverse (ctx->deferred_hash_tables);
  ctx->deferred_hash_tables = Qnil;
  while (!NILP (deferred_hash_tables))
    dump_object (ctx, dump_pop (&deferred_hash_tables));
  ctx->flags = old_flags;
}

static void
dump_drain_deferred_symbols (struct dump_context *ctx)
{
  struct dump_flags old_flags = ctx->flags;

  /* Now we want to actually write the symbols.  */
  ctx->flags.defer_symbols = false;

  Lisp_Object deferred_symbols = Fnreverse (ctx->deferred_symbols);
  ctx->deferred_symbols = Qnil;
  while (!NILP (deferred_symbols))
    dump_object (ctx, dump_pop (&deferred_symbols));
  ctx->flags = old_flags;
}

DEFUN ("dump-emacs-portable",
       Fdump_emacs_portable, Sdump_emacs_portable,
       1, 2, 0,
       doc: /* Dump current state of Emacs into dump file FILENAME.
If TRACK-REFERRERS is non-nil, keep additional debugging information
that can help track down the provenance of unsupported object
types.  */)
     (Lisp_Object filename, Lisp_Object track_referrers)
{
  eassert (initialized);

#ifndef HAVE_ANDROID
  if (! noninteractive)
    error ("Dumping Emacs currently works only in batch mode.  "
           "If you'd like it to work interactively, please consider "
           "contributing a patch to Emacs.");
#endif

  if (!main_thread_p (current_thread))
    error ("This function can be called only in the main thread");

  if (!NILP (XCDR (Fall_threads ())))
    error ("No other Lisp threads can be running when this function is called");

#ifdef HAVE_NATIVE_COMP
  calln (intern_c_string ("load--fixup-all-elns"));
#endif

# ifndef HAVE_MPS
  /* I don't think this can be guaranteed to work with MPS.
     Finalizers may be kept alive unpredictably. */
  /* Clear out any detritus in memory.  */
  do
    {
      number_finalizers_run = 0;
      garbage_collect ();
    }
  while (number_finalizers_run);
#endif

  specpdl_ref count = SPECPDL_INDEX ();
  Lisp_Object start_time = Ffloat_time (Qnil);
# ifdef HAVE_MPS
  /* Turn off GC while dumping. This turns out to be the fastest option. */
  igc_park_arena ();
#endif

  /* Bind `command-line-processed' to nil before dumping,
     so that the dumped Emacs will process its command line
     and set up to work with X windows if appropriate.  */
  Lisp_Object symbol = Qcommand_line_processed;
  specbind (symbol, Qnil);

  CHECK_STRING (filename);
  filename = Fexpand_file_name (filename, Qnil);
  filename = ENCODE_FILE (filename);

  struct dump_context ctx_buf = {0};
  struct dump_context *ctx = &ctx_buf;
  ctx->fd = -1;

  ctx->objects_dumped = make_eq_hash_table ();
  dump_queue_init (&ctx->dump_queue);
  ctx->deferred_hash_tables = Qnil;
  ctx->deferred_symbols = Qnil;

  ctx->fixups = Qnil;
  ctx->staticpro_table = Fmake_hash_table (0, NULL);
  ctx->symbol_aux = Qnil;
  ctx->copied_queue = Qnil;
  ctx->cold_queue = Qnil;
  for (int i = 0; i < RELOC_NUM_PHASES; ++i)
    ctx->dump_relocs[i] = Qnil;
  ctx->object_starts = Qnil;
# ifdef HAVE_MPS
  ctx->igc_object_starts = Qnil;
# endif
  ctx->emacs_relocs = Qnil;
  ctx->bignum_data = make_eq_hash_table ();

  /* Ordinarily, dump_object should remember where it saw objects and
     actually write the object contents to the dump file.  In special
     circumstances below, we temporarily change this default
     behavior.  */
  ctx->flags.dump_object_contents = true;
  ctx->flags.record_object_starts = true;

  /* We want to consolidate certain object types that we know are very likely
     to be modified.  */
  ctx->flags.defer_hash_tables = true;
  /* ctx->flags.defer_symbols = true; XXX  */

  /* These objects go into special sections.  */
  ctx->flags.defer_cold_objects = true;
  ctx->flags.defer_copied_objects = true;

  ctx->current_referrer = Qnil;
  if (!NILP (track_referrers))
    ctx->referrers = make_eq_hash_table ();

  ctx->dump_filename = filename;

  record_unwind_protect_ptr (dump_unwind_cleanup, ctx);
  block_input ();

#ifdef REL_ALLOC
  r_alloc_inhibit_buffer_relocation (1);
  ctx->blocked_ralloc = true;
#endif

  ctx->old_purify_flag = Vpurify_flag;
  Vpurify_flag = Qnil;

  /* Make sure various weird things are less likely to happen.  */
  ctx->old_post_gc_hook = Vpost_gc_hook;
  Vpost_gc_hook = Qnil;

  /* Reset process-environment -- this is for when they re-dump a
     pdump-restored emacs, since set_initial_environment wants always
     to cons it from scratch.  */
  ctx->old_process_environment = Vprocess_environment;
  Vprocess_environment = Qnil;

  {
    USE_SAFE_ALLOCA;

    char *filename_1;
    SAFE_ALLOCA_STRING (filename_1, filename);
#ifdef MSDOS
    /* Rewrite references to .pdmp to refer to .dmp files on DOS.  */
    size_t len = strlen (filename_1);
    if (len >= 5
	&& !strcmp (filename_1 + len - 5, ".pdmp"))
      {
	strcpy (filename_1 + len - 5, ".dmp");
	filename = DECODE_FILE (build_unibyte_string (filename_1));
      }
#endif /* MSDOS */
    ctx->fd = emacs_open (filename_1, O_RDWR | O_TRUNC | O_CREAT, 0666);
    SAFE_FREE ();
  }
  if (ctx->fd < 0)
    report_file_error ("Opening dump output", filename);
  static_assert (sizeof (ctx->header.magic) == sizeof (dump_magic));
  memcpy (&ctx->header.magic, dump_magic, sizeof (dump_magic));
  ctx->header.magic[0] = '!'; /* Note that dump is incomplete.  */

  static_assert (sizeof (fingerprint) == sizeof (ctx->header.fingerprint));
  for (int i = 0; i < sizeof fingerprint; i++)
    ctx->header.fingerprint[i] = fingerprint[i];

  const dump_off header_start = ctx->offset;
  dump_fingerprint (stderr, "Dumping fingerprint", ctx->header.fingerprint);
  dump_write (ctx, &ctx->header, sizeof (ctx->header));
  const dump_off header_end = ctx->offset;

  const dump_off hot_start = ctx->offset;
  /* Start the dump process by processing the static roots and
     queuing up the objects to which they refer.   */
  dump_roots (ctx);

  dump_charset_table (ctx);
  dump_finalizer_list_head_ptr (ctx, &finalizers.prev);
  dump_finalizer_list_head_ptr (ctx, &finalizers.next);
  dump_finalizer_list_head_ptr (ctx, &doomed_finalizers.prev);
  dump_finalizer_list_head_ptr (ctx, &doomed_finalizers.next);
  dump_drain_user_remembered_data_hot (ctx);

  /* We've already remembered all the objects to which GC roots point,
     but we have to manually save the list of GC roots itself.  */
  dump_metadata_for_pdumper (ctx);
  for (int i = 0; i < staticidx; ++i)
    dump_emacs_reloc_to_emacs_ptr_raw (ctx, &staticvec[i], staticvec[i]);
  dump_emacs_reloc_immediate_int (ctx, &staticidx, staticidx);

  /* Dump while we keep finding objects to dump.  We add new
     objects to the queue by side effect during dumping.
     We accumulate some types of objects in special lists to get more
     locality for these object types at runtime.  */
  do
    {
      dump_drain_deferred_hash_tables (ctx);
      dump_drain_deferred_symbols (ctx);
      dump_drain_normal_queue (ctx);
    }
  while (!(dump_queue_empty_p (&ctx->dump_queue)
	   && NILP (ctx->deferred_hash_tables)
	   && NILP (ctx->deferred_symbols)));

  ctx->header.hash_list = dump_hash_table_list (ctx);

  /* dump_hash_table_list just adds a new vector to the dump but all
     its content should already have been in the dump, so it doesn't
     add anything to any queue.  */
  eassert (dump_queue_empty_p (&ctx->dump_queue)
	   && NILP (ctx->deferred_hash_tables)
	   && NILP (ctx->deferred_symbols));

  dump_sort_copied_objects (ctx);

  /* While we copy built-in symbols into the Emacs image, these
     built-in structures refer to non-Lisp heap objects that must live
     in the dump; we stick these auxiliary data structures at the end
     of the hot section and use a special hash table to remember them.
     The actual symbol dump will pick them up below.  */
  ctx->symbol_aux = make_eq_hash_table ();
  dump_hot_parts_of_discardable_objects (ctx);

  /* Emacs, after initial dump loading, can forget about the portion
     of the dump that runs from here to the start of the cold section.
     This section consists of objects that need to be memcpy()ed into
     the Emacs data section instead of just used directly.

     We don't need to align hot_end: the loader knows to actually
     start discarding only at the next page boundary if the loader
     implements discarding using page manipulation.  */
  const dump_off hot_end = ctx->offset;
  ctx->header.discardable_start = hot_end;

  dump_drain_copied_objects (ctx);
  eassert (dump_queue_empty_p (&ctx->dump_queue));

  dump_off discardable_end = ctx->offset;
  dump_align_output (ctx, dump_get_max_page_size ());
  ctx->header.cold_start = ctx->offset;

  /* Start the cold section.  This section contains bytes that should
     never change and so can be direct-mapped from the dump without
     special processing.  */
  dump_drain_cold_data (ctx);
# ifdef HAVE_MPS
  dump_align_output (ctx, DUMP_ALIGNMENT);
  fprintf (stderr, "cold user data: %x\n", (unsigned)ctx->offset);
  ctx->header.cold_user_data_start = ctx->offset;
  union gc_header header = { 0 };
  dump_igc_start_obj (ctx, IGC_OBJ_DUMPED_BYTES, &header);
# endif

   /* dump_drain_user_remembered_data_cold needs to be after
      dump_drain_cold_data in case dump_drain_cold_data dumps a lisp
      object to which C code points.
      dump_drain_user_remembered_data_cold assumes that all lisp
      objects have been dumped.  */
  dump_drain_user_remembered_data_cold (ctx);

# ifdef HAVE_MPS
  dump_align_output (ctx, DUMP_ALIGNMENT);
  dump_igc_finish_obj (ctx);
  fprintf (stderr, "heap end: %x\n", (unsigned)ctx->offset);
# endif
  /* After this point, the dump file contains no data that can be part
     of the Lisp heap.  */
  ctx->end_heap = ctx->offset;

# ifdef HAVE_MPS
  ctx->header.heap_end = ctx->offset;
  dump_igc_check_object_starts (ctx);
  dump_igc_start_obj (ctx, IGC_OBJ_DUMPED_BYTES, &header);
# endif

  /* Make remembered modifications to the dump file itself.  */
  dump_do_fixups (ctx);

  drain_reloc_merger emacs_reloc_merger =
#ifdef ENABLE_CHECKING
    dump_check_overlap_dump_reloc
#else
    NULL
#endif
    ;

  /* Emit instructions for Emacs to execute when loading the dump.
     Note that this relocation information ends up in the cold section
     of the dump.  */
  for (int i = 0; i < RELOC_NUM_PHASES; ++i)
    drain_reloc_list (ctx, dump_emit_dump_reloc, emacs_reloc_merger,
		      &ctx->dump_relocs[i], &ctx->header.dump_relocs[i]);
  dump_off number_hot_relocations = ctx->number_hot_relocations;
  ctx->number_hot_relocations = 0;
  dump_off number_discardable_relocations = ctx->number_discardable_relocations;
  ctx->number_discardable_relocations = 0;
# ifdef HAVE_MPS
  drain_reloc_list (ctx, dump_emit_igc_dump_reloc, NULL,
		    &ctx->igc_object_starts, &ctx->header.igc_object_starts);
# endif
  drain_reloc_list (ctx, dump_emit_dump_reloc, emacs_reloc_merger,
		    &ctx->object_starts, &ctx->header.object_starts);
  drain_reloc_list (ctx, dump_emit_emacs_reloc, dump_merge_emacs_relocs,
		    &ctx->emacs_relocs, &ctx->header.emacs_relocs);

# ifdef HAVE_MPS
  fprintf (stderr, "cold end: %x\n", (unsigned)ctx->offset);
  dump_igc_finish_obj (ctx);
# endif
  const dump_off cold_end = ctx->offset;

  eassert (dump_queue_empty_p (&ctx->dump_queue));
  eassert (NILP (ctx->copied_queue));
  eassert (NILP (ctx->cold_queue));
  eassert (NILP (ctx->deferred_symbols));
  eassert (NILP (ctx->deferred_hash_tables));
  eassert (NILP (ctx->fixups));
  for (int i = 0; i < RELOC_NUM_PHASES; ++i)
    eassert (NILP (ctx->dump_relocs[i]));
  eassert (NILP (ctx->emacs_relocs));

  /* Dump is complete.  Go back to the header and write the magic
     indicating that the dump is complete and can be loaded.  */
  ctx->header.magic[0] = dump_magic[0];
  dump_seek (ctx, 0);
  dump_write (ctx, &ctx->header, sizeof (ctx->header));
  if (emacs_write (ctx->fd, ctx->buf, ctx->max_offset) < ctx->max_offset)
    report_file_error ("Could not write to dump file", ctx->dump_filename);
  xfree (ctx->buf);
  ctx->buf = NULL;
  ctx->buf_size = 0;
  ctx->max_offset = 0;

  Lisp_Object end_time = Ffloat_time (Qnil);
  dump_off
    header_bytes = header_end - header_start,
    hot_bytes = hot_end - hot_start,
    discardable_bytes = discardable_end - ctx->header.discardable_start,
    cold_bytes = cold_end - ctx->header.cold_start;
  fprintf (stderr,
	   ("Dump complete (%.2f seconds)\n"
	    "Byte counts: header=%" PRIdDUMP_OFF " hot=%" PRIdDUMP_OFF
	    " discardable=%" PRIdDUMP_OFF " cold=%" PRIdDUMP_OFF "\n"
	    "Reloc counts: hot=%" PRIdDUMP_OFF
	    " discardable=%" PRIdDUMP_OFF "\n"),
	   XFLOAT_DATA (end_time) - XFLOAT_DATA (start_time),
	   header_bytes, hot_bytes, discardable_bytes, cold_bytes,
	   number_hot_relocations, number_discardable_relocations);

  unblock_input ();
  return unbind_to (count, Qnil);
}

DEFUN ("dump-emacs-portable--sort-predicate",
       Fdump_emacs_portable__sort_predicate,
       Sdump_emacs_portable__sort_predicate,
       2, 2, 0,
       doc: /* Internal relocation sorting function.  */)
     (Lisp_Object a, Lisp_Object b)
{
  dump_off a_offset = dump_off_from_lisp (XCAR (XCDR (a)));
  dump_off b_offset = dump_off_from_lisp (XCAR (XCDR (b)));
  return a_offset < b_offset ? Qt : Qnil;
}

DEFUN ("dump-emacs-portable--sort-predicate-copied",
       Fdump_emacs_portable__sort_predicate_copied,
       Sdump_emacs_portable__sort_predicate_copied,
       2, 2, 0,
       doc: /* Internal relocation sorting function.  */)
     (Lisp_Object a, Lisp_Object b)
{
  eassert (dump_object_emacs_ptr (a));
  eassert (dump_object_emacs_ptr (b));
  return dump_object_emacs_ptr (a) < dump_object_emacs_ptr (b) ? Qt : Qnil;
}

void
pdumper_do_now_and_after_load_impl (pdumper_hook hook)
{
  if (nr_dump_hooks == ARRAYELTS (dump_hooks))
    fatal ("out of dump hooks: make dump_hooks[] bigger");
  dump_hooks[nr_dump_hooks++] = hook;
  hook ();
}

void
pdumper_do_now_and_after_late_load_impl (pdumper_hook hook)
{
  if (nr_dump_late_hooks == ARRAYELTS (dump_late_hooks))
    fatal ("out of dump hooks: make dump_late_hooks[] bigger");
  dump_late_hooks[nr_dump_late_hooks++] = hook;
  hook ();
}

static void
pdumper_remember_user_data_1 (void *mem, int nbytes)
{
  if (nr_remembered_data == ARRAYELTS (remembered_data))
    fatal ("out of remembered data slots: make remembered_data[] bigger");
  remembered_data[nr_remembered_data].mem = mem;
  remembered_data[nr_remembered_data].sz = nbytes;
  nr_remembered_data += 1;
}

void
pdumper_remember_scalar_impl (void *mem, ptrdiff_t nbytes)
{
  eassert (0 <= nbytes && nbytes <= INT_MAX);
  if (nbytes > 0)
    pdumper_remember_user_data_1 (mem, (int) nbytes);
}

void
pdumper_remember_lv_ptr_raw_impl (void *ptr, enum Lisp_Type type)
{
  pdumper_remember_user_data_1 (ptr, -type);
}


#ifdef HAVE_NATIVE_COMP
/* This records the directory where the Emacs executable lives, to be
   used for locating the native-lisp directory from which we need to
   load the preloaded *.eln files.  See pdumper_set_emacs_execdir
   below.  */
static char *emacs_execdir;
static ptrdiff_t execdir_size;
static ptrdiff_t execdir_len;
#endif

/* Dump runtime */
enum dump_memory_protection
{
  DUMP_MEMORY_ACCESS_NONE = 1,
  DUMP_MEMORY_ACCESS_READ = 2,
  DUMP_MEMORY_ACCESS_READWRITE = 3,
};

#if VM_SUPPORTED == VM_MS_WINDOWS && !defined HAVE_MPS
static void *
dump_anonymous_allocate_w32 (void *base,
                             size_t size,
                             enum dump_memory_protection protection)
{
  void *ret;
  DWORD mem_type;
  DWORD mem_prot;

  switch (protection)
    {
    case DUMP_MEMORY_ACCESS_NONE:
      mem_type = MEM_RESERVE;
      mem_prot = PAGE_NOACCESS;
      break;
    case DUMP_MEMORY_ACCESS_READ:
      mem_type = MEM_COMMIT;
      mem_prot = PAGE_READONLY;
      break;
    case DUMP_MEMORY_ACCESS_READWRITE:
      mem_type = MEM_COMMIT;
      mem_prot = PAGE_READWRITE;
      break;
    default:
      emacs_abort ();
    }

  ret = VirtualAlloc (base, size, mem_type, mem_prot);
  if (ret == NULL)
    errno = (base && GetLastError () == ERROR_INVALID_ADDRESS)
      ? EBUSY
      : EPERM;
  return ret;
}
#endif

#if VM_SUPPORTED == VM_POSIX

/* Old versions of macOS only define MAP_ANON, not MAP_ANONYMOUS.
   FIXME: This probably belongs elsewhere (gnulib/autoconf?)  */
# ifndef MAP_ANONYMOUS
#  define MAP_ANONYMOUS MAP_ANON
# endif

#ifndef HAVE_MPS
static void *
dump_anonymous_allocate_posix (void *base,
                               size_t size,
                               enum dump_memory_protection protection)
{
  void *ret;
  int mem_prot;

  switch (protection)
    {
    case DUMP_MEMORY_ACCESS_NONE:
      mem_prot = PROT_NONE;
      break;
    case DUMP_MEMORY_ACCESS_READ:
      mem_prot = PROT_READ;
      break;
    case DUMP_MEMORY_ACCESS_READWRITE:
      mem_prot = PROT_READ | PROT_WRITE;
      break;
    default:
      emacs_abort ();
    }

  int mem_flags = MAP_PRIVATE | MAP_ANONYMOUS;
  if (mem_prot != PROT_NONE)
    mem_flags |= MAP_POPULATE;
  if (base)
    mem_flags |= MAP_FIXED;

  bool retry;
  do
    {
      retry = false;
      ret = mmap (base, size, mem_prot, mem_flags, -1, 0);
      if (ret == MAP_FAILED
	  && errno == EINVAL
	  && (mem_flags & MAP_POPULATE))
        {
          /* This system didn't understand MAP_POPULATE, so try
             again without it.  */
          mem_flags &= ~MAP_POPULATE;
          retry = true;
        }
    }
  while (retry);

  if (ret == MAP_FAILED)
    ret = NULL;
  return ret;
}
#endif
#endif

/* Perform anonymous memory allocation.  */
#ifndef HAVE_MPS
static void *
dump_anonymous_allocate (void *base,
                         const size_t size,
                         enum dump_memory_protection protection)
{
#if VM_SUPPORTED == VM_POSIX
  return dump_anonymous_allocate_posix (base, size, protection);
#elif VM_SUPPORTED == VM_MS_WINDOWS
  return dump_anonymous_allocate_w32 (base, size, protection);
#else
  errno = ENOSYS;
  return NULL;
#endif
}

/* Undo the effect of `dump_reserve_address_space'.  */

static void
dump_anonymous_release (void *addr, size_t size)
{
  eassert (size >= 0);
#if VM_SUPPORTED == VM_MS_WINDOWS
  (void) size;
  if (!VirtualFree (addr, 0, MEM_RELEASE))
    emacs_abort ();
#elif VM_SUPPORTED == VM_POSIX
  if (munmap (addr, size) < 0)
    emacs_abort ();
#else
  (void) addr;
  (void) size;
  emacs_abort ();
#endif
}

#elif VM_SUPPORTED == VM_MS_WINDOWS && !defined HAVE_MPS
static void *
dump_map_file_w32 (void *base, int fd, off_t offset, size_t size,
		   enum dump_memory_protection protection)
{
  void *ret = NULL;
  HANDLE section = NULL;
  HANDLE file;

  uint64_t full_offset = offset;
  uint32_t offset_high = (uint32_t) (full_offset >> 32);
  uint32_t offset_low = (uint32_t) (full_offset & 0xffffffff);

  int error;
  DWORD protect;
  DWORD map_access;

  file = (HANDLE) _get_osfhandle (fd);
  if (file == INVALID_HANDLE_VALUE)
    goto out;

  switch (protection)
    {
    case DUMP_MEMORY_ACCESS_READWRITE:
      protect = PAGE_WRITECOPY;	/* for Windows 9X */
      break;
    default:
    case DUMP_MEMORY_ACCESS_NONE:
    case DUMP_MEMORY_ACCESS_READ:
      protect = PAGE_READONLY;
      break;
    }

  section = CreateFileMapping (file,
			       /*lpAttributes=*/NULL,
			       protect,
			       /*dwMaximumSizeHigh=*/0,
			       /*dwMaximumSizeLow=*/0,
			       /*lpName=*/NULL);
  if (!section)
    {
      errno = EINVAL;
      goto out;
    }

  switch (protection)
    {
    case DUMP_MEMORY_ACCESS_NONE:
    case DUMP_MEMORY_ACCESS_READ:
      map_access = FILE_MAP_READ;
      break;
    case DUMP_MEMORY_ACCESS_READWRITE:
      map_access = FILE_MAP_COPY;
      break;
    default:
      emacs_abort ();
    }

  ret = MapViewOfFileEx (section,
                         map_access,
                         offset_high,
                         offset_low,
                         size,
                         base);

  error = GetLastError ();
  if (ret == NULL)
    errno = (error == ERROR_INVALID_ADDRESS ? EBUSY : EPERM);
 out:
  if (section && !CloseHandle (section))
    emacs_abort ();
  return ret;
}
#endif

#if VM_SUPPORTED == VM_POSIX && !defined HAVE_MPS
static void *
dump_map_file_posix (void *base, int fd, off_t offset, size_t size,
		     enum dump_memory_protection protection)
{
  void *ret;
  int mem_prot;
  int mem_flags;

  switch (protection)
    {
    case DUMP_MEMORY_ACCESS_NONE:
      mem_prot = PROT_NONE;
      mem_flags = MAP_SHARED;
      break;
    case DUMP_MEMORY_ACCESS_READ:
      mem_prot = PROT_READ;
      mem_flags = MAP_SHARED;
      break;
    case DUMP_MEMORY_ACCESS_READWRITE:
      mem_prot = PROT_READ | PROT_WRITE;
      mem_flags = MAP_PRIVATE;
      break;
    default:
      emacs_abort ();
    }

  if (base)
    mem_flags |= MAP_FIXED;

  ret = mmap (base, size, mem_prot, mem_flags, fd, offset);
  if (ret == MAP_FAILED)
    ret = NULL;
  return ret;
}
#endif

/* Map a file into memory.  */
#ifndef HAVE_MPS
static void *
dump_map_file (void *base, int fd, off_t offset, size_t size,
	       enum dump_memory_protection protection)
{
#if VM_SUPPORTED == VM_POSIX
  return dump_map_file_posix (base, fd, offset, size, protection);
#elif VM_SUPPORTED == VM_MS_WINDOWS
  return dump_map_file_w32 (base, fd, offset, size, protection);
#else
  errno = ENOSYS;
  return NULL;
#endif
}

/* Remove a virtual memory mapping.

   On failure, abort Emacs.  For maximum platform compatibility, ADDR
   and SIZE must match the mapping exactly.  */
static void
dump_unmap_file (void *addr, size_t size)
{
  eassert (size >= 0);
#if !VM_SUPPORTED
  (void) addr;
  (void) size;
  emacs_abort ();
#elif defined (WINDOWSNT)
  (void) size;
  if (!UnmapViewOfFile (addr))
    emacs_abort ();
#else
  if (munmap (addr, size) < 0)
    emacs_abort ();
#endif
}

# endif /* not HAVE_MPS */

struct dump_memory_map_spec
{
  int fd;  /* File to map; anon zero if negative.  */
  size_t size;  /* Number of bytes to map.  */
  off_t offset;  /* Offset within fd.  */
  enum dump_memory_protection protection;
};

struct dump_memory_map
{
  struct dump_memory_map_spec spec;
  void *mapping;  /* Actual mapped memory.  */
  void (*release) (struct dump_memory_map *);
  void *private;
};

/* Mark the pages as unneeded, potentially zeroing them, without
   releasing the address space reservation.  */
void
dump_discard_mem (void *mem, size_t size)
{
#if VM_SUPPORTED == VM_MS_WINDOWS
  /* Discard COWed pages.  */
  (void) VirtualFree (mem, size, MEM_DECOMMIT);
  /* Release the commit charge for the mapping.  */
  DWORD old_prot;
  (void) VirtualProtect (mem, size, PAGE_NOACCESS, &old_prot);
#elif VM_SUPPORTED == VM_POSIX
# ifdef HAVE_POSIX_MADVISE
  /* Discard COWed pages.  */
  (void) posix_madvise (mem, size, POSIX_MADV_DONTNEED);
# elif defined HAVE_MADVISE
  (void) madvise (mem, size, MADV_DONTNEED);
#endif
  /* Release the commit charge for the mapping.  */
  (void) mprotect (mem, size, PROT_NONE);
#endif
}

static void
dump_mmap_discard_contents (struct dump_memory_map *map)
{
#ifndef HAVE_MPS
  /* MPS doesn't use mmap.  */
  if (map->mapping)
    dump_discard_mem (map->mapping, map->spec.size);
#endif
}

static void
dump_mmap_reset (struct dump_memory_map *map)
{
  map->mapping = NULL;
  map->release = NULL;
  map->private = NULL;
}

static void
dump_mmap_release (struct dump_memory_map *map)
{
  if (map->release)
    map->release (map);
  dump_mmap_reset (map);
}

/* Allows heap-allocated dump_mmap to "free" maps individually.  */
struct dump_memory_map_heap_control_block
{
  int refcount;
  void *mem;
};

#ifndef HAVE_MPS
static void
dump_mm_heap_cb_release (struct dump_memory_map_heap_control_block *cb)
{
  if (cb)
    {
      eassert (cb->refcount > 0);
      if (--cb->refcount == 0)
	{
	  free (cb->mem);
	  free (cb);
	}
    }
}

static void
dump_mmap_release_heap (struct dump_memory_map *map)
{
  dump_mm_heap_cb_release (map->private);
}

/* Implement dump_mmap using malloc and read.  */
static bool
dump_mmap_contiguous_heap (struct dump_memory_map *maps, int nr_maps,
			   size_t total_size)
{
  bool ret = false;

  /* FIXME: This storage sometimes is never freed.
     Beware: the simple patch 2019-03-11T15:20:54Z!eggert@cs.ucla.edu
     is worse, as it sometimes frees this storage twice.  */
  struct dump_memory_map_heap_control_block *cb = calloc (1, sizeof (*cb));
  if (!cb)
    goto out;
  __lsan_ignore_object (cb);

  cb->refcount = 1;
  cb->mem = malloc (total_size);
  if (!cb->mem)
    goto out;
  char *mem = cb->mem;
  for (int i = 0; i < nr_maps; ++i)
    {
      struct dump_memory_map *map = &maps[i];
      const struct dump_memory_map_spec spec = map->spec;
      if (!spec.size)
        continue;
      map->mapping = mem;
      mem += spec.size;
      map->release = dump_mmap_release_heap;
      map->private = cb;
      cb->refcount += 1;
      if (spec.fd < 0)
        memset (map->mapping, 0, spec.size);
      else
        {
          if (lseek (spec.fd, spec.offset, SEEK_SET) < 0)
            goto out;
          ssize_t nb = dump_read_all (spec.fd,
                                      map->mapping,
                                      spec.size);
          if (nb >= 0 && nb != spec.size)
            errno = EIO;
          if (nb != spec.size)
            goto out;
        }
    }

  ret = true;
 out:
  dump_mm_heap_cb_release (cb);
  if (!ret)
    for (int i = 0; i < nr_maps; ++i)
      dump_mmap_release (&maps[i]);
  return ret;
}
#endif /* not HAVE_MPS */

#ifdef HAVE_MPS
static void
dump_mmap_release_mps (struct dump_memory_map *map)
{
  /* FIXME/igc: igc_on_pdump_loaded "knows" that DS_DISCARDABLE is unused.
     Maybe come up with a nicer API.
   */
}

/* Implement dump_mmap using mps_reserve and read.  */
static bool
dump_mmap_contiguous_mps (struct dump_memory_map *maps, int nr_maps,
			  size_t total_size)
{
  uint8_t *p = igc_alloc_dump (total_size);
  for (size_t i = 0; i < nr_maps; ++i)
    {
      struct dump_memory_map *map = &maps[i];
      const struct dump_memory_map_spec spec = map->spec;
      if (!spec.size)
	continue;
      map->mapping = p;
      map->release = dump_mmap_release_mps;
      map->private = NULL;
      if (spec.fd < 0)
	memset (map->mapping, 0, spec.size);
      else
	{
	  if (lseek (spec.fd, spec.offset, SEEK_SET) < 0)
	    return false;
	  ssize_t nb = dump_read_all (spec.fd, map->mapping, spec.size);
	  if (nb != spec.size)
	    {
	      if (nb >= 0)
		errno = EIO;
	      return false;
	    }
	}
      p += spec.size;
    }
  return true;
}

#else /* not HAVE_MPS */

static void
dump_mmap_release_vm (struct dump_memory_map *map)
{
  if (map->spec.fd < 0)
    dump_anonymous_release (map->mapping, map->spec.size);
  else
    dump_unmap_file (map->mapping, map->spec.size);
}

static bool
needs_mmap_retry_p (void)
{
#if defined CYGWIN || VM_SUPPORTED == VM_MS_WINDOWS \
  || defined _AIX
  return true;
#else /* !CYGWIN && VM_SUPPORTED != VM_MS_WINDOWS && !_AIX */
  return false;
#endif /* !CYGWIN && VM_SUPPORTED != VM_MS_WINDOWS && !_AIX */
}

static bool
dump_mmap_contiguous_vm (struct dump_memory_map *maps, int nr_maps,
			 size_t total_size)
{
  int save_errno;
  bool ret = false;
  void *resv = NULL;
  bool retry = false;
  bool need_retry = needs_mmap_retry_p ();

  do
    {
      if (retry)
        {
          eassert (need_retry);
          retry = false;
          for (int i = 0; i < nr_maps; ++i)
            dump_mmap_release (&maps[i]);
        }

      eassert (resv == NULL);
      resv = dump_anonymous_allocate (NULL, total_size,
                                      DUMP_MEMORY_ACCESS_NONE);
      if (!resv)
	goto out;

      char *mem = resv;

      if (need_retry)
        {
          /* Windows lacks atomic mapping replace; need to release the
             reservation so we can allocate within it.  Will retry the
             loop if someone squats on our address space before we can
             finish allocation.  On POSIX systems, we leave the
             reservation around for atomicity.  */
          dump_anonymous_release (resv, total_size);
          resv = NULL;
        }

      for (int i = 0; i < nr_maps; ++i)
        {
          struct dump_memory_map *map = &maps[i];
          const struct dump_memory_map_spec spec = map->spec;
          if (!spec.size)
            continue;

          if (spec.fd < 0)
	    map->mapping = dump_anonymous_allocate (mem, spec.size,
						    spec.protection);
          else
	    map->mapping = dump_map_file (mem, spec.fd, spec.offset,
					  spec.size, spec.protection);
          mem += spec.size;
	  if (need_retry && map->mapping == NULL
	      && (errno == EBUSY
#ifdef CYGWIN
		  || errno == EINVAL
#endif
		  ))
            {
              retry = true;
              continue;
            }
          if (map->mapping == NULL)
            goto out;
          map->release = dump_mmap_release_vm;
        }
    }
  while (retry);

  ret = true;
  resv = NULL;
 out:
  save_errno = errno;
  if (resv)
    dump_anonymous_release (resv, total_size);
  if (!ret)
    {
      for (int i = 0; i < nr_maps; ++i)
	{
	  if (need_retry)
	    dump_mmap_reset (&maps[i]);
	  else
	    dump_mmap_release (&maps[i]);
	}
    }
  errno = save_errno;
  return ret;
}
#endif

/* Map a range of addresses into a chunk of contiguous memory.

   Each dump_memory_map structure describes how to fill the
   corresponding range of memory. On input, all members except MAPPING
   are valid.  On output, MAPPING contains the location of the given
   chunk of memory.  The MAPPING for MAPS[N] is MAPS[N-1].mapping +
   MAPS[N-1].size.

   Each mapping SIZE must be a multiple of the system page size except
   for the last mapping.

   Return true on success or false on failure with errno set.  */
static bool
dump_mmap_contiguous (struct dump_memory_map *maps, int nr_maps)
{
  if (!nr_maps)
    return true;

  size_t total_size = 0;
  int worst_case_page_size = dump_get_max_page_size ();

  for (int i = 0; i < nr_maps; ++i)
    {
      eassert (maps[i].mapping == NULL);
      eassert (maps[i].release == NULL);
      eassert (maps[i].private == NULL);
      if (i != nr_maps - 1)
	eassert (maps[i].spec.size % worst_case_page_size == 0);
      total_size += maps[i].spec.size;
    }

#ifdef HAVE_MPS
  return dump_mmap_contiguous_mps (maps, nr_maps, total_size);
#else
  if (VM_SUPPORTED)
    return dump_mmap_contiguous_vm (maps, nr_maps, total_size);
  else
    return dump_mmap_contiguous_heap (maps, nr_maps, total_size);
#endif
}

typedef uint_fast32_t dump_bitset_word;
#define DUMP_BITSET_WORD_WIDTH UINT_FAST32_WIDTH

struct dump_bitset
{
  dump_bitset_word *restrict bits;
  ptrdiff_t number_words;
};

static bool
dump_bitsets_init (struct dump_bitset bitset[2], size_t number_bits)
{
  int xword_size = sizeof (dump_bitset_word);
  ptrdiff_t words_needed = divide_round_up (number_bits,
					    DUMP_BITSET_WORD_WIDTH);
  dump_bitset_word *bits = calloc (words_needed, 2 * xword_size);
  if (!bits)
    return false;
  bitset[0].bits = bits;
  bitset[0].number_words = bitset[1].number_words = words_needed;
  bitset[1].bits = memset (bits + words_needed, UCHAR_MAX,
			   words_needed * xword_size);
  return true;
}

static dump_bitset_word *
dump_bitset__bit_slot (const struct dump_bitset *bitset,
                       size_t bit_number)
{
  ptrdiff_t word_number = bit_number / DUMP_BITSET_WORD_WIDTH;
  eassert (word_number < bitset->number_words);
  return &bitset->bits[word_number];
}

static bool
dump_bitset_bit_set_p (const struct dump_bitset *bitset,
                       size_t bit_number)
{
  dump_bitset_word bit = 1;
  bit <<= bit_number % DUMP_BITSET_WORD_WIDTH;
  return (*dump_bitset__bit_slot (bitset, bit_number) & bit) != 0;
}

static void
dump_bitset__set_bit_value (struct dump_bitset *bitset,
                            size_t bit_number,
                            bool bit_is_set)
{
  dump_bitset_word *slot = dump_bitset__bit_slot (bitset, bit_number);
  dump_bitset_word bit = 1;
  bit <<= bit_number % DUMP_BITSET_WORD_WIDTH;
  if (bit_is_set)
    *slot = *slot | bit;
  else
    *slot = *slot & ~bit;
}

static void
dump_bitset_set_bit (struct dump_bitset *bitset, size_t bit_number)
{
  dump_bitset__set_bit_value (bitset, bit_number, true);
}

static void
dump_bitset_clear (struct dump_bitset *bitset)
{
  /* Skip the memset if bitset->number_words == 0, because then bitset->bits
     might be NULL and the memset would have undefined behavior.  */
  if (bitset->number_words)
    memset (bitset->bits, 0, bitset->number_words * sizeof bitset->bits[0]);
}

struct pdumper_loaded_dump_private
{
  /* Copy of the header we read from the dump.  */
  struct dump_header header;
  /* Mark bits for objects in the dump; used during GC.  */
  struct dump_bitset mark_bits, last_mark_bits;
  /* Time taken to load the dump.  */
  double load_time;
  /* Dump file name.  */
  char *dump_filename;
};

struct pdumper_loaded_dump dump_public;
static struct pdumper_loaded_dump_private dump_private;

/* Return a pointer to offset OFFSET within the dump, which begins at
   DUMP_BASE. DUMP_BASE must be equal to the current dump load
   location; it's passed as a parameter for efficiency.

   The returned pointer points to the primary memory image of the
   currently-loaded dump file.  The entire dump file is accessible
   using this function.  */
static void *
dump_ptr (uintptr_t dump_base, dump_off offset)
{
  eassert (dump_base == dump_public.start);
  eassert (0 <= offset);
  eassert (dump_public.start + offset < dump_public.end);
  return (char *)dump_base + offset;
}

/* Read a pointer-sized word of memory at OFFSET within the dump,
   which begins at DUMP_BASE. DUMP_BASE must be equal to the current
   dump load location; it's passed as a parameter for efficiency.  */
static uintptr_t
dump_read_word_from_dump (uintptr_t dump_base, dump_off offset)
{
  uintptr_t value;
  /* The compiler optimizes this memcpy into a read.  */
  memcpy (&value, dump_ptr (dump_base, offset), sizeof (value));
  return value;
}

/* Write a word to the dump. DUMP_BASE and OFFSET are as for
   dump_read_word_from_dump; VALUE is the word to write at the given
   offset.  */
static void
dump_write_word_to_dump (uintptr_t dump_base,
                         dump_off offset,
                         uintptr_t value)
{
  /* The compiler optimizes this memcpy into a write.  */
  memcpy (dump_ptr (dump_base, offset), &value, sizeof (value));
}

/* Write a Lisp_Object to the dump. DUMP_BASE and OFFSET are as for
   dump_read_word_from_dump; VALUE is the Lisp_Object to write at the
   given offset.  */
static void
dump_write_lv_to_dump (uintptr_t dump_base,
                       dump_off offset,
                       Lisp_Object value)
{
  /* The compiler optimizes this memcpy into a write.  */
  memcpy (dump_ptr (dump_base, offset), &value, sizeof (value));
}

/* Search for a relocation given a relocation target.

   DUMP is the dump metadata structure.  TABLE is the relocation table
   to search.  KEY is the dump offset to find.  Return the relocation
   RELOC such that RELOC.offset is the smallest RELOC.offset that
   satisfies the constraint KEY <= RELOC.offset --- that is, return
   the first relocation at KEY or after KEY.  Return NULL if no such
   relocation exists.  */
static const struct dump_reloc *
dump_find_relocation (const struct dump_table_locator *const table,
                      const dump_off key)
{
  const struct dump_reloc *const relocs = dump_ptr (dump_public.start,
						    table->offset);
  const struct dump_reloc *found = NULL;
  ptrdiff_t idx_left = 0;
  ptrdiff_t idx_right = table->nr_entries;

  eassert (key >= 0);

  while (idx_left < idx_right)
    {
      const ptrdiff_t idx_mid = idx_left + (idx_right - idx_left) / 2;
      const struct dump_reloc *mid = &relocs[idx_mid];
      if (key > dump_reloc_get_offset (*mid))
        idx_left = idx_mid + 1;
      else
        {
          found = mid;
          idx_right = idx_mid;
	  if (idx_right <= idx_left
	      || key > dump_reloc_get_offset (relocs[idx_right - 1]))
            break;
        }
   }

  return found;
}

#ifdef HAVE_MPS
void *
pdumper_next_object (struct pdumper_object_it *it)
{
  if (it->relocs == NULL)
    {
      const struct dump_table_locator *table
	= &dump_private.header.igc_object_starts;
      it->nrelocs = table->nr_entries;
      it->relocs = dump_ptr (dump_public.start, table->offset);
      it->i = 0;
    }

  if (it->i < it->nrelocs)
    {
      const struct dump_reloc *const relocs = it->relocs;
      return dump_ptr (dump_public.start, dump_reloc_get_offset (relocs[it->i++]));
    }

  return NULL;
}
#endif

bool
dump_loaded_p (void)
{
  return dump_public.start != 0;
}

bool
pdumper_cold_object_p_impl (const void *obj)
{
  eassert (pdumper_object_p (obj));
  eassert (pdumper_object_p_precise (obj));
  dump_off offset = ptrdiff_t_to_dump_off ((uintptr_t) obj - dump_public.start);
  return offset >= dump_private.header.cold_start;
}

int
pdumper_find_object_type_impl (const void *obj)
{
  eassert (pdumper_object_p (obj));
  dump_off offset = ptrdiff_t_to_dump_off ((uintptr_t) obj - dump_public.start);
  if (offset % DUMP_ALIGNMENT != 0)
    return PDUMPER_NO_OBJECT;
  ptrdiff_t bitno = offset / DUMP_ALIGNMENT;
  if (offset < dump_private.header.discardable_start
      && !dump_bitset_bit_set_p (&dump_private.last_mark_bits, bitno))
    return PDUMPER_NO_OBJECT;
  const struct dump_reloc *reloc =
    dump_find_relocation (&dump_private.header.object_starts, offset);
  return (reloc != NULL && dump_reloc_get_offset (*reloc) == offset)
    ? reloc->type
    : PDUMPER_NO_OBJECT;
}

bool
pdumper_marked_p_impl (const void *obj)
{
  eassert (pdumper_object_p (obj));
  ptrdiff_t offset = (uintptr_t) obj - dump_public.start;
  eassert (offset % DUMP_ALIGNMENT == 0);
  eassert (offset < dump_private.header.cold_start);
  eassert (offset < dump_private.header.discardable_start);
  ptrdiff_t bitno = offset / DUMP_ALIGNMENT;
  return dump_bitset_bit_set_p (&dump_private.mark_bits, bitno);
}

void
pdumper_set_marked_impl (const void *obj)
{
  eassert (pdumper_object_p (obj));
  ptrdiff_t offset = (uintptr_t) obj - dump_public.start;
  eassert (offset % DUMP_ALIGNMENT == 0);
  eassert (offset < dump_private.header.cold_start);
  eassert (offset < dump_private.header.discardable_start);
  ptrdiff_t bitno = offset / DUMP_ALIGNMENT;
  eassert (dump_bitset_bit_set_p (&dump_private.last_mark_bits, bitno));
  dump_bitset_set_bit (&dump_private.mark_bits, bitno);
}

void
pdumper_clear_marks_impl (void)
{
  dump_bitset_word *swap = dump_private.last_mark_bits.bits;
  dump_private.last_mark_bits.bits = dump_private.mark_bits.bits;
  dump_private.mark_bits.bits = swap;
  dump_bitset_clear (&dump_private.mark_bits);
}

static ssize_t
dump_read_all (int fd, void *buf, size_t bytes_to_read)
{
  /* We don't want to use emacs_read, since that relies on the lisp
     world, and we're not in the lisp world yet.  */
  size_t bytes_read = 0;
  while (bytes_read < bytes_to_read)
    {
      /* Some platforms accept only int-sized values to read.
         Round this down to a page size (see MAX_RW_COUNT in sysdep.c).  */
      int max_rw_count = INT_MAX >> 18 << 18;
      int chunk_to_read = min (bytes_to_read - bytes_read, max_rw_count);
      ssize_t chunk = read (fd, (char *) buf + bytes_read, chunk_to_read);
      if (chunk < 0)
        return chunk;
      if (chunk == 0)
        break;
      bytes_read += chunk;
    }

  return bytes_read;
}

/* Return the number of bytes written when we perform the given
   relocation.  */
static int
dump_reloc_size (const struct dump_reloc reloc)
{
  if (sizeof (Lisp_Object) == sizeof (void *))
    return sizeof (Lisp_Object);
  if (reloc.type == RELOC_DUMP_TO_EMACS_PTR_RAW
      || reloc.type == RELOC_DUMP_TO_DUMP_PTR_RAW)
    return sizeof (void *);
  return sizeof (Lisp_Object);
}

static Lisp_Object
dump_make_lv_from_reloc (const uintptr_t dump_base,
			 const struct dump_reloc reloc)
{
  const dump_off reloc_offset = dump_reloc_get_offset (reloc);
  uintptr_t value = dump_read_word_from_dump (dump_base, reloc_offset);
  enum Lisp_Type lisp_type;

  if (RELOC_DUMP_TO_DUMP_LV <= reloc.type
      && reloc.type < RELOC_DUMP_TO_EMACS_LV)
    {
      lisp_type = reloc.type - RELOC_DUMP_TO_DUMP_LV;
      value += dump_base;
      eassert (pdumper_object_p ((void *) value));
    }
  else
    {
      eassert (RELOC_DUMP_TO_EMACS_LV <= reloc.type);
      eassert (reloc.type < RELOC_DUMP_TO_EMACS_LV + 8);
      lisp_type = reloc.type - RELOC_DUMP_TO_EMACS_LV;
      value += emacs_basis ();
    }

  eassert (lisp_type != Lisp_Int0 && lisp_type != Lisp_Int1);

  Lisp_Object lv;
  if (lisp_type == Lisp_Symbol)
    lv = make_lisp_symbol ((void *) value);
  else
    lv = make_lisp_ptr ((void *) value, lisp_type);

  return lv;
}

/* Actually apply a dump relocation.  */
static inline void
dump_do_dump_relocation (const uintptr_t dump_base,
			 const struct dump_reloc reloc)
{
  const dump_off reloc_offset = dump_reloc_get_offset (reloc);

  /* We should never generate a relocation in the cold section.  */
  eassert (reloc_offset < dump_private.header.cold_start);

  switch (reloc.type)
    {
    case RELOC_DUMP_TO_EMACS_PTR_RAW:
      {
        uintptr_t value = dump_read_word_from_dump (dump_base, reloc_offset);
        eassert (dump_reloc_size (reloc) == sizeof (value));
        value += emacs_basis ();
        dump_write_word_to_dump (dump_base, reloc_offset, value);
        break;
      }
    case RELOC_DUMP_TO_DUMP_PTR_RAW:
      {
        uintptr_t value = dump_read_word_from_dump (dump_base, reloc_offset);
        eassert (dump_reloc_size (reloc) == sizeof (value));
        value += dump_base;
        dump_write_word_to_dump (dump_base, reloc_offset, value);
        break;
      }
#ifdef HAVE_NATIVE_COMP
    case RELOC_NATIVE_COMP_UNIT:
      {
	static enum { UNKNOWN, LOCAL_BUILD, INSTALLED } installation_state;
	struct Lisp_Native_Comp_Unit *comp_u
	  = dump_ptr (dump_base, reloc_offset);
	comp_u->lambda_gc_guard_h = CALLN (Fmake_hash_table, QCtest, Qeq);
	if (STRINGP (comp_u->file))
	  error ("trying to load incoherent dumped eln file %s",
		 SSDATA (comp_u->file));

	if (!CONSP (comp_u->file))
	  error ("incoherent compilation unit for dump was dumped");

	/* emacs_execdir is always unibyte, but the file names in
	   comp_u->file could be multibyte, so we need to encode
	   them.  */
	Lisp_Object cu_file1 = ENCODE_FILE (XCAR (comp_u->file));
	Lisp_Object cu_file2 = ENCODE_FILE (XCDR (comp_u->file));
	ptrdiff_t fn1_len = SBYTES (cu_file1), fn2_len = SBYTES (cu_file2);
	Lisp_Object eln_fname;
	char *fndata;

	/* Check just once if this is a local build or Emacs was installed.  */
	/* Can't use expand-file-name here, because we are too early
	   in the startup, and we will crash at least on WINDOWSNT.  */
	if (installation_state == UNKNOWN)
	  {
	    eln_fname = make_uninit_string (execdir_len + fn1_len);
	    fndata = SSDATA (eln_fname);
	    memcpy (fndata, emacs_execdir, execdir_len);
	    memcpy (fndata + execdir_len, SSDATA (cu_file1), fn1_len);
	    if (file_access_p (fndata, F_OK))
	      installation_state = INSTALLED;
	    else
	      {
		eln_fname = make_uninit_string (execdir_len + fn2_len);
		fndata = SSDATA (eln_fname);
		memcpy (fndata, emacs_execdir, execdir_len);
		memcpy (fndata + execdir_len, SSDATA (cu_file2), fn2_len);
		installation_state = LOCAL_BUILD;
	      }
	    fixup_eln_load_path (eln_fname);
	  }
	else
	  {
	    ptrdiff_t fn_len =
	      installation_state == INSTALLED ? fn1_len : fn2_len;
	    Lisp_Object cu_file =
	      installation_state == INSTALLED ? cu_file1 : cu_file2;
	    eln_fname = make_uninit_string (execdir_len + fn_len);
	    fndata = SSDATA (eln_fname);
	    memcpy (fndata, emacs_execdir, execdir_len);
	    memcpy (fndata + execdir_len, SSDATA (cu_file), fn_len);
	  }

	/* FIXME: This records the names of the *.eln files in an
	   unexpanded form, with one or more ".." elements (and on
	   Windows with the first part using backslashes).  The file
	   names are also unibyte.  If we care about this, we need to
	   loop in startup.el over all the preloaded modules and run
	   their file names through expand-file-name and
	   decode-coding-string.  */
	comp_u->file = eln_fname;
	comp_u->handle = dynlib_open_for_eln (SSDATA (eln_fname));
	if (!comp_u->handle)
	  {
	    fprintf (stderr, "Error using execdir %s:\n",
		     emacs_execdir);
	    error ("%s", dynlib_error ());
	  }
	load_comp_unit (comp_u, true, false);
	break;
      }
    case RELOC_NATIVE_SUBR:
      {
	/* When resurrecting from a dump given non all the original
	   native-compiled subrs may be still around we can't rely on
	   a 'top_level_run' mechanism, we revive them one-by-one
	   here.  */
	struct Lisp_Subr *subr = dump_ptr (dump_base, reloc_offset);
	struct Lisp_Native_Comp_Unit *comp_u =
	  XNATIVE_COMP_UNIT (subr->native_comp_u);
	if (!comp_u->handle)
	  error ("NULL handle in compilation unit %s", SSDATA (comp_u->file));
#ifdef HAVE_MPS
	/* FIXME/igc: needs finalization? */
	subr->symbol_name = xstrdup (subr->symbol_name);
	const char *c_name = xstrdup (subr->native_c_name);
#else
	const char *c_name = subr->native_c_name;
#endif
	eassert (c_name);
	void *func = dynlib_sym (comp_u->handle, c_name);
	if (!func)
	  error ("can't find function \"%s\" in compilation unit %s", c_name,
		 SSDATA (comp_u->file));
	subr->function.a0 = func;
	Lisp_Object lambda_data_idx =
	  Fgethash (build_string (c_name), comp_u->lambda_c_name_idx_h, Qnil);
	if (!NILP (lambda_data_idx))
	  {
	    /* This is an anonymous lambda.
	       We must fixup d_reloc so the lambda can be referenced
	       by code.  */
	    Lisp_Object tem;
	    XSETSUBR (tem, subr);
	    Lisp_Object *fixup =
	      &(comp_u->data_relocs[XFIXNUM (lambda_data_idx)]);
	    eassert (EQ (*fixup, Vcomp__hashdollar));
	    *fixup = tem;
	    Fputhash (tem, Qt, comp_u->lambda_gc_guard_h);
	  }
	break;
      }
#endif
    case RELOC_BIGNUM:
      {
        struct Lisp_Bignum *bignum = dump_ptr (dump_base, reloc_offset);
        struct bignum_reload_info reload_info;
	static_assert (sizeof (reload_info) <= sizeof (*bignum_val (bignum)));
        memcpy (&reload_info, bignum_val (bignum), sizeof (reload_info));
        const mp_limb_t *limbs = dump_ptr (dump_base,
					   reload_info.data_location);
        mpz_roinit_n (bignum->value, limbs, reload_info.nlimbs);
        break;
      }
#ifdef HAVE_MPS
    case RELOC_BUFFER:
      {
	/* When resurrecting, copy the text out of the dump so that we
	   can collect the dumped text. */
        struct buffer *b = dump_ptr (dump_base, reloc_offset);
	eassert (pdumper_object_p (b->text->beg));
	enlarge_buffer_text (b, 0);
	eassert (!pdumper_object_p (b->text->beg));
	igc_resurrect_markers (b);
      }
      break;
#endif
    default: /* Lisp_Object in the dump; precise type in reloc.type */
      {
        Lisp_Object lv = dump_make_lv_from_reloc (dump_base, reloc);
        eassert (dump_reloc_size (reloc) == sizeof (lv));
        dump_write_lv_to_dump (dump_base, reloc_offset, lv);
        break;
      }
    }
}

static void
dump_do_all_dump_reloc_for_phase (const struct dump_header *const header,
				  const uintptr_t dump_base,
				  const enum reloc_phase phase)
{
  struct dump_reloc *r = dump_ptr (dump_base, header->dump_relocs[phase].offset);
  dump_off nr_entries = header->dump_relocs[phase].nr_entries;
  for (dump_off i = 0; i < nr_entries; ++i)
    dump_do_dump_relocation (dump_base, r[i]);
}

static void
dump_do_emacs_relocation (const uintptr_t dump_base,
			  const struct emacs_reloc reloc)
{
  ptrdiff_t pval;
  Lisp_Object lv;

  switch (reloc.type)
    {
    case RELOC_EMACS_COPY_FROM_DUMP:
      eassume (reloc.length > 0);
      memcpy (emacs_ptr_at (reloc.emacs_offset),
              dump_ptr (dump_base, reloc.u.dump_offset),
              reloc.length);
      break;
    case RELOC_EMACS_IMMEDIATE:
      eassume (reloc.length > 0);
      eassume (reloc.length <= sizeof (reloc.u.immediate));
      memcpy (emacs_ptr_at (reloc.emacs_offset),
              &reloc.u.immediate,
              reloc.length);
      break;
    case RELOC_EMACS_DUMP_PTR_RAW:
      pval = reloc.u.dump_offset + dump_base;
      memcpy (emacs_ptr_at (reloc.emacs_offset), &pval, sizeof (pval));
      break;
    case RELOC_EMACS_EMACS_PTR_RAW:
      pval = reloc.u.emacs_offset2 + emacs_basis ();
      memcpy (emacs_ptr_at (reloc.emacs_offset), &pval, sizeof (pval));
      break;
    case RELOC_EMACS_DUMP_LV:
    case RELOC_EMACS_EMACS_LV:
      {
        /* Lisp_Float is the maximum lisp type.  */
        eassume (reloc.length <= Lisp_Float);
        void *obj_ptr = reloc.type == RELOC_EMACS_DUMP_LV
          ? dump_ptr (dump_base, reloc.u.dump_offset)
          : emacs_ptr_at (reloc.u.emacs_offset2);
        if (reloc.length == Lisp_Symbol)
          lv = make_lisp_symbol (obj_ptr);
        else
          lv = make_lisp_ptr (obj_ptr, reloc.length);
        memcpy (emacs_ptr_at (reloc.emacs_offset), &lv, sizeof (lv));
        break;
      }
    default:
      fatal ("unrecognied relocation type %d", (int) reloc.type);
    }
}

static void
dump_do_all_emacs_relocations (const struct dump_header *const header,
			       const uintptr_t dump_base)
{
  const dump_off nr_entries = header->emacs_relocs.nr_entries;
  struct emacs_reloc *r = dump_ptr (dump_base, header->emacs_relocs.offset);
  for (dump_off i = 0; i < nr_entries; ++i)
    dump_do_emacs_relocation (dump_base, r[i]);
}

#ifdef HAVE_NATIVE_COMP
/* Compute and record the directory of the Emacs executable given the
   file name of that executable.  */
static void
pdumper_set_emacs_execdir (char *emacs_executable)
{
  char *p = emacs_executable + strlen (emacs_executable);

  while (p > emacs_executable
	 && !IS_DIRECTORY_SEP (p[-1]))
    --p;
  eassert (p > emacs_executable);
  emacs_execdir = xpalloc (emacs_execdir, &execdir_size,
			   p - emacs_executable + 1 - execdir_size, -1, 1);
  memcpy (emacs_execdir, emacs_executable, p - emacs_executable);
  execdir_len = p - emacs_executable;
  emacs_execdir[execdir_len] = '\0';
}
#endif

enum dump_section
  {
   DS_HOT,
   DS_DISCARDABLE,
   DS_COLD,
   NUMBER_DUMP_SECTIONS,
  };

/* Pointer to a stack variable to avoid having to staticpro it.  */
static Lisp_Object *pdumper_hashes = &zero_vector;

/* Load a dump from DUMP_FILENAME.  Return an error code.

   N.B. We run very early in initialization, so we can't use lisp,
   unwinding, xmalloc, and so on.  */
int
pdumper_load (const char *dump_filename, char *argv0)
{
  intptr_t dump_size;
  struct stat stat;
  uintptr_t dump_base;
  int dump_page_size;
  dump_off adj_discardable_start;

  struct dump_bitset mark_bits[2];
  size_t mark_bits_needed;

  struct dump_header header_buf = { 0 };
  struct dump_header *header = &header_buf;
  struct dump_memory_map sections[NUMBER_DUMP_SECTIONS] = { 0 };

  const struct timespec start_time = current_timespec ();
  char *dump_filename_copy;

  /* Overwriting an initialized Lisp universe will not go well.  */
  eassert (!initialized);

  /* We can load only one dump.  */
  eassert (!dump_loaded_p ());

  int err;
  int dump_fd = emacs_open_noquit (dump_filename, O_RDONLY, 0);
  if (dump_fd < 0)
    {
      err = (errno == ENOENT || errno == ENOTDIR
	     ? PDUMPER_LOAD_FILE_NOT_FOUND
	     : PDUMPER_LOAD_ERROR + errno);
      goto out;
    }

  err = PDUMPER_LOAD_FILE_NOT_FOUND;
  if (sys_fstat (dump_fd, &stat) < 0)
    goto out;

  err = PDUMPER_LOAD_BAD_FILE_TYPE;
  if (stat.st_size > INTPTR_MAX)
    goto out;
  dump_size = (intptr_t) stat.st_size;

  err = PDUMPER_LOAD_BAD_FILE_TYPE;
  if (dump_size < sizeof (*header))
    goto out;

  err = PDUMPER_LOAD_BAD_FILE_TYPE;
  if (dump_read_all (dump_fd,
                     header,
                     sizeof (*header)) < sizeof (*header))
    goto out;

  if (memcmp (header->magic, dump_magic, sizeof (dump_magic)) != 0)
    {
      if (header->magic[0] == '!'
	  && (header->magic[0] = dump_magic[0],
	      memcmp (header->magic, dump_magic, sizeof (dump_magic)) == 0))
        {
          err = PDUMPER_LOAD_FAILED_DUMP;
          goto out;
        }
      err = PDUMPER_LOAD_BAD_FILE_TYPE;
      goto out;
    }

  err = PDUMPER_LOAD_VERSION_MISMATCH;
  static_assert (sizeof (header->fingerprint) == sizeof (fingerprint));
  unsigned char desired[sizeof fingerprint];
  for (int i = 0; i < sizeof fingerprint; i++)
    desired[i] = fingerprint[i];
  if (memcmp (header->fingerprint, desired, sizeof desired) != 0)
    {
      dump_fingerprint (stderr, "desired fingerprint", desired);
      dump_fingerprint (stderr, "found fingerprint", header->fingerprint);
      goto out;
    }

  /* FIXME: The comment at the start of this function says it should
     not use xmalloc, but xstrdup calls xmalloc.  Either fix the
     comment or fix the following code.  */
  dump_filename_copy = xstrdup (dump_filename);

  err = PDUMPER_LOAD_OOM;

  adj_discardable_start = header->discardable_start;
  dump_page_size = dump_get_max_page_size ();
  /* Snap to next page boundary.  */
  adj_discardable_start = ROUNDUP (adj_discardable_start, dump_page_size);
  eassert (adj_discardable_start % dump_page_size == 0);
  eassert (adj_discardable_start <= header->cold_start);

  sections[DS_HOT].spec = (struct dump_memory_map_spec)
    {
     .fd = dump_fd,
     .size = adj_discardable_start,
     .offset = 0,
     .protection = DUMP_MEMORY_ACCESS_READWRITE,
    };

  sections[DS_DISCARDABLE].spec = (struct dump_memory_map_spec)
    {
     .fd = dump_fd,
     .size = header->cold_start - adj_discardable_start,
     .offset = adj_discardable_start,
     .protection = DUMP_MEMORY_ACCESS_READWRITE,
    };

  sections[DS_COLD].spec = (struct dump_memory_map_spec)
    {
     .fd = dump_fd,
     .size = dump_size - header->cold_start,
     .offset = header->cold_start,
     .protection = DUMP_MEMORY_ACCESS_READWRITE,
    };

  if (!dump_mmap_contiguous (sections, ARRAYELTS (sections)))
    goto out;

  err = PDUMPER_LOAD_ERROR;
  dump_base = (uintptr_t) sections[DS_HOT].mapping;

#if !USE_LSB_TAG
  /* The dump may have been mapped at a location that does not admit of
     representation as Lisp_Objects.  Abort in this case.  */
  if ((dump_base + dump_size) & ~VALMASK)
    {
      fprintf (stderr,
	       "Failed to load dump file: 0x%p+0x%p & ~0x%p != 0\n",
	       (void *) dump_base, (void *) dump_size,
	       (void *) (uintptr_t) VALMASK);
      goto out;
    }
#endif /* !USE_LSB_TAG */

  mark_bits_needed
    = divide_round_up (header->discardable_start, DUMP_ALIGNMENT);
  if (!dump_bitsets_init (mark_bits, mark_bits_needed))
    goto out;

  /* Point of no return.  */
  err = PDUMPER_LOAD_SUCCESS;
  gflags.dumped_with_pdumper = true;
  dump_private.header = *header;
  dump_private.mark_bits = mark_bits[0];
  dump_private.last_mark_bits = mark_bits[1];
  dump_public.start = dump_base;
  dump_public.end = dump_public.start + dump_size;

  dump_do_all_dump_reloc_for_phase (header, dump_base, EARLY_RELOCS);
  dump_do_all_emacs_relocations (header, dump_base);

  dump_mmap_discard_contents (&sections[DS_DISCARDABLE]);
  for (int i = 0; i < ARRAYELTS (sections); ++i)
    dump_mmap_reset (&sections[i]);

  Lisp_Object hashes = zero_vector;
  if (header->hash_list)
    {
      struct Lisp_Vector *hash_tables
	= (struct Lisp_Vector *) (dump_base + header->hash_list);
      hashes = make_lisp_ptr (hash_tables, Lisp_Vectorlike);
    }

  pdumper_hashes = &hashes;
  /* Run the functions Emacs registered for doing post-dump-load
     initialization.  */
  for (int i = 0; i < nr_dump_hooks; ++i)
    dump_hooks[i] ();

#ifdef HAVE_NATIVE_COMP
  pdumper_set_emacs_execdir (argv0);
#else
  (void) argv0;
#endif

  dump_do_all_dump_reloc_for_phase (header, dump_base, LATE_RELOCS);
  dump_do_all_dump_reloc_for_phase (header, dump_base, VERY_LATE_RELOCS);

#ifdef HAVE_MPS
  size_t aligned_header_size
    = ((sizeof (struct dump_header) + DUMP_ALIGNMENT - 1)
       & ~(DUMP_ALIGNMENT - 1));
  void *hot_start = (void *) (dump_base + aligned_header_size);
  void *hot_end = (void *) (dump_base + header->discardable_start);
  void *cold_start = (void *) (dump_base + header->cold_start);
  void *cold_end = (void *) (dump_base + dump_size);
  void *cold_user_data_start = (void *) (dump_base +
					 header->cold_user_data_start);
  void *heap_end = (void *) (dump_base + header->heap_end);
#endif

# ifdef HAVE_MPS
  igc_on_pdump_loaded ((void *)dump_base,
		       hot_start, hot_end,
		       cold_start, cold_end,
		       cold_user_data_start, heap_end);
# endif

  /* Run the functions Emacs registered for doing post-dump-load
     initialization.  */
  for (int i = 0; i < nr_dump_late_hooks; ++i)
    dump_late_hooks[i] ();

#ifdef HAVE_MPS
  dump_public.start = (uintptr_t)cold_user_data_start;
  dump_public.end = (uintptr_t)heap_end;
#endif

  initialized = true;

  struct timespec load_timespec =
    timespec_sub (current_timespec (), start_time);
  dump_private.load_time = timespectod (load_timespec);
  dump_private.dump_filename = dump_filename_copy;

 out:
  for (int i = 0; i < ARRAYELTS (sections); ++i)
    dump_mmap_release (&sections[i]);
  if (dump_fd >= 0)
    emacs_close (dump_fd);
  return err;
}

/* Prepend the Emacs startup directory to dump_filename, if that is
   relative, so that we could later make it absolute correctly.  */
void
pdumper_record_wd (const char *wd)
{
  if (wd && !file_name_absolute_p (dump_private.dump_filename))
    {
      char *dfn = xmalloc (strlen (wd) + 1
			   + strlen (dump_private.dump_filename) + 1);
      splice_dir_file (dfn, wd, dump_private.dump_filename);
      xfree (dump_private.dump_filename);
      dump_private.dump_filename = dfn;
    }
}

DEFUN ("pdumper-stats", Fpdumper_stats, Spdumper_stats, 0, 0, 0,
       doc: /* Return statistics about portable dumping used by this session.
If this Emacs session was started from a dump file,
the return value is an alist of the form:

  ((dumped-with-pdumper . t) (load-time . TIME) (dump-file-name . FILE))

where TIME is the time in seconds it took to restore Emacs state
from the dump file, and FILE is the name of the dump file.
Value is nil if this session was not started using a dump file.*/)
     (void)
{
  if (!dumped_with_pdumper_p ())
    return Qnil;

  Lisp_Object dump_fn;
#ifdef WINDOWSNT
  char dump_fn_utf8[MAX_UTF8_PATH];
  if (filename_from_ansi (dump_private.dump_filename, dump_fn_utf8) == 0)
    dump_fn = DECODE_FILE (build_unibyte_string (dump_fn_utf8));
  else
    dump_fn = build_unibyte_string (dump_private.dump_filename);
#else
  dump_fn = DECODE_FILE (build_unibyte_string (dump_private.dump_filename));
#endif

  dump_fn = Fexpand_file_name (dump_fn, Qnil);

  return list3 (Fcons (Qdumped_with_pdumper, Qt),
		Fcons (Qload_time, make_float (dump_private.load_time)),
		Fcons (Qdump_file_name, dump_fn));
}

static void
thaw_hash_tables (void)
{
  Lisp_Object hash_tables = *pdumper_hashes;
  for (ptrdiff_t i = 0; i < ASIZE (hash_tables); i++)
    {
      Lisp_Object table = AREF (hash_tables, i);
      if (HASH_TABLE_P (table))
	hash_table_thaw (table);
#ifdef HAVE_MPS
      else if (WEAK_HASH_TABLE_P (table))
	weak_hash_table_thaw (table);
#endif
      else
	emacs_abort ();
    }
}

#endif /* HAVE_PDUMPER */


void
init_pdumper_once (void)
{
#ifdef HAVE_PDUMPER
  pdumper_do_now_and_after_load (thaw_hash_tables);
#endif
}

void
syms_of_pdumper (void)
{
#ifdef HAVE_PDUMPER
  unsigned char desired[sizeof fingerprint];
  int i;
  char hexbuf[2 * sizeof fingerprint];

  defsubr (&Sdump_emacs_portable);
  defsubr (&Sdump_emacs_portable__sort_predicate);
  defsubr (&Sdump_emacs_portable__sort_predicate_copied);
  DEFSYM (Qdump_emacs_portable__sort_predicate,
          "dump-emacs-portable--sort-predicate");
  DEFSYM (Qdump_emacs_portable__sort_predicate_copied,
          "dump-emacs-portable--sort-predicate-copied");
  DEFSYM (Qdumped_with_pdumper, "dumped-with-pdumper");
  DEFSYM (Qload_time, "load-time");
  DEFSYM (Qdump_file_name, "dump-file-name");
  DEFSYM (Qafter_pdump_load_hook, "after-pdump-load-hook");
  defsubr (&Spdumper_stats);

  for (i = 0; i < sizeof fingerprint; i++)
    desired[i] = fingerprint[i];

  hexbuf_digest (hexbuf, desired, sizeof desired);

  DEFVAR_LISP ("pdumper-fingerprint", Vpdumper_fingerprint,
	       doc: /* The fingerprint of this Emacs binary.
It is a string that is supposed to be unique to each build of
Emacs.  */);
  Vpdumper_fingerprint = make_unibyte_string ((char *) hexbuf,
					      sizeof hexbuf);
#endif /* HAVE_PDUMPER */
}<|MERGE_RESOLUTION|>--- conflicted
+++ resolved
@@ -2403,7 +2403,6 @@
 }
 
 static void
-<<<<<<< HEAD
 dump_field_fwd (struct dump_context *ctx, void *out, const void *in_start,
 		const lispfwd *in_field)
 {
@@ -2435,88 +2434,6 @@
       return;
     }
   emacs_abort ();
-=======
-dump_fwd_int (struct dump_context *ctx, const struct Lisp_Intfwd *intfwd)
-{
-#if CHECK_STRUCTS && !defined HASH_Lisp_Intfwd_4D887A7387
-# error "Lisp_Intfwd changed. See CHECK_STRUCTS comment in config.h."
-#endif
-  dump_emacs_reloc_immediate_intmax_t (ctx, intfwd->intvar, *intfwd->intvar);
-}
-
-static void
-dump_fwd_bool (struct dump_context *ctx, const struct Lisp_Boolfwd *boolfwd)
-{
-#if CHECK_STRUCTS && !defined (HASH_Lisp_Boolfwd_0EA1C7ADCC)
-# error "Lisp_Boolfwd changed. See CHECK_STRUCTS comment in config.h."
-#endif
-  dump_emacs_reloc_immediate_bool (ctx, boolfwd->boolvar, *boolfwd->boolvar);
-}
-
-static void
-dump_fwd_obj (struct dump_context *ctx, const struct Lisp_Objfwd *objfwd)
-{
-#if CHECK_STRUCTS && !defined (HASH_Lisp_Objfwd_45D3E513DC)
-# error "Lisp_Objfwd changed. See CHECK_STRUCTS comment in config.h."
-#endif
-  if (NILP (Fgethash (dump_off_to_lisp (emacs_offset (objfwd->objvar)),
-                      ctx->staticpro_table,
-                      Qnil)))
-    dump_emacs_reloc_to_lv (ctx, objfwd->objvar, *objfwd->objvar);
-}
-
-static void
-dump_fwd_buffer_obj (struct dump_context *ctx,
-                     const struct Lisp_Buffer_Objfwd *buffer_objfwd)
-{
-#if CHECK_STRUCTS && !defined (HASH_Lisp_Buffer_Objfwd_611EBD13FF)
-# error "Lisp_Buffer_Objfwd changed. See CHECK_STRUCTS comment in config.h."
-#endif
-  struct Lisp_Buffer_Objfwd out;
-  dump_off off;
-
-  dump_object_start (ctx, &out, sizeof (out));
-  DUMP_FIELD_COPY (&out, buffer_objfwd, type);
-  DUMP_FIELD_COPY (&out, buffer_objfwd, offset);
-  dump_field_lv (ctx, &out, buffer_objfwd, &buffer_objfwd->predicate,
-                 WEIGHT_NORMAL);
-  off = dump_object_finish (ctx, &out, sizeof out);
-
-  /* Copy this fwd from the dump to the buffer fwd in Emacs.  */
-  dump_emacs_reloc_copy_from_dump (ctx, off, (void *) buffer_objfwd,
-				   sizeof out);
-}
-
-static void
-dump_fwd (struct dump_context *ctx, lispfwd fwd)
-{
-#if CHECK_STRUCTS && !defined (HASH_Lisp_Fwd_Type_9CBA6EE55E)
-# error "Lisp_Fwd_Type changed. See CHECK_STRUCTS comment in config.h."
-#endif
-  void const *p = fwd.fwdptr;
-
-  switch (XFWDTYPE (fwd))
-    {
-    case Lisp_Fwd_Int:
-      dump_fwd_int (ctx, p);
-      break;
-    case Lisp_Fwd_Bool:
-      dump_fwd_bool (ctx, p);
-      break;
-    case Lisp_Fwd_Obj:
-      dump_fwd_obj (ctx, p);
-      break;
-    case Lisp_Fwd_Buffer_Obj:
-      dump_fwd_buffer_obj (ctx, p);
-      break;
-      /* The default kboard's contents are not meant to appear in the
-	 dump file.  */
-    case Lisp_Fwd_Kboard_Obj:
-      break;
-    default:
-      emacs_abort ();
-    }
->>>>>>> 2bced74a
 }
 
 static dump_off
@@ -2530,25 +2447,12 @@
   dump_object_start (ctx, blv, IGC_OBJ_BLV, &out, sizeof (out));
   DUMP_FIELD_COPY (&out, blv, local_if_set);
   DUMP_FIELD_COPY (&out, blv, found);
-<<<<<<< HEAD
   if (blv->fwd)
     dump_field_fwd (ctx, &out, blv, &blv->fwd);
-=======
-  if (blv->fwd.fwdptr)
-    {
-      eassert (XFWDTYPE (blv->fwd) != Lisp_Fwd_Buffer_Obj);
-      dump_field_emacs_ptr (ctx, &out, blv, &blv->fwd.fwdptr);
-    }
->>>>>>> 2bced74a
   dump_field_lv (ctx, &out, blv, &blv->where, WEIGHT_NORMAL);
   dump_field_lv (ctx, &out, blv, &blv->defcell, WEIGHT_STRONG);
   dump_field_lv (ctx, &out, blv, &blv->valcell, WEIGHT_STRONG);
   dump_off offset = dump_object_finish (ctx, &out, sizeof (out));
-<<<<<<< HEAD
-=======
-  if (blv->fwd.fwdptr)
-    dump_fwd (ctx, blv->fwd);
->>>>>>> 2bced74a
   return offset;
 }
 
@@ -2590,14 +2494,6 @@
       dump_remember_symbol_aux (ctx, symbol_lv,
 				dump_blv (ctx, symbol->u.s.val.blv));
       break;
-<<<<<<< HEAD
-=======
-    case SYMBOL_FORWARDED:
-      dump_fwd (ctx, symbol->u.s.val.fwd);
-      dump_remember_symbol_aux (ctx, symbol_lv,
-				emacs_offset (symbol->u.s.val.fwd.fwdptr));
-      break;
->>>>>>> 2bced74a
     default:
       break;
     }
@@ -2664,15 +2560,7 @@
       dump_field_fixup_later (ctx, &out, symbol, &symbol->u.s.val.blv);
       break;
     case SYMBOL_FORWARDED:
-<<<<<<< HEAD
       dump_field_fwd (ctx, &out, symbol, &symbol->u.s.val.fwd);
-=======
-      /* This forwarding descriptor is in Emacs's core, but the symbol
-	 is initialized at runtime.  The next switch statement might
-	 dump this value if it hasn't already been dumped by
-	 dump_pre_dump_symbol.  */
-      dump_field_emacs_ptr (ctx, &out, symbol, &symbol->u.s.val.fwd.fwdptr);
->>>>>>> 2bced74a
       break;
 
     default:
@@ -2694,18 +2582,6 @@
 				    ? aux_offset
 				    : dump_blv (ctx, symbol->u.s.val.blv)));
       break;
-<<<<<<< HEAD
-=======
-    case SYMBOL_FORWARDED:
-      aux_offset = dump_recall_symbol_aux (ctx, make_lisp_symbol (symbol));
-      /* Symbols interned by a defvar are not copied objects.  */
-      if (!aux_offset)
-	dump_fwd (ctx, symbol->u.s.val.fwd);
-      if (aux_offset && (aux_offset
-			 != emacs_offset (symbol->u.s.val.fwd.fwdptr)))
-	emacs_abort ();
-      break;
->>>>>>> 2bced74a
     default:
       break;
     }
