--- conflicted
+++ resolved
@@ -72,19 +72,12 @@
 #include <pwd.h>
 #include <grp.h>
 
-<<<<<<< HEAD
 /* MinGW64 (_W64) defines these in its _mingw.h.  */
 #ifndef _ANONYMOUS_UNION
 # define _ANONYMOUS_UNION
 #endif
 #ifndef _ANONYMOUS_STRUCT
 # define _ANONYMOUS_STRUCT
-=======
-/* MinGW64 defines these in its _mingw.h.  */
-#if defined(__GNUC__) && !defined(MINGW_W64)
-#define _ANONYMOUS_UNION
-#define _ANONYMOUS_STRUCT
->>>>>>> 81e0cca7
 #endif
 #include <windows.h>
 /* Some versions of compiler define MEMORYSTATUSEX, some don't, so we
