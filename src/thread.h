--- conflicted
+++ resolved
@@ -354,7 +354,6 @@
 
 bool thread_check_current_buffer (struct buffer *);
 
-<<<<<<< HEAD
 union aligned_thread_state
 {
   struct thread_state s;
@@ -363,9 +362,8 @@
 static_assert (GCALIGNED (union aligned_thread_state));
 
 extern union aligned_thread_state main_thread;
-=======
+
 void thread_all_before_buffer_killed (Lisp_Object buffer);
->>>>>>> 308e3ab1
 
 INLINE_HEADER_END
 
