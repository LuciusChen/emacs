--- conflicted
+++ resolved
@@ -1,4 +1,7 @@
-<<<<<<< HEAD
+2014-06-21  Fabián Ezequiel Gallina  <fgallina@gnu.org>
+
+	* automated/python-tests.el (python-util-strip-string-1): New test.
+
 2014-06-15  Michael Albinus  <michael.albinus@gmx.de>
 
 	Sync with Tramp 2.2.10.
@@ -91,11 +94,6 @@
 	* automated/fns-tests.el: New file.
 	* automated/fns-tests.el (fns-tests-nreverse)
 	(fns-tests-nreverse-bool-vector): New tests.
-=======
-2014-06-21  Fabián Ezequiel Gallina  <fgallina@gnu.org>
-
-	* automated/python-tests.el (python-util-strip-string-1): New test.
->>>>>>> 8047f439
 
 2014-05-08  Glenn Morris  <rgm@gnu.org>
 
