--- conflicted
+++ resolved
@@ -306,7 +306,6 @@
   (should (eq (string-to-char (symbol-name (gensym))) ?g))
   (should (eq (string-to-char (symbol-name (gensym "X"))) ?X)))
 
-<<<<<<< HEAD
 (ert-deftest subr-tests--assq-delete-all ()
   "Test `assq-delete-all' behavior."
   (cl-flet ((new-list-fn
@@ -325,7 +324,7 @@
     (should (equal (new-list-fn) (assoc-delete-all 'd (new-list-fn))))
     (should (equal (butlast (new-list-fn))
                    (assoc-delete-all "foo" (new-list-fn))))))
-=======
+
 (ert-deftest shell-quote-argument-%-on-w32 ()
   "Quoting of `%' in w32 shells isn't perfect.
 See https://debbugs.gnu.org/cgi/bugreport.cgi?bug=19350."
@@ -342,7 +341,6 @@
                             "%ca%"
                             (shell-quote-argument "%ca%")))
                    "without-caret %ca%"))))
->>>>>>> 02767436
 
 (provide 'subr-tests)
 ;;; subr-tests.el ends here