--- conflicted
+++ resolved
@@ -345,7 +345,6 @@
 
 * Lisp Changes in Emacs 30.1
 
-<<<<<<< HEAD
 +++
 ** New variables describing the names of built in programs.
 The new variables 'ctags-program-name', 'ebrowse-program-name',
@@ -364,9 +363,8 @@
 The new functions 'touch-screen-track-tap' and
 'touch-screen-track-drag' handle tracking common touch screen gestures
 from within a command.
-=======
+
 ** New var 'inhibit-auto-fill' to temporarily prevent auto-fill.
->>>>>>> c108132d
 
 ** Functions and variables to transpose sexps
 
