\input texinfo   @c -*- mode: texinfo; -*-
@c %**start of header
@setfilename ../../info/efaq.info
@settitle GNU Emacs FAQ
@include docstyle.texi
@c %**end of header

@include emacsver.texi

@copying
Copyright @copyright{} 2001--2021 Free Software Foundation, Inc.@*
Copyright @copyright{} 1994, 1995, 1996, 1997, 1998, 1999, 2000
Reuven M. Lerner@*
Copyright @copyright{} 1992, 1993 Steven Byrnes@*
Copyright @copyright{} 1990, 1991, 1992 Joseph Brian Wells@*

@quotation
This list of frequently asked questions about GNU Emacs with answers
(``FAQ'') may be translated into other languages, transformed into other
formats (e.g., Texinfo, Info, HTML, PDF), and updated with new information.

The same conditions apply to any derivative of the FAQ as apply to the FAQ
itself.  Every copy of the FAQ must include this notice or an approved
translation, information on who is currently maintaining the FAQ and how to
contact them (including their e-mail address), and information on where the
latest version of the FAQ is archived.

The FAQ may be copied and redistributed under these conditions, except that
the FAQ may not be embedded in a larger literary work unless that work
itself allows free copying and redistribution.

[This version has been heavily edited since it was included in the Emacs
distribution in 1999.]
@end quotation
@end copying

@dircategory Emacs
@direntry
* Emacs FAQ: (efaq).            Frequently Asked Questions about Emacs.
@end direntry

@c The @titlepage stuff only appears in the printed version
@titlepage
@sp 10
@center @titlefont{GNU Emacs FAQ}

@c The following two commands start the copyright page.
@page
@vskip 0pt plus 1filll
@insertcopying
@end titlepage

@contents

@node Top, FAQ notation, (dir), (dir)
@top The GNU Emacs FAQ

This is the GNU Emacs FAQ.

This FAQ is maintained as a part of GNU Emacs.  If you find any errors,
or have any suggestions, please use @kbd{M-x report-emacs-bug} to report
them.

This is the version of the FAQ distributed with Emacs @value{EMACSVER}, and
mainly describes that version.  Although there is some information on
older versions, details about very old releases (now only of historical
interest) have been removed.  If you are interested in this, consult
either the version of the FAQ distributed with older versions of Emacs,
or the history of this document in the Emacs source repository.

Since Emacs releases are very stable, we recommend always running the
latest release.

This FAQ is not updated very frequently.  When you have a question about
Emacs, the Emacs manual is often the best starting point.

@ifnottex
@insertcopying
@end ifnottex

@menu
* FAQ notation::
* General questions::
* Getting help::
* History of Emacs::
* Common requests::
* Bugs and problems::
* Compiling and installing Emacs::
* Finding Emacs and related packages::
* Key bindings::
* Alternate character sets::
* Mail and news::
* Concept index::
@end menu

@c ------------------------------------------------------------
@node FAQ notation
@chapter FAQ notation
@cindex FAQ notation

This chapter describes notation used in the GNU Emacs FAQ, as well as in
the Emacs documentation.  Consult this section if this is the first time
you are reading the FAQ, or if you are confused by notation or terms
used in the FAQ.

@menu
* Basic keys::
* Extended commands::
* Emacs manual::
* File-name conventions::
* Common acronyms::
@end menu

@node Basic keys
@section What do these mean: @kbd{C-h}, @kbd{C-M-a}, @key{RET}, @kbd{@key{ESC} a}, etc.?
@cindex Basic keys
@cindex Control key, notation for
@cindex @key{Meta} key, notation for
@cindex Control-Meta characters, notation for
@cindex @kbd{C-h}, definition of
@cindex @kbd{C-M-h}, definition of
@cindex @key{DEL}, definition of
@cindex @key{ESC}, definition of
@cindex @key{LFD}, definition of
@cindex @key{RET}, definition of
@cindex @key{SPC}, definition of
@cindex @key{TAB}, definition of
@cindex Notation for keys

@itemize @bullet

@item
@kbd{C-x}: press the @kbd{x} key while holding down the @key{Control} key

@item
@kbd{M-x}: press the @kbd{x} key while holding down the @key{Meta} key
(if your computer doesn't have a @key{Meta} key, @pxref{No Meta key})

@item
@kbd{M-C-x}: press the @kbd{x} key while holding down both @key{Control}
and @key{Meta}

@item
@kbd{C-M-x}: a synonym for the above

@item
@key{LFD}: Linefeed or Newline; same as @kbd{C-j}

@item
@key{RET}: @key{Return}, sometimes marked @key{Enter}; same as @kbd{C-m}

@item
@key{DEL}: @key{Delete}, usually @strong{not} the same as
@key{Backspace}; same as @kbd{C-?} (see @ref{Backspace invokes help}, if
deleting invokes Emacs help)

@item
@key{ESC}: Escape; same as @kbd{C-[}

@item
@key{TAB}: Tab; same as @kbd{C-i}

@item
@key{SPC}: Space bar

@end itemize

Key sequences longer than one key (and some single-key sequences) are
written inside quotes or on lines by themselves, like this:

@display
  @kbd{M-x frobnicate-while-foo @key{RET}}
@end display

@noindent
Any real spaces in such a key sequence should be ignored; only @key{SPC}
really means press the space key.

The @acronym{ASCII} code sent by @kbd{C-x} (except for @kbd{C-?}) is the value
that would be sent by pressing just @kbd{x} minus 96 (or 64 for
upper-case @kbd{X}) and will be from 0 to 31.  On Unix and GNU/Linux
terminals, the @acronym{ASCII} code sent by @kbd{M-x} is the sum of 128 and the
@acronym{ASCII} code that would be sent by pressing just @kbd{x}.  Essentially,
@key{Control} turns off bits 5 and 6 and @key{Meta} turns on bit
7@footnote{
DOS and Windows terminals don't set bit 7 when the @key{Meta} key is
pressed.}.

@kbd{C-?} (aka @key{DEL}) is @acronym{ASCII} code 127.  It is a misnomer to call
@kbd{C-?}  a ``control'' key, since 127 has both bits 5 and 6 turned ON@.
Also, on very few keyboards does @kbd{C-?} generate @acronym{ASCII} code 127.
@c FIXME I cannot understand the previous sentence.

@xref{Keys,,, emacs, The GNU Emacs Manual}.

@node Extended commands
@section What does @file{M-x @var{command}} mean?
@cindex Extended commands
@cindex Commands, extended
@cindex @kbd{M-x}, meaning of

@kbd{M-x @var{command}} means type @kbd{M-x}, then type the name of the
command, then type @key{RET}.  (@xref{Basic keys}, if you're not sure
what @kbd{M-x} and @key{RET} mean.)

@kbd{M-x} (by default) invokes the command
@code{execute-extended-command}.  This command allows you to run any
Emacs command if you can remember the command's name.  If you can't
remember the command's name, you can type @key{TAB} and @key{SPC} for
completion, @kbd{?} for a list of possibilities, and @kbd{M-p} and
@kbd{M-n} (or up-arrow and down-arrow) to see previous commands entered.
An Emacs @dfn{command} is an @dfn{interactive} Emacs function.

If you need to run non-interactive Emacs functions, see @ref{Evaluating
Emacs Lisp code}.

@node Emacs manual
@section How do I read topic XXX in the Emacs manual?
@cindex Emacs manual, reading topics in
@cindex Reading topics in the Emacs manual
@cindex Finding topics in the Emacs manual
@cindex Info, finding topics in

When we refer you to some @var{topic} in the Emacs manual, you can
read this manual node inside Emacs by
typing @kbd{C-h i m emacs @key{RET} m @var{topic} @key{RET}}.

This invokes Info, the GNU hypertext documentation browser.  If you don't
already know how to use Info, type @kbd{?} from within Info.

If we refer to @var{topic}:@var{subtopic}, type @kbd{C-h i m emacs
@key{RET} m @var{topic} @key{RET} m @var{subtopic} @key{RET}}.

(If these commands don't work as expected, your system may be missing
the Info files, or they may not be installed properly.)

If you are reading this FAQ in Info, you can simply press @key{RET} on a
reference to follow it.

@xref{Getting a printed manual}, if you would like a paper copy of the
Emacs manual.

@node File-name conventions
@section What are @file{src/config.h}, @file{site-lisp/default.el}, etc.?
@cindex File-name conventions
@cindex Conventions for file names
@cindex Directories and files that come with Emacs

These are files that come with Emacs.  The Emacs distribution is divided
into subdirectories; e.g., @file{etc}, @file{lisp}, and @file{src}.
Some of these (e.g., @file{etc} and @file{lisp}) are present both in
an installed Emacs and in the sources, but some (e.g., @file{src}) are
only found in the sources.

If you use Emacs, but don't know where it is kept on your system, start
Emacs, then type @kbd{C-h v data-directory @key{RET}}.  The directory
name displayed by this will be the full pathname of the installed
@file{etc} directory.  (This full path is recorded in the Emacs variable
@code{data-directory}, and @kbd{C-h v} displays the value and the
documentation of a variable.)

The location of your Info directory (i.e., where Info documentation
is stored) is kept in the variable @code{Info-default-directory-list}.  Use
@kbd{C-h v Info-default-directory-list @key{RET}} to see the value of
this variable, which will be a list of directory names.  The last
directory in that list is probably where most Info files are stored.  By
default, Emacs Info documentation is placed in @file{/usr/local/share/info}.

For information on some of the files in the @file{etc} directory,
@pxref{Informational files for Emacs}.

@node Common acronyms
@section What are FSF, GNU, RMS, and GPL?
@cindex FSF, definition of
@cindex GNU, definition of
@cindex RMS, definition of
@cindex Stallman, Richard, acronym for
@cindex Richard Stallman, acronym for
@cindex GPL, definition of
@cindex Acronyms, definitions for
@cindex Common acronyms, definitions for

@table @asis

@item FSF
Free Software Foundation

@item GNU
GNU's Not Unix

@item RMS
Richard Matthew Stallman

@item GPL
GNU General Public License

See @uref{https://gnu.org/licenses/, the GNU web site} for more
information about the GPL.

@end table

The word ``free'' in the title of the Free Software Foundation refers to
``freedom,'' not ``zero cost.''  Anyone can charge any price for
GPL-covered software that they want to.  However, in practice, the
freedom enforced by the GPL leads to low prices, because you can always
get the software for less money from someone else, since everyone has
the right to resell or give away GPL-covered software.

@c ------------------------------------------------------------
@node General questions
@chapter General questions
@cindex General questions

This chapter contains general questions having to do with Emacs, the
Free Software Foundation, and related organizations.

@menu
* Guidelines for mailing list postings::
* Mailing list archives::
* Reporting bugs::
* Unsubscribing from Emacs lists::
* Contacting the FSF::
@end menu

@node Guidelines for mailing list postings
@section  What are appropriate messages for the various Emacs mailing lists?
@cindex Mailing lists, appropriate messages for
@cindex Posting messages to mailing lists
@cindex GNU mailing lists

There are various Emacs mailing lists, described at
@uref{https://savannah.gnu.org/mail/?group=emacs, the Emacs Savannah
page}.

The main ones are: @code{help-gnu-emacs}, @code{bug-gnu-emacs},
and @code{emacs-devel}.

Messages advocating ``non-free'' software are considered unacceptable on
any of the GNU mailing lists, except for
@url{https://lists.gnu.org/mailman/listinfo/gnu-misc-discuss,
the gnu-misc-discuss mailing list}.
``Non-free'' software includes any software for which the end user can't
freely modify the source code and exchange enhancements.  Please
remove GNU mailing lists from the recipients when
posting a reply that recommends such software.

@cindex newsgroups
Some of the GNU mailing lists are gatewayed to newsgroups (although
the connection is occasionally unreliable).
For example, sending an email to
@url{https://lists.gnu.org/mailman/listinfo/bug-gnu-emacs, The
bug-gnu-emacs list} has the effect of posting on the newsgroup
@uref{news:gnu.emacs.help}).

Finally, we recommend reading the
@url{https://www.gnu.org/philosophy/kind-communication.html, GNU Kind
Communications Guidelines} before posting to any GNU lists or
newsgroups.

@node Mailing list archives
@section Where can I read archives for @code{help-gnu-emacs} and other GNU lists?
@cindex Archived postings from @code{help-gnu-emacs}
@cindex Old mailing list posts for GNU lists
@cindex Mailing list archives for GNU lists

The FSF has maintained archives of all of the GNU mailing lists for many
years, although there may be some unintentional gaps in coverage.  The
archive can be browsed over the web at
@uref{https://lists.gnu.org/r/, the GNU mail archive}.

@cindex Usenet archives for GNU groups
@cindex Old Usenet postings for GNU groups
Some web-based Usenet search services also archive the @code{gnu.*}
newsgroups.

@node Reporting bugs
@section Where should I report bugs and other problems with Emacs?
@cindex Bug reporting
@cindex Good bug reports
@cindex How to submit a bug report
@cindex Reporting bugs

Please see the Emacs manual for information on how to report bugs.
@xref{Checklist, , Checklist for Bug Reports, emacs, The GNU Emacs Manual}.

Sending bug reports to
@url{https://lists.gnu.org/mailman/listinfo/help-gnu-emacs, the
help-gnu-emacs mailing list} is undesirable because it takes the time
of an unnecessarily large group of people, most of whom are just users
and have no idea how to fix these
problem.  @url{https://lists.gnu.org/mailman/listinfo/bug-gnu-emacs,
The bug-gnu-emacs list} reaches a much smaller group of people who are
more likely to know what to do and have expressed a wish to receive
more messages about Emacs than the others.

If you have reported a bug and you don't hear about a possible fix,
then after a suitable delay (such as a week) it is okay to post on
the help list asking if anyone can help you.

If you are unsure whether you have found a bug, consider the following
non-exhaustive list, courtesy of RMS:

@quotation
If Emacs crashes, that is a bug.  If Emacs gets compilation errors
while building, that is a bug.  If Emacs crashes while building, that
is a bug.  If Lisp code does not do what the documentation says it
does, that is a bug.
@end quotation

Anything sent to @email{bug-gnu-emacs@@gnu.org} also appears in the
newsgroup @uref{news:gnu.emacs.bug}, but please use e-mail instead of
news to submit the bug report.  This ensures a reliable return address
so you can be contacted for further details.

@node Unsubscribing from Emacs lists
@section  How do I unsubscribe from a mailing list?
@cindex Unsubscribing from GNU mailing lists
@cindex Removing yourself from GNU mailing lists

If you are receiving a GNU mailing list named @var{list}, you should be
able to unsubscribe from it by sending a request to the address
@email{@var{list}-request@@gnu.org}.  Mailing lists mails normally
contain information in either the message header
(@samp{List-Unsubscribe:}) or as a footer that tells you how to
unsubscribe.

@node Contacting the FSF
@section  How do I contact the FSF?
@cindex Contracting the FSF
@cindex Free Software Foundation, contacting

For up-to-date information, see
@uref{https://www.fsf.org/about/contact.html, the FSF contact web-page}.
You can send general correspondence to @email{info@@fsf.org}.

@cindex Ordering GNU software
For details on how to order items directly from the FSF, see the
@uref{https://shop.fsf.org/, FSF on-line store}.

@c ------------------------------------------------------------
@node Getting help
@chapter Getting help
@cindex Getting help

This chapter tells you how to get help with Emacs.

@menu
* Basic editing::
* Learning how to do something::
* Getting a printed manual::
* Emacs Lisp documentation::
* Installing Texinfo documentation::
* Printing a Texinfo file::
* Viewing Info files outside of Emacs::
* Informational files for Emacs::
* Help installing Emacs::
* Obtaining the FAQ::
@end menu

@node Basic editing
@section I'm just starting Emacs; how do I do basic editing?
@cindex Basic editing with Emacs
@cindex Beginning editing
@cindex Tutorial, invoking the
@cindex Self-paced tutorial, invoking the
@cindex Help system, entering the

Type @kbd{C-h t} to invoke the self-paced tutorial.  Just typing
@kbd{C-h} enters the help system.  The tutorial is available in many
foreign languages such as French, German, Japanese, Russian, etc.  Use
@kbd{M-x help-with-tutorial-spec-language @key{RET}} to choose your
language and start the tutorial.

Your system administrator may have changed @kbd{C-h} to act like
@key{DEL} to deal with local keyboards.  You can use @kbd{M-x
help-for-help} instead to invoke help.  To discover what key (if any)
invokes help on your system, type @kbd{M-x where-is @key{RET}
help-for-help @key{RET}}.  This will print a comma-separated list of key
sequences in the echo area.  Ignore the last character in each key
sequence listed.  Each of the resulting key sequences (e.g., @key{F1} is
common) invokes help.

Emacs help works best if it is invoked by a single key whose value
should be stored in the variable @code{help-char}.

Some Emacs slides and tutorials can be found at
@uref{http://web.psung.name/emacs/}.

@node Learning how to do something
@section How do I find out how to do something in Emacs?
@cindex Help for Emacs
@cindex Learning to do something in Emacs
@cindex Reference card for Emacs
@cindex Overview of help systems

There are several methods for finding out how to do things in Emacs.

@itemize @bullet

@cindex Reading the Emacs manual
@item
The complete text of the Emacs manual is available via the Info
hypertext reader.  Type @kbd{C-h r} to display the manual in Info mode.
Typing @kbd{h} immediately after entering Info will provide a short
tutorial on how to use it.

@cindex Lookup a subject in a manual
@cindex Index search in a manual
@item
To quickly locate the section of the manual which discusses a certain
issue, or describes a command or a variable, type @kbd{C-h i m emacs
@key{RET} i @var{topic} @key{RET}}, where @var{topic} is the name of the
topic, the command, or the variable which you are looking for.  If this
does not land you on the right place in the manual, press @kbd{,}
(comma) repeatedly until you find what you need.  (The @kbd{i} and
@kbd{,} keys invoke the index-searching functions, which look for the
@var{topic} you type in all the indices of the Emacs manual.)

@cindex Apropos
@item
You can list all of the commands whose names contain a certain word
(actually which match a regular expression) using @kbd{C-h a} (@kbd{M-x
command-apropos}).

@cindex Command description in the manual
@item
The command @kbd{C-h F} (@code{Info-goto-emacs-command-node}) prompts
for the name of a command, and then attempts to find the section in the
Emacs manual where that command is described.

@cindex Finding commands and variables
@item
You can list all of the functions and variables whose names contain a
certain word using @kbd{M-x apropos}.

@item
You can list all of the functions and variables whose documentation
matches a regular expression or a string, using @kbd{M-x
apropos-documentation}.

@item
You can order a hardcopy of the manual from the FSF@.  @xref{Getting a
printed manual}.

@cindex Reference cards, in other languages
@item
You can get a printed reference card listing commands and keys to
invoke them.  You can order one from the FSF for $2 (or 10 for $18),
or you can print your own from the @file{etc/refcards/refcard.tex} or
@file{etc/refcards/refcard.pdf} files in the Emacs distribution.
The Emacs distribution comes with translations of the reference card
into several languages; look for files named
@file{etc/refcards/@var{lang}-refcard.*}, where @var{lang} is a
two-letter code of the language.  For example, the German version of
the reference card is in the files @file{etc/refcards/de-refcard.tex}
and @file{etc/refcards/de-refcard.pdf}.

@item
There are many other commands in Emacs for getting help and
information.  To get a list of these commands, type @samp{?} after
@kbd{C-h}.

@end itemize

@node Getting a printed manual
@section How do I get a printed copy of the Emacs manual?
@cindex Printed Emacs manual, obtaining
@cindex Manual, obtaining a printed or HTML copy of
@cindex Emacs manual, obtaining a printed or HTML copy of

You can order a printed copy of the Emacs manual from the FSF@.  For
details see the @uref{https://shop.fsf.org/, FSF on-line store}.

The full Texinfo source for the manual also comes in the @file{doc/emacs}
directory of the Emacs distribution, if you're daring enough to try to
print out this several-hundred-page manual yourself (@pxref{Printing a Texinfo
file}).

If you absolutely have to print your own copy, and you don't have @TeX{},
you can get a PostScript or PDF (or HTML) version from

@uref{https://www.gnu.org/software/emacs/manual/}

@xref{Learning how to do something}, for how to view the manual from Emacs.

@node Emacs Lisp documentation
@section Where can I get documentation on Emacs Lisp?
@cindex Documentation on Emacs Lisp
@cindex Function documentation
@cindex Variable documentation
@cindex Emacs Lisp Reference Manual
@cindex Reference manual for Emacs Lisp

Within Emacs, you can type @kbd{C-h f} to get the documentation for a
function, @kbd{C-h v} for a variable.

For more information, the Emacs Lisp Reference Manual is available
in Info format (@pxref{Top, Emacs Lisp,, elisp, The
Emacs Lisp Reference Manual}).

You can also order a hardcopy of the manual from the FSF, for details
see the @uref{https://shop.fsf.org/, FSF on-line store}.  (This manual is
not always in print.)

An HTML version of the Emacs Lisp Reference Manual is available at

@uref{https://www.gnu.org/software/emacs/elisp-manual/elisp.html}

@node Installing Texinfo documentation
@section How do I install a piece of Texinfo documentation?
@cindex Texinfo documentation, installing
@cindex Installing Texinfo documentation
@cindex New Texinfo files, installing
@cindex Documentation, installing new Texinfo files
@cindex Info files, how to install

Emacs releases come with pre-built Info files, and the normal install
process places them in the correct location.  This is true for most
applications that provide Info files.  The following section is only
relevant if you want to install extra Info files by hand.

First, you must turn the Texinfo source files into Info files.  You may
do this using the stand-alone @file{makeinfo} program, available as part
of the Texinfo package at

@uref{https://www.gnu.org/software/texinfo/}

For information about the Texinfo format, read the Texinfo manual which
comes with the Texinfo package.  This manual also comes installed in
Info format, so you can read it from Emacs; type @kbd{C-h i m texinfo
@key{RET}}.

@c FIXME is this a complete alternative?
@c Probably not, given that we require makeinfo to build Emacs.
Alternatively, you could use the Emacs command @kbd{M-x
texinfo-format-buffer}, after visiting the Texinfo source file of the
manual you want to convert.

Neither @code{texinfo-format-buffer} nor @file{makeinfo} installs the
resulting Info files in Emacs's Info tree.  To install Info files,
perform these steps:

@enumerate
@item
Move the files to the @file{info} directory in the installed Emacs
distribution.  @xref{File-name conventions}, if you don't know where that
is.

@item
Run the @code{install-info} command, which is part of the Texinfo
distribution, to update the main Info directory menu, like this:

@example
 install-info --info-dir=@var{dir-path} @var{dir-path}/@var{file}
@end example

@noindent
where @var{dir-path} is the full path to the directory where you copied
the produced Info file(s), and @var{file} is the name of the Info file
you produced and want to install.

If you don't have the @code{install-info} command installed, you can
edit the file @file{info/dir} in the installed Emacs distribution, and
add a line for the top level node in the Info package that you are
installing.  Follow the examples already in this file.  The format is:

@example
* Topic: (relative-pathname).  Short description of topic.
@end example

@end enumerate

If you want to install Info files and you don't have the necessary
privileges, you have several options:

@itemize @bullet
@item
Info files don't actually need to be installed before being used.
You can use a prefix argument for the @code{info} command and specify
the name of the Info file in the minibuffer.  This goes to the node
named @samp{Top} in that file.  For example, to view an Info file named
@file{@var{info-file}} in your home directory, you can type this:

@example
@kbd{C-u C-h i ~/@var{info-file} @key{RET}}
@end example

Alternatively, you can feed a file name to the @code{Info-goto-node}
command (invoked by pressing @kbd{g} in Info mode) by typing the name
of the file in parentheses, like this:

@example
@kbd{C-h i g (~/@var{info-file}) @key{RET}}
@end example

@item
You can create your own Info directory.  You can tell Emacs where that
Info directory is by adding its pathname to the value of the variable
@code{Info-default-directory-list}.  For example, to use a private Info
directory which is a subdirectory of your home directory named @file{Info},
you could put this in your @file{.emacs} file:

@lisp
(add-to-list 'Info-default-directory-list "~/Info")
@end lisp

You will need a top-level Info file named @file{dir} in this directory
which has everything the system @file{dir} file has in it, except it
should list only entries for Info files in that directory.  You might
not need it if (fortuitously) all files in this directory were
referenced by other @file{dir} files.  The node lists from all
@file{dir} files in @code{Info-default-directory-list} are merged by the
Info system.

@end itemize

@node Printing a Texinfo file
@section How do I print a Texinfo file?
@cindex Printing a Texinfo file
@cindex Texinfo file, printing
@cindex Printing documentation

You can't get nicely printed output from Info files; you must still have
the original Texinfo source file for the manual you want to print.

Assuming you have @TeX{} installed on your system, follow these steps:

@enumerate

@item
Make sure the first line of the Texinfo file looks like this:

@example
\input texinfo
@end example

You may need to change @samp{texinfo} to the full pathname of the
@file{texinfo.tex} file, which comes with Emacs as
@file{doc/misc/texinfo.tex} (or copy or link it into the current directory).

@item
Type @kbd{texi2dvi @var{texinfo-source}}, where @var{texinfo-source} is
the name of the Texinfo source file for which you want to produce a
printed copy.  The @samp{texi2dvi} script is part of the GNU Texinfo
distribution.

Alternatively, @samp{texi2pdf} produces PDF files.

@item
Print the DVI file @file{@var{texinfo-source}.dvi} in the normal way for
printing DVI files at your site.  For example, if you have a PostScript
printer, run the @code{dvips} program to print the DVI file on that
printer.

@end enumerate

To get more general instructions, retrieve the latest Texinfo package
(@pxref{Installing Texinfo documentation}).

@node Viewing Info files outside of Emacs
@section Can I view Info files without using Emacs?
@cindex Viewing Info files
@cindex Info file viewers
@cindex Alternative Info file viewers

Yes.  Here are some alternative programs:

@itemize @bullet

@item
@code{info}, a stand-alone version of the Info program, comes as part of
the Texinfo package.  @xref{Installing Texinfo documentation}, for
details.

@item
Tkinfo, an Info viewer that runs under X Window system and uses Tcl/Tk.
You can get Tkinfo at
@uref{http://math-www.uni-paderborn.de/~axel/tkinfo/}.

@end itemize

@node Informational files for Emacs
@section What informational files are available for Emacs?
@cindex Informational files included with Emacs
@cindex Files included with Emacs
@cindex @file{COPYING}, description of file
@cindex @file{DISTRIB}, description of file
@cindex @file{MACHINES}, description of file
@cindex @file{NEWS}, description of file

This isn't a frequently asked question, but it should be!  A variety of
informational files about Emacs and relevant aspects of the GNU project
are available for you to read.

The following files (and others) are available in the @file{etc}
directory of the Emacs distribution (see @ref{File-name conventions}, if
you're not sure where that is).  Many of these files are available via
the Emacs @samp{Help} menu, or by typing @kbd{C-h ?} (@kbd{M-x
help-for-help}).

@table @file

@item COPYING
GNU General Public License

@item DISTRIB
Emacs Availability Information

@item MACHINES
Status of Emacs on Various Machines and Systems

@item NEWS
Emacs news, a history of recent user-visible changes

@end table

More GNU and FSF information is available at

@uref{https://www.gnu.org} and @uref{http://www.fsf.org}

@node Help installing Emacs
@section Where can I get help in installing Emacs?
@cindex Installation help
@cindex Help installing Emacs

@xref{Installing Emacs}, for some basic installation hints, and see
@ref{Problems building Emacs}, if you have problems with the installation.

@uref{https://www.fsf.org/resources/service/, The GNU Service directory}
lists companies and individuals willing to sell you help in installing
or using Emacs and other GNU software.

@node Obtaining the FAQ
@section Where can I get the latest version of this FAQ?
@cindex FAQ, obtaining the
@cindex Latest FAQ version, obtaining the

The Emacs FAQ is distributed with Emacs in Info format.  You can read it
by selecting the @samp{Emacs FAQ} option from the @samp{Help} menu of
the Emacs menu bar at the top of any Emacs frame, or by typing @kbd{C-h
C-f} (@kbd{M-x view-emacs-FAQ}).  The very latest version is available
in the Emacs development repository (@pxref{Latest version of Emacs}).

@c ------------------------------------------------------------
@node History of Emacs
@chapter History of Emacs
@cindex History of Emacs

@menu
* Origin of the term Emacs::
* Latest version of Emacs::
* New in Emacs 27::
* New in Emacs 26::
* New in Emacs 25::
* New in Emacs 24::
* New in Emacs 23::
* New in Emacs 22::
* New in Emacs 21::
* New in Emacs 20::
* What was XEmacs?::
@end menu

@node Origin of the term Emacs
@section Where does the name ``Emacs'' come from?
@cindex Origin of the term ``Emacs''
@cindex Emacs name origin
@cindex TECO
@cindex Original version of Emacs

Emacs originally was an acronym for Editor MACroS@.  RMS says he ``picked
the name Emacs because @kbd{E} was not in use as an abbreviation on ITS at
the time.''  The first Emacs was a set of macros written in 1976 at MIT
by RMS for the editor TECO (Text Editor and COrrector, originally Tape
Editor and COrrector) under ITS (the Incompatible Timesharing System) on
a PDP-10.  RMS had already extended TECO with a ``real-time''
full-screen mode with reprogrammable keys.  Emacs was started by
@c gls@@east.sun.com
Guy Steele as a project to unify the many
divergent TECO command sets and key bindings at MIT, and completed by
RMS.

Many people have said that TECO code looks a lot like line noise; you
can read more at @uref{news:alt.lang.teco}.  Someone has written a TECO
implementation in Emacs Lisp (to find it, see @ref{Packages that do not
come with Emacs}); it would be an interesting project to run the
original TECO Emacs inside of Emacs.

@cindex Why Emacs?
For some not-so-serious alternative reasons for Emacs to have that
name, check out the file @file{etc/JOKES} (@pxref{File-name
conventions}).

@node Latest version of Emacs
@section What is the latest version of Emacs?
@cindex Version, latest
@cindex Latest version of Emacs
@cindex Development, Emacs
@cindex Repository, Emacs

Emacs @value{EMACSVER} is the current version as of this writing.  A version
number with two components (e.g., @samp{24.5}) indicates a released
version; three components indicate a development
version (e.g., @samp{28.0.50} is what will eventually become @samp{28.1}).

Emacs is under active development, hosted at
@uref{https://savannah.gnu.org/projects/emacs/, Savannah}.
Follow the instructions given there to clone the project repository.

Because Emacs undergoes many changes before a release, the version
number of a development version is not especially meaningful.  It is
better to refer to the date on which the sources were retrieved from the
development repository.  The development version is usually quite robust
for every-day use, but if stability is more important to you than the
latest features, you may want to stick to the releases.

The following sections list some of the major new features in the last
few Emacs releases.  For full details of the changes in any version of
Emacs, type @kbd{C-h C-n} (@kbd{M-x view-emacs-news}).  You can give
this command a prefix argument to read about which features were new
in older versions.

@node New in Emacs 27
@section What is different about Emacs 27?
@cindex Differences between Emacs 26 and Emacs 27
@cindex Emacs 27, new features in

@itemize
@cindex bignum support
@item
Emacs now uses the GNU Multiple Precision (@acronym{GMP}) library to
support integers whose size is too large to support natively.  The
integers supported natively are known as ``fixnums'', while the larger
ones are ``bignums''.  All the arithmetic, comparison, and logical
(also known as ``bitwise'') operations where bignums make sense now
support both fixnums and bignums.

@cindex HarfBuzz
@item
Emacs now uses HarfBuzz as its default shaping engine.

@cindex JSON, native parsing
@item
Native support for @acronym{JSON} parsing that is much faster than
@file{json.el}.

@item
Cairo drawing is no longer experimental.

@cindex portable dumper
@item
Emacs now uses a ``portable dumper'' instead of unexec.  This improves
compatibility with memory allocation on modern systems, and in
particular better supports the Address Space Layout Randomization
(@acronym{ASLR}) feature, a security technique used by most modern
operating systems.

@cindex XDG convention
@item
Emacs can now use the @acronym{XDG} convention for init files.

@cindex early init file
@item
Emacs can now be configured using an early init file.  The primary
purpose is to allow customizing how the package system is initialized
given that initialization now happens before loading the regular init
file.

@cindex tabs
@item
Built-in support for tabs (tab bar and tab line).

@item
Support for resizing and rotating of images without ImageMagick.
@end itemize

Consult the Emacs @file{NEWS} file (@kbd{C-h n}) for the full list of
changes in Emacs 27.

@node New in Emacs 26
@section What is different about Emacs 26?
@cindex Differences between Emacs 25 and Emacs 26
@cindex Emacs 26, new features in

@itemize
@cindex threads
@item
Emacs now provides a limited form of concurrency with Lisp threads.

@cindex systemd support
@item
Emacs now supports @code{systemd}.  The new command-line option
@option{--fg-daemon} is part of this support, it causes Emacs to run
in the foreground instead of forking, as under @option{--daemon}.

@item
Emacs now supports 24-bit true color on text terminals which provide
that feature.  @xref{Colors on a TTY}.

@cindex double-buffering
@item
Emacs on X now supports double-buffering, which eliminates display
flickering in most situations.

@item
You can now scroll the Emacs display horizontally using the mouse or
touchpad.

@cindex line number display
@item
Emacs display now includes an optional feature for display of line
numbers via the @code{display-line-numbers-mode} command.  This
feature is much faster than the equivalent display offered by packages
such as @code{linum}, and also provides many optional features like
relative line numbers.

@cindex horizontal scrolling of current line
@item
The automatic horizontal scrolling of the window display when lines
are truncated can now optionally be enabled only for the current line,
the line where Emacs shows the cursor.  Under this mode, all the other
window lines are not scrolled to show characters outside of the
viewport.

@item
Letter-case conversions now honor special cases in Turkish and Greek
scripts.

@cindex Enchant support
@item
Support for Enchant is now part of the Emacs spell-checking commands.

@item
Tramp now supports Google Drive filesystems.

@item
Emacs can now be built while omitting the details of the machine on
which it was built, thus making it easier to produce reproducible
builds.

@item
Security vulnerability related to Enriched Text mode is removed.
Enriched mode previously allowed saving @code{display} properties as
part of text; those properties support evaluating arbitrary Lisp code,
which opens a vulnerability for Emacs users receiving Enriched Text
from external sources.  Execution of arbitrary Lisp forms in
@code{display} properties decoded by Enriched Text mode is now
disabled by default.

@cindex Unicode 11.0.0
@item
Emacs 26.2 comes with data files imported from the latest Unicode
Standard version 11.0.0.
@end itemize

Consult the Emacs @file{NEWS} file (@kbd{C-h n}) for the full list of
changes in Emacs 26.

@node New in Emacs 25
@section What is different about Emacs 25?
@cindex Differences between Emacs 24 and Emacs 25
@cindex Emacs 25, new features in

@itemize
@cindex xwidgets
@item
Emacs can now embed native widgets inside Emacs buffers, if you have
gtk3 and webkitgtk3 installed.  E.g., to access the embedded webkit
browser widget, type @kbd{M-x xwidget-webkit-browse-url}.

@cindex loadable modules
@item
Emacs can now dynamically load external modules compiled as shared
libraries.

@cindex Unicode characters, typing easily
@item
@kbd{C-x 8} has new shorthands for several popular characters, type
@kbd{C-x 8 C-h} to list shorthands.

@cindex automatic display of Lisp APIs
@item
A new minor mode @code{global-eldoc-mode} is enabled by default, and
shows in the echo area or in the mode line the argument list of the
Emacs Lisp form at point.

@cindex pasting text on text terminals
@cindex bracketed paste mode
@item
On text terminals that support the ``bracketed paste mode'' EMacs now
uses that mode by default.  This mode allows Emacs to distinguish
between pasted text and text typed by the user.

@cindex Unicode 9.0.0
@item
Emacs 25 comes with data files imported from the latest Unicode
Standard version 9.0.0.

@cindex bidirectional editing
@item
The support for bidirectional editing was updated to include all the
features mandated by the latest Unicode Standard version 9.0.0.

@cindex character folding in searches
@item
Search command can now perform character folding in matches.  This is
analogous to case folding, but instead of disregarding case variants,
it disregards wider classes of distinctions between similar
characters, such as matching different variants of double quote
characters, ignoring diacritics, etc.

@cindex eww
@item
The Emacs Web Browser EWW was extended to render text using
variable-pitch fonts, and got other new features.

@cindex rmail, and HTML mails
@item
Rmail can now render HTML mail messages, if Emacs is built with
libxml2 or if you have the Lynx browser installed.

@cindex support for push commands in VC
@item
VC now has basic support for @code{push} commands, implemented for
Bzr, Git, and Hg.

@cindex hide-ifdef, C/C@t{++} expressions in macros
@item
Hide-IfDef mode now support full C/C@t{++} expressions in macros,
macro argument expansion, interactive macro evaluation and automatic
scanning of @code{#define}d symbols.

@cindex xref
@item
New package Xref replaces Etags's front-end and UI@.  Xref provides a
generic framework and new commands to find and move to definitions of
functions, macros, data structures etc., as well as go back to the
location where you were before moving to a definition.  It supersedes
and obsoletes many Etags commands, while still using the etags.el code
that reads the TAGS tables as one of its back-ends.  As result, the
popular key bindings @kbd{M-.} and @kbd{M-,} have been changed to
invoke Xref commands.

@cindex project
@item
The new package Project provides generic infrastructure for dealing
with projects.

@cindex horizontal scroll bars
@item
Emacs can now draw horizontal scroll bars on some platforms that
provide toolkit scroll bars, namely Gtk+, Lucid, Motif and Windows.

@end itemize

Consult the Emacs @file{NEWS} file (@kbd{C-h n}) for the full list of
changes in Emacs 25.

@node New in Emacs 24
@section What is different about Emacs 24?
@cindex Differences between Emacs 23 and Emacs 24
@cindex Emacs 24, new features in

@itemize
@cindex packages, installing more
@item
Emacs now includes a package manager.  Type @kbd{M-x list-packages} to
get started.  You can use this to download and automatically install
many more Lisp packages.

@cindex lexical binding
@item
Emacs Lisp now supports lexical binding on a per-file basis.  In
@emph{lexical binding}, variable references must be located textually
within the binding construct.  This contrasts with @emph{dynamic
binding}, where programs can refer to variables defined outside their
local textual scope.  A Lisp file can use a local variable setting of
@code{lexical-binding: t} to indicate that the contents should be
interpreted using lexical binding.  See the Emacs Lisp Reference
Manual for more details.

@cindex bidirectional display
@cindex right-to-left languages
@item
Some human languages, such as English, are written from left to right.
Others, such as Arabic, are written from right to left.  Emacs now has
support for any mixture of these forms---this is ``bidirectional text''.

@item
Handling of text selections has been improved, and now integrates
better with external clipboards.

@cindex themes
@item
A new command @kbd{customize-themes} allows you to easily change the
appearance of your Emacs.

@item
Emacs can be compiled with the GTK+ 3 toolkit.

@item
Support for several new external libraries can be included at compile
time:

@itemize

@item
``Security-Enhanced Linux'' (SELinux) is a Linux kernel feature that
provides more sophisticated file access controls than ordinary
``Unix-style'' file permissions.

@item
The ImageMagick display library.  This allows you to display many more
image format in Emacs, as well as carry out transformations such as
rotations.

@item
The GnuTLS library for secure network communications.  Emacs uses this
transparently for email if your mail server supports it.

@item
The libxml2 library for parsing XML structures.
@end itemize

@item
Much more flexibility in the handling of windows and buffer display.

@end itemize

As always, consult the @file{NEWS} file for more information.


@node New in Emacs 23
@section What is different about Emacs 23?
@cindex Differences between Emacs 22 and Emacs 23
@cindex Emacs 23, new features in

@itemize

@cindex Anti-aliased fonts
@cindex Freetype fonts
@item
Emacs has a new font code that can use multiple font backends,
including freetype and fontconfig.  Emacs can use the Xft library for
anti-aliasing, and the otf and m17n libraries for complex text layout and
text shaping.

@cindex Unicode
@cindex Character sets
@item
The Emacs character set is now a superset of Unicode.  Several new
language environments have been added.

@cindex Multi-tty support
@cindex X and tty displays
@item
Emacs now supports using both X displays and ttys in the same session
(@samp{multi-tty}).

@cindex Daemon mode
@item
Emacs can be started as a daemon in the background.

@cindex NeXTstep port
@cindex GNUstep port
@cindex macOS Cocoa
@item
There is a new NeXTstep port of Emacs.  This supports GNUstep and Mac OS
X (via the Cocoa libraries).  The Carbon port of Emacs, which supported
Mac OS X in Emacs 22, has been removed.

@cindex Directory-local variables
@item
Directory-local variables can now be defined, in a similar manner to
file-local variables.

@item
Transient Mark mode is on by default.

@end itemize

@noindent
Other changes include: support for serial port access; D-Bus bindings; a
new Visual Line mode for line-motion; improved completion; a new mode
(@samp{DocView}) for viewing of PDF, PostScript, and DVI documents; nXML
mode (for editing XML documents) is included; VC has been updated for
newer version control systems; etc.


@node New in Emacs 22
@section What is different about Emacs 22?
@cindex Differences between Emacs 21 and Emacs 22
@cindex Emacs 22, new features in

@itemize
@cindex GTK+ Toolkit
@cindex Drag-and-drop
@item
Emacs can be built with GTK+ widgets, and supports drag-and-drop
operation on X.

@cindex Supported systems
@item
Emacs 22 features support for GNU/Linux systems on S390 and x86-64
machines, as well as support for the Mac OS X and Cygwin operating
systems.

@item
The native MS-Windows, and Mac OS X builds include full support
for images, toolbar, and tooltips.

@item
Font Lock mode, Auto Compression mode, and File Name Shadow Mode are
enabled by default.

@item
The maximum size of buffers is increased: on 32-bit machines, it is
256 MBytes for Emacs 23.1, and 512 MBytes for Emacs 23.2 and above.

@item
Links can be followed with @kbd{mouse-1}, in addition to @kbd{mouse-2}.

@cindex Mouse wheel
@item
Mouse wheel support is enabled by default.

@item
Window fringes are customizable.

@item
The mode line of the selected window is now highlighted.

@item
The minibuffer prompt is displayed in a distinct face.

@item
Abbrev definitions are read automatically at startup.

@item
Grep mode is separate from Compilation mode and has many new options and
commands specific to grep.

@item
The original Emacs macro system has been replaced by the new Kmacro
package, which provides many new commands and features and a simple
interface that uses the function keys F3 and F4.  Macros are stored in a
macro ring, and can be debugged and edited interactively.

@item
The Grand Unified Debugger (GUD) can be used with a full graphical user
interface to GDB; this provides many features found in traditional
development environments, making it easy to manipulate breakpoints, add
watch points, display the call stack, etc.  Breakpoints are visually
indicated in the source buffer.

@item
@cindex New modes
Many new modes and packages have been included in Emacs, such as Calc,
TRAMP, URL, IDO, CUA, ERC, rcirc, Table, Image-Dired, SES, Ruler, Org,
PGG, Flymake, Password, Printing, Reveal, wdired, t-mouse, longlines,
savehist, Conf mode, Python mode, DNS mode, etc.

@cindex Multilingual Environment
@item
Leim is now part of Emacs.  Unicode support has been much improved, and
the following input methods have been added: belarusian, bulgarian-bds,
bulgarian-phonetic, chinese-sisheng, croatian, dutch, georgian,
latin-alt-postfix, latin-postfix, latin-prefix, latvian-keyboard,
lithuanian-numeric, lithuanian-keyboard, malayalam-inscript, rfc1345,
russian-computer, sgml, slovenian, tamil-inscript, ucs,
ukrainian-computer, vietnamese-telex, and welsh.

The following language environments have also been added: Belarusian,
Bulgarian, Chinese-EUC-TW, Croatian, French, Georgian, Italian, Latin-6,
Latin-7, Latvian, Lithuanian, Malayalam, Russian, Slovenian, Swedish,
Tajik, Tamil, UTF-8, Ukrainian, Welsh, and Windows-1255.

@cindex Documentation
@cindex Emacs Lisp Manual
@item
In addition, Emacs 22 now includes the Emacs Lisp Reference Manual
(@pxref{Emacs Lisp documentation}) and the Emacs Lisp Intro.
@end itemize


@node New in Emacs 21
@section What is different about Emacs 21?
@cindex Differences between Emacs 20 and Emacs 21
@cindex Emacs 21, new features in

@cindex Variable-size fonts
@cindex Toolbar support
Emacs 21 features a thorough rewrite of the display engine.  The new
display engine supports variable-size fonts, images, and can play sounds
on platforms which support that.  As a result, the visual appearance of
Emacs, when it runs on a windowed display, is much more reminiscent of
modern GUI programs, and includes 3D widgets (used for the mode line and
the scroll bars), a configurable and extensible toolbar, tooltips
(a.k.a.@: balloon help), and other niceties.

@cindex Colors on text-only terminals
@cindex TTY colors
In addition, Emacs 21 supports faces on text-only terminals.  This means
that you can now have colors when you run Emacs on a GNU/Linux console
and on @code{xterm} with @kbd{emacs -nw}.


@node New in Emacs 20
@section What is different about Emacs 20?
@cindex Differences between Emacs 19 and Emacs 20
@cindex Emacs 20, new features in

The differences between Emacs versions 18 and 19 were rather dramatic;
the introduction of frames, faces, and colors on windowing systems was
obvious to even the most casual user.

There are differences between Emacs versions 19 and 20 as well, but many
are more subtle or harder to find.  Among the changes are the inclusion
of MULE code for languages that use non-Latin characters and for mixing
several languages in the same document; the ``Customize'' facility for
modifying variables without having to use Lisp; and automatic conversion
of files from Macintosh, Microsoft, and Unix platforms.

@node What was XEmacs?
@section What was XEmacs?
@cindex XEmacs

XEmacs was a branch version of Emacs that is no longer actively
<<<<<<< HEAD
developed.  XEmacs last released a new version on January 30, 2009,
and it lacks many important features that exist in Emacs.  Since its
development has stopped, we do not expect to see any new releases.
=======
developed.  XEmacs was first called Lucid Emacs, and was initially
derived from a prerelease version of Emacs 19.  In this FAQ, we use
the name ``Emacs'' only for the official version.

XEmacs last released a new version on January 30, 2009, and it lacks
many important features that exist in Emacs.  In the past, it was not
uncommon for Emacs packages to include code for compatibility with
XEmacs.  Nowadays, although some packages still maintain such
compatibility code, several of the more popular built-in and third
party packages have either stopped supporting XEmacs or were developed
exclusively for Emacs.
>>>>>>> d7f4cc09

In the past, it was not uncommon for Emacs packages to include code
for compatibility with XEmacs.  Nowadays, most built-in and third party
packages have either stopped supporting XEmacs or were developed
exclusively for Emacs.

XEmacs was initially derived from a prerelease version of Emacs 19.
If you want to talk about these two versions and distinguish them,
please call them ``Emacs'' and ``XEmacs.''  To contrast ``XEmacs''
with ``GNU Emacs'' would be misleading, since XEmacs too has its
origin in the work of the GNU Project.  Terms such as ``Emacsen'' and
``(X)Emacs'' are not wrong, but they are not very clear, so it
is better to write ``Emacs and XEmacs.''

@c ------------------------------------------------------------
@node Common requests
@chapter Common requests
@cindex Common requests

@menu
* Setting up a customization file::
* Using Customize::
* Colors on a TTY::
* Debugging a customization file::
* Displaying the current line or column::
* Displaying the current file name in the titlebar::
* Turning on abbrevs by default::
* Associating modes with files::
* Replacing highlighted text::
* Controlling case sensitivity::
* Working with unprintable characters::
* Searching for/replacing newlines::
* Yanking text in isearch::
* Wrapping words automatically::
* Turning on auto-fill by default::
* Changing load-path::
* Using an already running Emacs process::
* Compiler error messages::
* Indenting switch statements::
* Customizing C and C++ indentation::
* Overwrite mode::
* Turning off beeping::
* Turning the volume down::
* Automatic indentation::
* Matching parentheses::
* Hiding #ifdef lines::
* Repeating commands::
* Valid X resources::
* Evaluating Emacs Lisp code::
* Changing the length of a Tab::
* Inserting text at the beginning of each line::
* Forcing the cursor to remain in the same column::
* Forcing Emacs to iconify itself::
* Using regular expressions::
* Replacing text across multiple files::
* Documentation for etags::
* Disabling backups::
* Disabling auto-save-mode::
* Not writing files to the current directory::
* Going to a line by number::
* Modifying pull-down menus::
* Deleting menus and menu options::
* Turning on syntax highlighting::
* Scrolling only one line::
* Editing MS-DOS files::
* Filling paragraphs with a single space::
* Escape sequences in shell output::
* Fullscreen mode on MS-Windows::
@end menu

@node Setting up a customization file
@section How do I set up a @file{.emacs} file properly?
@cindex @file{.emacs} file, setting up
@cindex @file{.emacs} file, locating
@cindex Init file, setting up
@cindex Customization file, setting up

@xref{Init File,,, emacs, The GNU Emacs Manual}.

In general, new Emacs users should not be provided with @file{.emacs}
files, because this can cause confusing non-standard behavior.  Then
they send questions to
@url{https://lists.gnu.org/mailman/listinfo/help-gnu-emacs,
the help-gnu-emacs mailing list} asking why Emacs
isn't behaving as documented.

Emacs includes the Customize facility (@pxref{Using Customize}).  This
allows users who are unfamiliar with Emacs Lisp to modify their
@file{.emacs} files in a relatively straightforward way, using menus
rather than Lisp code.

While Customize might indeed make it easier to configure Emacs,
consider taking a bit of time to learn Emacs Lisp and modifying your
@file{.emacs} directly.  Simple configuration options are described
rather completely in @ref{Init File,,, emacs, The GNU Emacs Manual},
for users interested in performing frequently requested, basic tasks.

Sometimes users are unsure as to where their @file{.emacs} file should
be found.  Visiting the file as @file{~/.emacs} from Emacs will find
the correct file.

@node Using Customize
@section How do I start using Customize?
@cindex Customize groups
@cindex Customizing variables
@cindex Customizing faces

The main Customize entry point is @kbd{M-x customize @key{RET}}.  This
command takes you to a buffer listing all the available Customize
groups.  From there, you can access all customizable options and faces,
change their values, and save your changes to your init file.
@xref{Easy Customization,,, emacs, The GNU Emacs Manual}.

If you know the name of the group in advance (e.g., ``shell''), use
@kbd{M-x customize-group @key{RET}}.

If you wish to customize a single option, use @kbd{M-x customize-option
@key{RET}}.  This command prompts you for the name of the option to
customize, with completion.

@node Colors on a TTY
@section How do I get colors and syntax highlighting on a TTY?
@cindex Colors on a TTY
@cindex Syntax highlighting on a TTY
@cindex Console, colors

Colors and faces are supported in non-windowed mode, i.e., on Unix and
GNU/Linux text-only terminals and consoles, and when invoked as
@samp{emacs -nw} on X, MS-DOS and MS-Windows.  Emacs automatically
detects color support at startup and uses it if available.  If you
think that your terminal supports colors, but Emacs won't use them,
check the @code{termcap} entry for your display type for color-related
capabilities.

The command @kbd{M-x list-colors-display} pops up a window which
exhibits all the colors Emacs knows about on the current display.

Syntax highlighting is on by default.

@cindex direct color in terminals
Emacs 26.1 and later support direct color mode in terminals.  If Emacs
finds Terminfo capabilities @samp{setb24} and @samp{setf24}, 24-bit
direct color mode is used.  The capability strings are expected to
take one 24-bit pixel value as argument and transform the pixel to a
string that can be used to send 24-bit colors to the terminal.

Standard terminal definitions don't support these capabilities and
therefore custom definition is needed.

@example
$ cat terminfo-custom.src

xterm-emacs|xterm with 24-bit direct color mode for Emacs,
  use=xterm-256color,
  setb24=\E[48\:2\:\:%p1%@{65536@}%/%d\:%p1%@{256@}%/%@{255@}%&\
     %d\:%p1%@{255@}%&%dm,
  setf24=\E[38\:2\:\:%p1%@{65536@}%/%d\:%p1%@{256@}%/%@{255@}%&\
     %d\:%p1%@{255@}%&%dm,

$ tic -x -o ~/.terminfo terminfo-custom.src

$ TERM=xterm-emacs emacs -nw
@end example

@cindex 24-bit direct color mode
Emacs 27.1 and later support Terminfo capability @samp{RGB} for
detecting 24-bit direct color mode.  Multiple standard terminal
definitions support this capability.

@example
$ TERM=xterm-direct infocmp | grep seta[bf]

  setab=\E[%?%p1%@{8@}%<%t4%p1%d%e48\:2\:\:%p1%@{65536@}%/\
     %d\:%p1%@{256@}%/%@{255@}%&%d\:%p1%@{255@}%&%d%;m,
  setaf=\E[%?%p1%@{8@}%<%t3%p1%d%e38\:2\:\:%p1%@{65536@}%/\
     %d\:%p1%@{256@}%/%@{255@}%&%d\:%p1%@{255@}%&%d%;m,

$ TERM=xterm-direct emacs -nw
@end example

If your terminal is incompatible with XTerm, you may have to use
another @env{TERM} definition.  Any terminal whose name includes
@samp{direct} should be a candidate.  The @command{toe} command can be
used to find out which of these are installed on your system:

@example
$ toe | grep '\-direct'

konsole-direct  konsole with direct-color indexing
vte-direct      vte with direct-color indexing
st-direct       st with direct-color indexing
xterm-direct2   xterm with direct-color indexing (old)
xterm-direct    xterm with direct-color indexing
@end example

If Terminfo database is not available, but 24-bit direct color mode is
supported, it can still be enabled by defining the environment
variable @env{COLORTERM} to @samp{truecolor}.

Terminals with @samp{RGB} capability treat pixels #000001 - #000007 as
indexed colors to maintain backward compatibility with applications
that are unaware of direct color mode.  Therefore the seven darkest
blue shades may not be available.  If this is a problem, you can
always use custom terminal definition with @samp{setb24} and
@samp{setf24}.

@node Debugging a customization file
@section How do I debug a @file{.emacs} file?
@cindex Debugging @file{.emacs} file
@cindex @file{.emacs} debugging
@cindex Init file debugging
@cindex @samp{-debug-init} option

Start Emacs with the @samp{-debug-init} command-line option.  This
enables the Emacs Lisp debugger before evaluating your @file{.emacs}
file, and places you in the debugger if something goes wrong.  The top
line in the @file{trace-back} buffer will be the error message, and the
second or third line of that buffer will display the Lisp code from your
@file{.emacs} file that caused the problem.

You can also evaluate an individual function or argument to a function
in your @file{.emacs} file by moving the cursor to the end of the
function or argument and typing @kbd{C-x C-e} (@kbd{M-x
eval-last-sexp}).

Use @kbd{C-h v} (@kbd{M-x describe-variable}) to check the value of
variables which you are trying to set or use.

@node Displaying the current line or column
@section How do I make Emacs display the current line (or column) number?
@cindex @code{line-number-mode}
@cindex Displaying the current line or column
@cindex Line number, displaying the current
@cindex Column, displaying the current
@cindex @code{mode-line-format}

By default, Emacs displays the current line number of the point in the
mode line.  You can toggle this feature off or on with the command
@kbd{M-x line-number-mode}, or by setting the variable
@code{line-number-mode}.  Note that Emacs will not display the line
number if the buffer's size in bytes is larger than the value of the
variable @code{line-number-display-limit}.

You can similarly display the current column with
@kbd{M-x column-number-mode}, or by putting the form

@lisp
(setq column-number-mode t)
@end lisp

@noindent
in your @file{.emacs} file.  This feature is off by default.

The @code{"%c"} format specifier in the variable @code{mode-line-format}
will insert the current column's value into the mode line.  See the
documentation for @code{mode-line-format} (using @kbd{C-h v
mode-line-format @key{RET}}) for more information on how to set and use
this variable.

@cindex Set number capability in @code{vi} emulators
The @samp{display-line-numbers} package (added to Emacs in version
26.1) displays line numbers in the text area, before each line, like
the ``set number'' capability of @samp{vi}.  Customize the
buffer-local variable @code{display-line-numbers} to activate this
optional display.  Alternatively, you can use the
@code{display-line-numbers-mode} minor mode or the global
@code{global-display-line-numbers-mode}.  When using these modes,
customize @code{display-line-numbers-type} with the same value as you
would use with @code{display-line-numbers}.

There is also the @samp{linum} package (distributed with Emacs since
version 23.1) which will henceforth become obsolete.  Users and
developers are encouraged to use @samp{display-line-numbers} instead.

@node Displaying the current file name in the titlebar
@section How can I modify the titlebar to contain the current file name?
@cindex Titlebar, displaying the current file name in
@cindex File name, displaying in the titlebar
@cindex @code{frame-title-format}

The contents of an Emacs frame's titlebar is controlled by the variable
@code{frame-title-format}, which has the same structure as the variable
@code{mode-line-format}.  (Use @kbd{C-h v} or @kbd{M-x
describe-variable} to get information about one or both of these
variables.)

By default, the titlebar for a frame does contain the name of the buffer
currently being visited, except if there is a single frame.  In such a
case, the titlebar contains Emacs invocation name and the name of the
machine at which Emacs was invoked.  This is done by setting
@code{frame-title-format} to the default value of

@lisp
(multiple-frames "%b" ("" "%b - GNU Emacs at " system-name))
@end lisp

To modify the behavior such that frame titlebars contain the buffer's
name regardless of the number of existing frames, include the following
in your @file{.emacs}:

@lisp
(setq frame-title-format "%b")
@end lisp

@node Turning on abbrevs by default
@section How do I turn on abbrevs by default just in mode @var{mymode}?
@cindex Abbrevs, turning on by default

Abbrev mode expands abbreviations as you type them.  To turn it on in a
specific buffer, use @kbd{M-x abbrev-mode}.  To turn it on in every
buffer by default, put this in your @file{.emacs} file:

@lisp
(setq-default abbrev-mode t)
@end lisp

@noindent To turn it on in a specific mode, use:

@lisp
(add-hook '@var{mymode}-mode-hook
          (lambda ()
           (setq abbrev-mode t)))
@end lisp

@node Associating modes with files
@section How do I make Emacs use a certain major mode for certain files?
@cindex Associating modes with files
@cindex File extensions and modes
@cindex @code{auto-mode-alist}, modifying
@cindex Modes, associating with file extensions

If you want to use a certain mode @var{foo} for all files whose names end
with the extension @file{.@var{bar}}, this will do it for you:

@lisp
(add-to-list 'auto-mode-alist '("\\.@var{bar}\\'" . @var{foo}-mode))
@end lisp

Alternatively, put this somewhere in the first line of any file you want to
edit in the mode @var{foo} (in the second line, if the first line begins
with @samp{#!}):

@example
-*- @var{foo} -*-
@end example

@cindex Major mode for shell scripts
The variable @code{interpreter-mode-alist} specifies which mode to use
when loading an interpreted script (e.g., shell, python, etc.).  Emacs
determines which interpreter you're using by examining the first line of
the script.  Use @kbd{C-h v} (or @kbd{M-x describe-variable}) on
@code{interpreter-mode-alist} to learn more.

@node Replacing highlighted text
@section How can I replace highlighted text with what I type?
@cindex @code{delete-selection-mode}
@cindex Replacing highlighted text
@cindex Highlighting and replacing text

Use @code{delete-selection-mode}, which you can start automatically by
placing the following Lisp form in your @file{.emacs} file:

@lisp
(delete-selection-mode 1)
@end lisp

According to the documentation string for @code{delete-selection-mode}
(which you can read using @kbd{M-x describe-function @key{RET}
delete-selection-mode @key{RET}}):

@quotation
When Delete Selection mode is enabled, typed text replaces the selection
if the selection is active.  Otherwise, typed text is just inserted at
point regardless of any selection.
@end quotation

This mode also allows you to delete (not kill) the highlighted region by
pressing @key{DEL}.

@node Controlling case sensitivity
@section How do I control Emacs's case-sensitivity when searching/replacing?
@cindex @code{case-fold-search}
@cindex Case sensitivity of searches
@cindex Searching without case sensitivity
@cindex Ignoring case in searches

@c FIXME
The value of the variable @code{case-fold-search} determines whether
searches are case sensitive:

@lisp
(setq case-fold-search nil) ; make searches case sensitive
(setq case-fold-search t)   ; make searches case insensitive
@end lisp

@cindex Case sensitivity in replacements
@cindex Replacing, and case sensitivity
@cindex @code{case-replace}
Similarly, for replacing, the variable @code{case-replace} determines
whether replacements preserve case.

You can also toggle case sensitivity at will in isearch with @kbd{M-c}.

To change the case sensitivity just for one major mode, use the major
mode's hook.  For example:

@lisp
(add-hook '@var{foo}-mode-hook
          (lambda ()
           (setq case-fold-search nil)))
@end lisp

@node Working with unprintable characters
@section How do I search for, delete, or replace unprintable (eight-bit or control) characters?
@cindex Unprintable characters, working with
@cindex Working with unprintable characters
@cindex Control characters, working with
@cindex Eight-bit characters, working with
@cindex Searching for unprintable characters
@cindex Regexps and unprintable characters

To search for a single character that appears in the buffer as, for
example, @samp{\237}, you can type @kbd{C-s C-q 2 3 7}.
Searching for @strong{all} unprintable characters is best done with a
regular expression (@dfn{regexp}) search.  The easiest regexp to use for
the unprintable chars is the complement of the regexp for the printable
chars.

@itemize @bullet

@item
Regexp for the printable chars: @samp{[\t\n\r\f -~]}

@item
Regexp for the unprintable chars: @samp{[^\t\n\r\f -~]}

@end itemize

To type these special characters in an interactive argument to
@code{isearch-forward-regexp} or @code{re-search-forward}, you need to
use @kbd{C-q}.  (@samp{\t}, @samp{\n}, @samp{\r}, and @samp{\f} stand
respectively for @key{TAB}, @key{LFD}, @key{RET}, and @kbd{C-l}.)  So,
to search for unprintable characters using @code{re-search-forward}:

@kbd{M-x re-search-forward @key{RET} [^ @key{TAB} C-q @key{LFD} C-q @key{RET} C-q C-l @key{SPC} -~] @key{RET}}

Using @code{isearch-forward-regexp}:

@kbd{C-M-s [^ @key{TAB} @key{LFD} C-q @key{RET} C-q C-l @key{SPC} -~]}

To delete all unprintable characters, simply use replace-regexp:

@kbd{M-x replace-regexp @key{RET} [^ @key{TAB} C-q @key{LFD} C-q @key{RET} C-q C-l @key{SPC} -~] @key{RET} @key{RET}}

Replacing is similar to the above.  To replace all unprintable
characters with a colon, use:

M-x replace-regexp @key{RET} [^ @key{TAB} C-q @key{LFD} C-q @key{RET} C-q C-l @key{SPC} -~] @key{RET} : @key{RET}

@node Searching for/replacing newlines
@section How do I input a newline character in isearch or query-replace?
@cindex Searching for newlines
@cindex Replacing newlines

Use @kbd{C-q C-j}.  For more information,
@pxref{Special Isearch,, Special Input for Incremental Search, emacs,
The GNU Emacs Manual}.

@node Yanking text in isearch
@section How do I copy text from the kill ring into the search string?
@cindex Yanking text into the search string
@cindex isearch yanking

Use @kbd{M-y}.  @xref{Isearch Yank,,, emacs, The GNU Emacs Manual}.

@node Wrapping words automatically
@section How do I make Emacs wrap words for me?
@cindex Wrapping word automatically
@cindex Wrapping lines
@cindex Line wrap
@cindex @code{auto-fill-mode}, introduction to
@cindex Maximum line width, default value
@cindex @code{fill-column}, default value

Use @code{auto-fill-mode}, activated by typing @kbd{M-x auto-fill-mode}.
The default maximum line width is 70, determined by the variable
@code{fill-column}.  To learn how to turn this on automatically, see
@ref{Turning on auto-fill by default}.

@node Turning on auto-fill by default
@section How do I turn on @code{auto-fill-mode} by default?
@cindex @code{auto-fill-mode}, activating automatically
@cindex Filling automatically
@cindex Automatic entry to @code{auto-fill-mode}

To turn on @code{auto-fill-mode} just once for one buffer, use @kbd{M-x
auto-fill-mode}.

To turn it on for every buffer in a certain mode, you must use the hook
for that mode.  For example, to turn on @code{auto-fill} mode for all
text buffers, including the following in your @file{.emacs} file:

@lisp
(add-hook 'text-mode-hook 'turn-on-auto-fill)
@end lisp

If you want @code{auto-fill} mode on in all major modes, do this:

@lisp
(setq-default auto-fill-function 'do-auto-fill)
@end lisp

@node Changing load-path
@section How do I change @code{load-path}?
@cindex @code{load-path}, modifying
@cindex Modifying @code{load-path}
@cindex Adding to @code{load-path}

In general, you should only add to the @code{load-path}.  You can add
directory @var{/dir/subdir} to the load path like this:

@lisp
(add-to-list 'load-path "/dir/subdir/")
@end lisp

To do this relative to your home directory:

@lisp
(add-to-list 'load-path "~/mysubdir/")
@end lisp

@node Using an already running Emacs process
@section How do I use an already running Emacs from another window?
@cindex @code{emacsclient}
@cindex Emacs server functions
@cindex Using an existing Emacs process

@code{emacsclient}, which comes with Emacs, is for editing a file using
an already running Emacs rather than starting up a new Emacs.  It does
this by sending a request to the already running Emacs, which must be
expecting the request.

@itemize @bullet

@item
Setup:

Emacs must have executed the @code{server-start} function for
@samp{emacsclient} to work.  This can be done either by a command line
option:

@example
emacs -f server-start
@end example

or by invoking @code{server-start} from @file{.emacs}:

@lisp
(if (@var{some conditions are met}) (server-start))
@end lisp

To get your news reader, mail reader, etc., to invoke
@samp{emacsclient}, try setting the environment variable @code{EDITOR}
(or sometimes @code{VISUAL}) to the value @samp{emacsclient}.  You may
have to specify the full pathname of the @samp{emacsclient} program
instead.  Examples:

@example
# csh commands:
setenv EDITOR emacsclient

# using full pathname
setenv EDITOR /usr/local/emacs/etc/emacsclient

# sh command:
EDITOR=emacsclient ; export EDITOR
@end example

@item
Normal use:

When @samp{emacsclient} is run, it connects to the socket and passes its
command line options to Emacs, which at the next opportunity will visit
the files specified.  (Line numbers can be specified just like with
Emacs.)  The user will have to switch to the Emacs window by hand.  When
the user is done editing a file, the user can type @kbd{C-x #} (or
@kbd{M-x server-edit}) to indicate this.  If there is another buffer
requested by @code{emacsclient}, Emacs will switch to it; otherwise
@code{emacsclient} will exit, signaling the calling program to continue.

@end itemize

For more information, @xref{Emacs Server,,, emacs, The GNU Emacs Manual}.

@node Compiler error messages
@section How do I make Emacs recognize my compiler's funny error messages?
@cindex Compiler error messages, recognizing
@cindex Recognizing non-standard compiler errors
@cindex Regexps for recognizing compiler errors
@cindex Errors, recognizing compiler

Customize the @code{compilation-error-regexp-alist} variable.

@node Indenting switch statements
@section How do I change the indentation for @code{switch}?
@cindex @code{switch}, indenting
@cindex Indenting of @code{switch}

Many people want to indent their @code{switch} statements like this:

@example
f()
@{
  switch(x) @{
    case A:
      x1;
      break;
    case B:
      x2;
      break;
    default:
      x3;
  @}
@}
@end example

@noindent To achieve this, add the following line to your @file{.emacs}:

@lisp
(c-set-offset 'case-label '+)
@end lisp

@node Customizing C and C++ indentation
@section How to customize indentation in C, C@t{++}, and Java buffers?
@cindex Indentation, how to customize
@cindex Customize indentation

The Emacs @code{cc-mode} features an interactive procedure for
customizing the indentation style, which is fully explained in the
@cite{CC Mode} manual that is part of the Emacs distribution, see
@ref{Customizing Indentation, , Customization Indentation, ccmode,
The CC Mode Manual}.  Here's a short summary of the procedure:

@enumerate
@item
Go to the beginning of the first line where you don't like the
indentation and type @kbd{C-c C-o}.  Emacs will prompt you for the
syntactic symbol; type @key{RET} to accept the default it suggests.

@item
Emacs now prompts for the offset of this syntactic symbol, showing the
default (the current definition) inside parentheses.  You can choose
one of these:

@table @code
@item 0
No extra indentation.
@item +
Indent one basic offset.
@item -
Outdent one basic offset.
@item ++
Indent two basic offsets
@item --
Outdent two basic offsets.
@item *
Indent half basic offset.
@item /
Outdent half basic offset.
@end table

@item
After choosing one of these symbols, type @kbd{C-c C-q} to reindent
the line or the block according to what you just specified.

@item
If you don't like the result, go back to step 1.  Otherwise, add the
following line to your @file{.emacs}:

@lisp
(c-set-offset '@var{syntactic-symbol} @var{offset})
@end lisp

@noindent
where @var{syntactic-symbol} is the name Emacs shows in the minibuffer
when you type @kbd{C-c C-o} at the beginning of the line, and
@var{offset} is one of the indentation symbols listed above (@code{+},
@code{/}, @code{0}, etc.)@: that you've chosen during the interactive
procedure.

@item
Go to the next line whose indentation is not to your liking and repeat
the process there.
@end enumerate

It is recommended to put all the resulting @code{(c-set-offset ...)}
customizations inside a C mode hook, like this:

@lisp
(defun my-c-mode-hook ()
  (c-set-offset ...)
  (c-set-offset ...))
(add-hook 'c-mode-hook 'my-c-mode-hook)
@end lisp

@noindent
Using @code{c-mode-hook} avoids the need to put a @w{@code{(require
'cc-mode)}} into your @file{.emacs} file, because @code{c-set-offset}
might be unavailable when @code{cc-mode} is not loaded.

Note that @code{c-mode-hook} runs for C source files only; use
@code{c++-mode-hook} for C@t{++} sources, @code{java-mode-hook} for
Java sources, etc.  If you want the same customizations to be in
effect in @emph{all} languages supported by @code{cc-mode}, use
@code{c-mode-common-hook}.

@node Overwrite mode
@section How do I make Emacs ``typeover'' or ``overwrite'' instead of inserting?
@cindex @key{Insert}
@cindex @code{overwrite-mode}
@cindex Overwriting existing text
@cindex Toggling @code{overwrite-mode}

@kbd{M-x overwrite-mode} (a minor mode).  This toggles
@code{overwrite-mode} on and off, so exiting from @code{overwrite-mode}
is as easy as another @kbd{M-x overwrite-mode}.

On some systems, @key{Insert} toggles @code{overwrite-mode} on and off.

@node Turning off beeping
@section How do I stop Emacs from beeping on a terminal?
@cindex Beeping, turning off
@cindex Visible bell
@cindex Bell, visible

@c martin@@cc.gatech.edu
Martin R. Frank writes:

Tell Emacs to use the @dfn{visible bell} instead of the audible bell,
and set the visible bell to nothing.

That is, put the following in your @code{TERMCAP} environment variable
(assuming you have one):

@example
... :vb=: ...
@end example

And evaluate the following Lisp form:

@example
(setq visible-bell t)
@end example

@node Turning the volume down
@section How do I turn down the bell volume in Emacs running under X?
@cindex Bell, volume of
@cindex Volume of bell

On X Window system, you can adjust the bell volume and duration for all
programs with the shell command @code{xset}.

Invoking @code{xset} without any arguments produces some basic
information, including the following:

@example
usage:  xset [-display host:dpy] option ...
  To turn bell off:
      -b                b off               b 0
  To set bell volume, pitch and duration:
       b [vol [pitch [dur]]]          b on
@end example

@node Automatic indentation
@section How do I tell Emacs to automatically indent a new line to the indentation of the previous line?
@cindex Indenting new lines
@cindex New lines, indenting of
@cindex Previous line, indenting according to
@cindex Text indentation

Such behavior is automatic (in Text mode) in Emacs 20 and later.  From the
@file{etc/NEWS} file for Emacs 20.2:

@example
** In Text mode, now only blank lines separate paragraphs.  This makes
it possible to get the full benefit of Adaptive Fill mode in Text mode,
and other modes derived from it (such as Mail mode).  @key{TAB} in Text
mode now runs the command @code{indent-relative}; this makes a practical
difference only when you use indented paragraphs.

If you want spaces at the beginning of a line to start a paragraph, use
the new mode, Paragraph Indent Text mode.
@end example

@cindex Prefixing lines
@cindex Fill prefix
If you have @code{auto-fill-mode} turned on (@pxref{Turning on auto-fill
by default}), you can tell Emacs to prefix every line with a certain
character sequence, the @dfn{fill prefix}.  Type the prefix at the
beginning of a line, position point after it, and then type @kbd{C-x .}
(@code{set-fill-prefix}) to set the fill prefix.  Thereafter,
auto-filling will automatically put the fill prefix at the beginning of
new lines, and @kbd{M-q} (@code{fill-paragraph}) will maintain any fill
prefix when refilling the paragraph.

If you have paragraphs with different levels of indentation, you will
have to set the fill prefix to the correct value each time you move to a
new paragraph.  There are many packages available to deal with this
(@pxref{Packages that do not come with Emacs}).  Look for ``fill'' and
``indent'' keywords for guidance.

@node Matching parentheses
@section How do I show which parenthesis matches the one I'm looking at?
@cindex Parentheses, matching
@cindex @file{paren.el}
@cindex Highlighting matching parentheses
@cindex Pairs of parentheses, highlighting
@cindex Matching parentheses

Call @code{show-paren-mode} in your @file{.emacs} file:

@lisp
(show-paren-mode 1)
@end lisp

You can also enable this mode by selecting the @samp{Paren Match
Highlighting} option from the @samp{Options} menu of the Emacs menu bar
at the top of any Emacs frame.

Alternatives to this mode include:

@itemize @bullet

@item
If you're looking at a right parenthesis (or brace or bracket) you can
delete it and reinsert it.  Emacs will momentarily move the cursor to
the matching parenthesis.

@item
@kbd{C-M-f} (@code{forward-sexp}) and @kbd{C-M-b} (@code{backward-sexp})
will skip over one set of balanced parentheses, so you can see which
parentheses match.  (You can train it to skip over balanced brackets
and braces at the same time by modifying the syntax table.)

@cindex Show matching paren as in @code{vi}
@item
Here is some Emacs Lisp that will make the @kbd{%} key show the matching
parenthesis, like in @code{vi}.  In addition, if the cursor isn't over a
parenthesis, it simply inserts a % like normal.

@lisp
;; By an unknown contributor

(global-set-key "%" 'match-paren)

(defun match-paren (arg)
  "Go to the matching paren if on a paren; otherwise insert %."
  (interactive "p")
  (cond ((looking-at "\\s(") (forward-list 1) (backward-char 1))
        ((looking-at "\\s)") (forward-char 1) (backward-list 1))
        (t (self-insert-command (or arg 1)))))
@end lisp

@end itemize

@node Hiding #ifdef lines
@section In C mode, can I show just the lines that will be left after @code{#ifdef} commands are handled by the compiler?
@cindex @code{#ifdef}, selective display of
@cindex @code{hide-ifdef-mode}
@cindex Hiding @code{#ifdef} text
@cindex Selectively displaying @code{#ifdef} code

@kbd{M-x hide-ifdef-mode}.  (This is a minor mode.)  You might also want
to investigate @file{cpp.el}, which is distributed with Emacs.

@node Repeating commands
@section How do I repeat a command as many times as possible?
@cindex Repeating commands many times
@cindex Commands, repeating many times
@cindex @code{.}, equivalent to @code{vi} command

Use the @code{repeat} command (@kbd{C-x z}) to repeat the last
command.  If you preface it with a prefix argument, the prefix arg is
applied to the command.

You can also type @kbd{C-x @key{ESC} @key{ESC}}
(@code{repeat-complex-command}) to reinvoke commands that used the
minibuffer to get arguments.  In @code{repeat-complex-command} you can
type @kbd{M-p} and @kbd{M-n} (and also up-arrow and down-arrow, if your
keyboard has these keys) to scan through all the different complex
commands you've typed.

To repeat a set of commands, use keyboard macros.  Use @kbd{C-x (} and
@kbd{C-x )} to make a keyboard macro that invokes the command and then
type @kbd{C-x e}.  @xref{Keyboard Macros,,, emacs, The GNU Emacs Manual}.

If you're really desperate for the @code{.} command in @code{vi} that
redoes the last insertion/deletion, use VIPER, a @code{vi} emulation
mode which comes with Emacs, and which appears to support it.

@node Valid X resources
@section What are the valid X resource settings (i.e., stuff in .Xdefaults)?
@cindex Resources, X
@cindex X resources
@cindex Setting X resources

@xref{X Resources,,, emacs, The GNU Emacs Manual}.

You can also use a resource editor, such as editres (for X11R5 and
onwards), to look at the resource names for the menu bar, assuming Emacs
was compiled with the X toolkit.

@node Evaluating Emacs Lisp code
@section How do I execute (``evaluate'') a piece of Emacs Lisp code?
@cindex Evaluating Lisp code
@cindex Lisp forms, evaluating

There are a number of ways to execute (@dfn{evaluate}, in Lisp lingo) an
Emacs Lisp @dfn{form}:

@itemize @bullet

@item
If you want it evaluated every time you run Emacs, put it in a file
named @file{.emacs} in your home directory.  This is known as ``your
@file{.emacs} file,'' and contains all of your personal customizations.

@item
You can type the form in the @file{*scratch*} buffer, and then type
@key{LFD} (or @kbd{C-j}) after it.  The result of evaluating the form
will be inserted in the buffer.

@item
In @code{emacs-lisp-mode}, typing @kbd{C-M-x} evaluates a top-level form
before or around point.

@item
Typing @kbd{C-x C-e} in any buffer evaluates the Lisp form immediately
before point and prints its value in the echo area.

@item
Typing @kbd{M-:} or @kbd{M-x eval-expression} allows you to type a Lisp
form in the minibuffer which will be evaluated once you press @key{RET}.

@item
You can use @kbd{M-x load-file} to have Emacs evaluate all the Lisp
forms in a file.  (To do this from Lisp use the function @code{load}
instead.)

The functions @code{load-library}, @code{eval-region},
@code{eval-buffer}, @code{require}, and @code{autoload} are also
useful; see @ref{Emacs Lisp documentation}, if you want to learn more
about them.

@end itemize

@node Changing the length of a Tab
@section How do I change Emacs's idea of the @key{TAB} character's length?
@cindex Tab length
@cindex Length of tab character

Set the default value of the variable @code{tab-width}.  For example, to set
@key{TAB} stops every 10 characters, insert the following in your
@file{.emacs} file:

@lisp
(setq-default tab-width 10)
@end lisp

Do not confuse variable @code{tab-width} with variable
@code{tab-stop-list}.  The former is used for the display of literal
@key{TAB} characters.  The latter controls what characters are inserted
when you press the @key{TAB} character in certain modes.

@node Inserting text at the beginning of each line
@section How do I insert <some text> at the beginning of every line?
@cindex Prefixing a region with some text
@cindex Prefix character, inserting in mail/news replies
@cindex Replies to mail/news, inserting a prefix character
@cindex @code{mail-yank-prefix}
@cindex Mail replies, inserting a prefix character
@cindex News replies, inserting a prefix character

To do this to an entire buffer, type @kbd{M-< M-x replace-regexp
@key{RET} ^ @key{RET} your text @key{RET}}.

To do this to a region, use @code{string-insert-rectangle}.
Set the mark (@kbd{C-@key{SPC}}) at the beginning of the first line you
want to prefix, move the cursor to last line to be prefixed, and type
@kbd{M-x string-insert-rectangle @key{RET}}.  To do this for the whole
buffer, type @kbd{C-x h M-x string-insert-rectangle @key{RET}}.

If you are trying to prefix a yanked mail message with @samp{>}, you
might want to set the variable @code{mail-yank-prefix}.  In Message
buffers, you can even use @kbd{M-;} to cite yanked messages (@kbd{M-;}
runs the function @code{comment-region}, it is a general-purpose
mechanism to comment regions) (@pxref{Changing the included text prefix}).

@node Forcing the cursor to remain in the same column
@section How do I make Emacs behave like this: when I go up or down, the cursor should stay in the same column even if the line is too short?
@cindex @code{picture-mode}
@cindex Remaining in the same column, regardless of contents
@cindex Vertical movement in empty documents

Use @kbd{M-x picture-mode}.

See also the variable @code{track-eol} and the command
@code{set-goal-column} bound to @kbd{C-x C-n}
(@pxref{Moving Point, , , emacs, The GNU Emacs Manual}).

@node Forcing Emacs to iconify itself
@section How do I tell Emacs to iconify itself?
@cindex Iconification under the X Window System
@cindex X Window System and iconification
@cindex Suspending Emacs

@kbd{C-z} iconifies Emacs when running under X and suspends Emacs
otherwise.  @xref{Frame Commands,,, emacs, The GNU Emacs Manual}.

@node Using regular expressions
@section How do I use regexps (regular expressions) in Emacs?
@cindex Regexps
@cindex Regular expressions
@cindex Differences between Unix and Emacs regexps
@cindex Unix regexps, differences from Emacs
@cindex Text strings, putting regexps in

@xref{Regexp Backslash,,, emacs, The GNU Emacs Manual}.

The @code{or} operator is @samp{\|}, not @samp{|}, and the grouping operators
are @samp{\(} and @samp{\)}.  Also, the string syntax for a backslash is
@samp{\\}.  To specify a regular expression like @samp{xxx\(foo\|bar\)}
in a Lisp string, use @samp{xxx\\(foo\\|bar\\)}.

Note the doubled backslashes!

@itemize @bullet

@item
Unlike in Unix @file{grep}, @file{sed}, etc., a complement character set
(@samp{[^...]})  can match a newline character (@key{LFD} a.k.a.@:
@kbd{C-j} a.k.a.@: @samp{\n}), unless newline is mentioned as one of the
characters not to match.

@item
The character syntax regexps (e.g., @samp{\sw}) are not
meaningful inside character set regexps (e.g., @samp{[aeiou]}).  (This
is actually typical for regexp syntax.)

@end itemize

@node Replacing text across multiple files
@section How do I perform a replace operation across more than one file?
@cindex Replacing strings across files
@cindex Multiple files, replacing across
@cindex Files, replacing strings across multiple
@cindex Recursive search/replace operations

Dired mode (@kbd{M-x dired @key{RET}}, or @kbd{C-x d}) supports the
command @code{dired-do-find-regexp-and-replace} (@kbd{Q}), which allows
users to replace regular expressions in multiple files.

You can use this command to perform search/replace operations on
multiple files by following the following steps:

@itemize @bullet
@item
Assemble a list of files you want to operate on with either
@code{find-dired}, @code{find-name-dired} or @code{find-grep-dired}.

@item
Mark all files in the resulting Dired buffer using @kbd{t}.

@item
Use @kbd{Q} to start a @code{query-replace-regexp} session on the marked
files.

@item
To accept all replacements in each file, hit @kbd{!}.
@end itemize

Another way to do the same thing is to use the ``tags'' feature of
Emacs: it includes the command @code{tags-query-replace} which performs
a query-replace across all the files mentioned in the @file{TAGS} file.
@xref{Identifier Search,,, emacs, The GNU Emacs Manual}.

@node Documentation for etags
@section Where is the documentation for @code{etags}?
@cindex Documentation for @code{etags}
@cindex @code{etags}, documentation for

The @code{etags} man page should be in the same place as the
@code{emacs} man page.

Quick command-line switch descriptions are also available.  For example,
@samp{etags -H}.

@node Disabling backups
@section How do I disable backup files?
@cindex Backups, disabling
@cindex Disabling backups

You probably don't want to do this, since backups are useful, especially
when something goes wrong.

To avoid seeing backup files (and other ``uninteresting'' files) in Dired,
load @code{dired-x} by adding the following to your @file{.emacs} file:

@lisp
(with-eval-after-load 'dired
  (require 'dired-x))
@end lisp

With @code{dired-x} loaded, @kbd{M-o} toggles omitting in each dired buffer.
You can make omitting the default for new dired buffers by putting the
following in your @file{.emacs}:

@lisp
(add-hook 'dired-mode-hook 'dired-omit-toggle)
@end lisp

If you're tired of seeing backup files whenever you do an @samp{ls} at
the Unix shell, try GNU @code{ls} with the @samp{-B} option.  GNU
@code{ls} is part of the GNU Fileutils package, available from
@url{https://ftp.gnu.org} and its mirrors (@pxref{Current GNU distributions}).

To disable or change the way backups are made,
@pxref{Backup Names,,, emacs, The GNU Emacs Manual}.

@cindex Backup files in a single directory
You can control where Emacs puts backup files by customizing the
variable @code{backup-directory-alist}.  This variable's value
specifies that files whose names match specific patters should have
their backups put in certain directories.  A typical use is to add the
element @code{("." . @var{dir})} to force Emacs to put @strong{all}
backup files in the directory @file{dir}.

@node Disabling auto-save-mode
@section How do I disable @code{auto-save-mode}?
@cindex Disabling @code{auto-save-mode}
@cindex Auto-saving
@cindex Saving at frequent intervals

You probably don't want to do this, since auto-saving is useful,
especially when Emacs or your computer crashes while you are editing a
document.

Instead, you might want to change the variable
@code{auto-save-interval}, which specifies how many keystrokes Emacs
waits before auto-saving.  Increasing this value forces Emacs to wait
longer between auto-saves, which might annoy you less.

You might also want to look into Sebastian Kremer's @code{auto-save}
package (@pxref{Packages that do not come with Emacs}).  This
package also allows you to place all auto-save files in one directory,
such as @file{/tmp}.

To disable or change how @code{auto-save-mode} works,
@pxref{Auto Save,,, emacs, The GNU Emacs Manual}.

@node Not writing files to the current directory
@section Making Emacs write all auxiliary files somewhere else
@cindex Writing all auxiliary files to the same directory

By default, Emacs may create many new files in the directory where
you're editing a file.  If you're editing the file
@file{/home/user/foo.txt}, Emacs will create the lock file
@file{/home/user/.#foo.txt}, the auto-save file
@file{/home/user/#foo.txt#}, and when you save the file, Emacs will
create the backup file @file{/home/user/foo.txt~}.  (The first two
files are deleted when you save the file.)

This may be inconvenient in some setups, so Emacs has mechanisms for
changing the locations of all these files.

@table @code
@item auto-save-file-name-transforms (@pxref{Auto-Saving,,,elisp, GNU Emacs Lisp Reference Manual}).
@item lock-file-name-transforms (@pxref{File Locks,,,elisp, GNU Emacs Lisp Reference Manual}).
@item backup-directory-alist (@pxref{Making Backups,,,elisp, GNU Emacs Lisp Reference Manual}).
@end table

For instance, to write all these things to
@file{~/.emacs.d/aux/}:

@lisp
(setq lock-file-name-transforms
      '(("\\`/.*/\\([^/]+\\)\\'" "~/.emacs.d/aux/\\1" t)))
(setq auto-save-file-name-transforms
      '(("\\`/.*/\\([^/]+\\)\\'" "~/.emacs.d/aux/\\1" t)))
(setq backup-directory-alist
      '((".*" . "~/.emacs.d/aux/")))
@end lisp

@node Going to a line by number
@section How can I go to a certain line given its number?
@cindex Going to a line by number
@cindex Compilation error messages
@cindex Recompilation

Are you sure you indeed need to go to a line by its number?  Perhaps all
you want is to display a line in your source file for which a compiler
printed an error message?  If so, compiling from within Emacs using the
@kbd{M-x compile} and @kbd{M-x recompile} commands is a much more
effective way of doing that.  Emacs automatically intercepts the compile
error messages, inserts them into a special buffer called
@file{*compilation*}, and lets you visit the locus of each message in
the source.  Type @kbd{C-x `} to step through the offending lines one by
one (you can also use @kbd{M-g M-p} and @kbd{M-g M-n} to go to the
previous and next matches directly).  Click @kbd{mouse-2} or press
@key{RET} on a message text in the @file{*compilation*} buffer to go
to the line whose number is mentioned in that message.

But if you indeed need to go to a certain text line, type @kbd{M-g M-g}
(which is the default binding of the @code{goto-line} function).
Emacs will prompt you for the number of the line and go to that line.

You can do this faster by invoking @code{goto-line} with a numeric
argument that is the line's number.  For example, @kbd{C-u 286 M-g M-g}
will jump to line number 286 in the current buffer.

@node Modifying pull-down menus
@section How can I create or modify new pull-down menu options?
@cindex Pull-down menus, creating or modifying
@cindex Menus, creating or modifying
@cindex Creating new menu options
@cindex Modifying pull-down menus
@cindex Menus and keymaps
@cindex Keymaps and menus

Each menu title (e.g., @samp{File}, @samp{Edit}, @samp{Buffers})
represents a local or global keymap.  Selecting a menu title with the
mouse displays that keymap's non-@code{nil} contents in the form of a menu.

So to add a menu option to an existing menu, all you have to do is add a
new definition to the appropriate keymap.  Adding a @samp{Forward Word}
item to the @samp{Edit} menu thus requires the following Lisp code:

@lisp
(define-key global-map
  [menu-bar edit forward]
  '("Forward word" . forward-word))
@end lisp

@noindent
The first line adds the entry to the global keymap, which includes
global menu bar entries.  Replacing the reference to @code{global-map}
with a local keymap would add this menu option only within a particular
mode.

The second line describes the path from the menu-bar to the new entry.
Placing this menu entry underneath the @samp{File} menu would mean
changing the word @code{edit} in the second line to @code{file}.

The third line is a cons cell whose first element is the title that will
be displayed, and whose second element is the function that will be
called when that menu option is invoked.

To add a new menu, rather than a new option to an existing menu, we must
define an entirely new keymap:

@lisp
(define-key global-map [menu-bar words]
  (cons "Words" (make-sparse-keymap "Words")))
@end lisp

The above code creates a new sparse keymap, gives it the name
@samp{Words}, and attaches it to the global menu bar.  Adding the
@samp{Forward Word} item to this new menu would thus require the
following code:

@lisp
(define-key global-map
  [menu-bar words forward]
  '("Forward word" . forward-word))
@end lisp

@noindent
Note that because of the way keymaps work, menu options are displayed
with the more recently defined items at the top.  Thus if you were to
define menu options @samp{foo}, @samp{bar}, and @samp{baz} (in that
order), the menu option @samp{baz} would appear at the top, and
@samp{foo} would be at the bottom.

One way to avoid this problem is to use the function @code{define-key-after},
which works the same as @code{define-key}, but lets you modify where items
appear.  The following Lisp code would insert the @samp{Forward Word}
item in the @samp{Edit} menu immediately following the @samp{Undo} item:

@lisp
(define-key-after
  (lookup-key global-map [menu-bar edit])
  [forward]
  '("Forward word" . forward-word)
  'undo)
@end lisp

Note how the second and third arguments to @code{define-key-after} are
different from those of @code{define-key}, and that we have added a new
(final) argument, the function after which our new key should be
defined.

To move a menu option from one position to another, simply evaluate
@code{define-key-after} with the appropriate final argument.

More detailed information---and more examples of how to create and
modify menu options---are in the @cite{Emacs Lisp Reference Manual}, under
``Menu Keymaps.''  (@xref{Emacs Lisp documentation}, for information on
this manual.)

@node Deleting menus and menu options
@section How do I delete menus and menu options?
@cindex Deleting menus and menu options
@cindex Menus, deleting

The simplest way to remove a menu is to set its keymap to @samp{nil}.
For example, to delete the @samp{Words} menu (@pxref{Modifying pull-down
menus}), use:

@lisp
(define-key global-map [menu-bar words] nil)
@end lisp

Similarly, removing a menu option requires redefining a keymap entry to
@code{nil}.  For example, to delete the @samp{Forward word} menu option
from the @samp{Edit} menu (we added it in @ref{Modifying pull-down
menus}), use:

@lisp
(define-key global-map [menu-bar edit forward] nil)
@end lisp

@node Turning on syntax highlighting
@section How do I turn on syntax highlighting?
@cindex Syntax highlighting
@cindex @code{font-lock-mode}
@cindex Highlighting based on syntax
@cindex Colorizing text
@cindex FAQ, @code{font-lock-mode}

@code{font-lock-mode} is the standard way to have Emacs perform syntax
highlighting in the current buffer.  It is enabled by default.

With @code{font-lock-mode} turned on, different types of text will
appear in different colors.  For instance, in a programming mode,
variables will appear in one face, keywords in a second, and comments in
a third.

To turn @code{font-lock-mode} off within an existing buffer, use
@kbd{M-x font-lock-mode @key{RET}}.

Highlighting a buffer with @code{font-lock-mode} can take quite a while,
and cause an annoying delay in display, so several features exist to
work around this.

@cindex Just-In-Time syntax highlighting
In Emacs 21 and later, turning on @code{font-lock-mode} automatically
activates the new @dfn{Just-In-Time fontification} provided by
@code{jit-lock-mode}.  @code{jit-lock-mode} defers the fontification of
portions of buffer until you actually need to see them, and can also
fontify while Emacs is idle.  This makes display of the visible portion
of a buffer almost instantaneous.  For details about customizing
@code{jit-lock-mode}, type @kbd{C-h f jit-lock-mode @key{RET}}.

@cindex Levels of syntax highlighting
@cindex Decoration level, in @code{font-lock-mode}
In versions of Emacs before 21, different levels of decoration are
available, from slight to gaudy.  More decoration means you need to wait
more time for a buffer to be fontified (or a faster machine).  To
control how decorated your buffers should become, set the value of
@code{font-lock-maximum-decoration} in your @file{.emacs} file, with a
@code{nil} value indicating default (usually minimum) decoration, and a
@code{t} value indicating the maximum decoration.  For the gaudiest
possible look, then, include the line

@lisp
(setq font-lock-maximum-decoration t)
@end lisp

@noindent
in your @file{.emacs} file.  You can also set this variable such that
different modes are highlighted in a different ways; for more
information, see the documentation for
@code{font-lock-maximum-decoration} with @kbd{C-h v} (or @kbd{M-x
describe-variable @key{RET}}).

Also see the documentation for the function @code{font-lock-mode},
available by typing @kbd{C-h f font-lock-mode} (@kbd{M-x
describe-function @key{RET} font-lock-mode @key{RET}}).

To print buffers with the faces (i.e., colors and fonts) intact, use
@kbd{M-x ps-print-buffer-with-faces} or @kbd{M-x
ps-print-region-with-faces}.  You will need a way to send text to a
PostScript printer, or a PostScript interpreter such as Ghostscript;
consult the documentation of the variables @code{ps-printer-name},
@code{ps-lpr-command}, and @code{ps-lpr-switches} for more details.

@node Scrolling only one line
@section How can I force Emacs to scroll only one line when I move past the bottom of the screen?
@cindex Scrolling only one line
@cindex Reducing the increment when scrolling

Customize the @code{scroll-conservatively} variable with @kbd{M-x
customize-variable @key{RET} scroll-conservatively @key{RET}} and set it
to a large value like, say, 10000.  For an explanation of what this
means, @pxref{Auto Scrolling,,, emacs, The GNU Emacs Manual}.

Alternatively, use the following Lisp form in your @file{.emacs}:

@lisp
(setq scroll-conservatively most-positive-fixnum)
@end lisp

@node Editing MS-DOS files
@section How can I edit MS-DOS files using Emacs?
@cindex Editing MS-DOS files
@cindex MS-DOS files, editing
@cindex Microsoft files, editing
@cindex Windows files, editing

Detection and handling of MS-DOS (and Windows) files is performed
transparently.  You can open MS-DOS files on a Unix system, edit it,
and save it without having to worry about the file format.

When editing an MS-DOS style file, the mode line will indicate that it
is a DOS file.  On Unix and GNU/Linux systems, and also on a Macintosh,
the string @samp{(DOS)} will appear near the left edge of the mode line;
on DOS and Windows, where the DOS end-of-line (EOL) format is the
default, a backslash (@samp{\}) will appear in the mode line.

@node Filling paragraphs with a single space
@section How can I tell Emacs to fill paragraphs with a single space after each period?
@cindex One space following periods
@cindex Single space following periods
@cindex Periods, one space following

Add the following line to your @file{.emacs} file:

@lisp
(setq sentence-end-double-space nil)
@end lisp

@node Escape sequences in shell output
@section Why these strange escape sequences from @code{ls} from the Shell mode?
@cindex Escape sequences in @code{ls} output
@cindex @code{ls} in Shell mode

In many systems, @code{ls} is aliased to @samp{ls --color}, which
prints using ANSI color escape sequences.  Emacs includes the
@code{ansi-color} package, which lets Shell mode recognize these
escape sequences.  In Emacs 23.2 and later, the package is enabled by
default; in earlier versions you can enable it by typing @kbd{M-x
ansi-color-for-comint-mode} in the Shell buffer, or by adding
@code{(add-hook 'shell-mode-hook 'ansi-color-for-comint-mode-on)} to
your init file.

@node Fullscreen mode on MS-Windows
@section How can I start Emacs in fullscreen mode on MS-Windows?
@cindex Maximize frame
@cindex Fullscreen mode

Beginning with Emacs 24.4 either run Emacs with the @samp{--maximized}
command-line option or put the following form in your @file{.emacs}
file:

@lisp
(add-hook 'emacs-startup-hook 'toggle-frame-maximized)
@end lisp

With older versions use the function @code{w32-send-sys-command}.  For
example, you can put the following in your @file{.emacs} file:

@lisp
(add-hook 'emacs-startup-hook
          (lambda () (w32-send-sys-command ?\xF030)))
@end lisp

To avoid the slightly distracting visual effect of Emacs starting with
its default frame size and then growing to fullscreen, you can add an
@samp{Emacs.Geometry} entry to the Windows registry settings.
@xref{X Resources,,, emacs, The GNU Emacs Manual}.

To compute the correct values for width and height, first maximize the
Emacs frame and then evaluate @code{(frame-height)} and
@code{(frame-width)} with @kbd{M-:}.

@c ------------------------------------------------------------
@node Bugs and problems
@chapter Bugs and problems
@cindex Bugs and problems

The Emacs manual lists some common kinds of trouble users could get
into, see @ref{Lossage, , Dealing with Emacs Trouble, emacs, The GNU
Emacs Manual}, so you might look there if the problem you encounter
isn't described in this chapter.  If you decide you've discovered a bug,
see @ref{Bugs, , Reporting Bugs, emacs, The GNU Emacs Manual}, for
instructions how to do that.

The file @file{etc/PROBLEMS} in the Emacs distribution lists various
known problems with building and using Emacs on specific platforms;
type @kbd{C-h C-p} to read it.

@menu
* Problems with very large files::
* ^M in the shell buffer::
* Problems with Shell Mode::
* Termcap/Terminfo entries for Emacs::
* Errors with init files::
* Emacs ignores X resources::
* Emacs ignores frame parameters::
* Editing files with $ in the name::
* Shell mode loses the current directory::
* Security risks with Emacs::
* Dired claims that no file is on this line::
@end menu

@node Problems with very large files
@section Does Emacs have problems with large files?
@cindex Very large files, opening
@cindex Large files, opening
@cindex Opening very large files
@cindex Maximum file size
@cindex Files, maximum size

Emacs has an inherent fixed limitation on the size of buffers.  This
limit is stricter than the maximum size of objects supported by other
programs on the same architecture.

The maximum buffer size on 32-bit machines is 512 MBytes beginning
with version 23.2.  If Emacs was built using the
@code{--with-wide-int} flag, the maximum buffer size on 32-bit
machines is 2 GB.

Emacs compiled on a 64-bit machine can handle much larger buffers; up
to @code{most-positive-fixnum} (2.3 exabytes).

Due to things like decoding of multibyte characters, you can only
visit files with a size that is roughly half the buffer size limit.
When visiting compressed archives, the file size limit will be
smaller than that due to decompression.

@node ^M in the shell buffer
@section How do I get rid of @samp{^M} or echoed commands in my shell buffer?
@cindex Shell buffer, echoed commands and @samp{^M} in
@cindex Echoed commands in @code{shell-mode}

Try typing @kbd{M-x comint-strip-ctrl-m @key{RET}} while in @code{shell-mode} to
make them go away.  If that doesn't work, you have several options:

For @code{tcsh}, put this in your @file{.cshrc} (or @file{.tcshrc})
file:

@example
if ($?INSIDE_EMACS && $?tcsh)
    unset edit
    stty -icrnl -onlcr -echo susp ^Z
endif
@end example

Or put this in your @file{.emacs_tcsh} or @file{~/.emacs.d/init_tcsh.sh} file:

@example
unset edit
stty -icrnl -onlcr -echo susp ^Z
@end example

Alternatively, use @code{csh} in your shell buffers instead of
@code{tcsh}.  One way is:

@lisp
(setq explicit-shell-file-name "/bin/csh")
@end lisp

@noindent
and another is to do this in your @file{.cshrc} (or @file{.tcshrc})
file:

@example
setenv ESHELL /bin/csh
@end example

@noindent
(You must start Emacs over again with the environment variable properly
set for this to take effect.)

You can also set the @code{ESHELL} environment variable in Emacs Lisp
with the following Lisp form,

@lisp
(setenv "ESHELL" "/bin/csh")
@end lisp

The above solutions try to prevent the shell from producing the
@samp{^M} characters in the first place.  If this is not possible
(e.g., if you use a Windows shell), you can get Emacs to remove these
characters from the buffer by adding this to your @file{.emacs} init
file:

@smalllisp
(add-hook 'comint-output-filter-functions #'comint-strip-ctrl-m)
@end smalllisp

On a related note: if your shell is echoing your input line in the shell
buffer, you might want to customize the @code{comint-process-echoes}
variable in your shell buffers, or try the following command in your
shell start-up file:

@example
stty -icrnl -onlcr -echo susp ^Z
@end example

@node Problems with Shell Mode
@section Why do I get an error message when I try to run @kbd{M-x shell}?

@cindex Shell Mode, problems
@cindex @code{explicit-shell-file-name}
This might happen because Emacs tries to look for the shell in a wrong
place.  If you know where your shell executable is, set the variable
@code{explicit-shell-file-name} in your @file{.emacs} file to point to
its full file name.

@cindex Antivirus programs, and Shell Mode
Some people have trouble with Shell Mode on MS-Windows because of
intrusive antivirus software; disabling the resident antivirus program
solves the problems in those cases.

@node Termcap/Terminfo entries for Emacs
@section Where is the termcap/terminfo entry for terminal type @samp{emacs}?
@cindex Termcap
@cindex Terminfo
@cindex Emacs entries for termcap/terminfo

The termcap entry for terminal type @samp{emacs} is ordinarily put in
the @samp{TERMCAP} environment variable of subshells.  It may help in
certain situations (e.g., using rlogin from shell buffer) to add an
entry for @samp{emacs} to the system-wide termcap file.  Here is a
correct termcap entry for @samp{emacs}:

@example
emacs:tc=unknown:
@end example

To make a terminfo entry for @samp{emacs}, use @code{tic} or
@code{captoinfo}.  You need to generate
@file{/usr/lib/terminfo/e/emacs}.  It may work to simply copy
@file{/usr/lib/terminfo/d/dumb} to @file{/usr/lib/terminfo/e/emacs}.

Having a termcap/terminfo entry will not enable the use of full screen
programs in shell buffers.  Use @kbd{M-x term} for that instead.

A workaround to the problem of missing termcap/terminfo entries is to
change terminal type @samp{emacs} to type @samp{dumb} or @samp{unknown}
in your shell start up file.  @code{csh} users could put this in their
@file{.cshrc} files:

@example
if ("$term" == emacs) set term=dumb
@end example

@node Errors with init files
@section Why does Emacs say @samp{Error in init file}?
@cindex Error in @file{.emacs}
@cindex Error in init file
@cindex Init file, errors in
@cindex @file{.emacs} file, errors in
@cindex Debugging @file{.emacs} file

An error occurred while loading either your @file{.emacs} file or the
system-wide file @file{site-lisp/default.el}.  Emacs pops the
@file{*Messages*} buffer, and puts there some additional information
about the error, to provide some hints for debugging.

For information on how to debug your @file{.emacs} file, see
@ref{Debugging a customization file}.

It may be the case that you need to load some package first, or use a
hook that will be evaluated after the package is loaded.  A common case
of this is explained in @ref{Terminal setup code works after Emacs has
begun}.

@node Emacs ignores X resources
@section Why does Emacs ignore my X resources (my .Xdefaults file)?
@cindex X resources being ignored
@cindex Ignored X resources
@cindex @file{.Xdefaults}

Emacs searches for X resources in the files specified by the following
environment variables:

@itemize @bullet

@item @code{XFILESEARCHPATH}
@item @code{XUSERFILESEARCHPATH}
@item @code{XAPPLRESDIR}

@end itemize

This emulates the functionality provided by programs written using the
Xt toolkit.

@code{XFILESEARCHPATH} and @code{XUSERFILESEARCHPATH} should be a list
of file names separated by colons.  @code{XAPPLRESDIR} should be a list
of directories separated by colons.

Emacs searches for X resources:

@enumerate

@item
specified on the command line, with the @samp{-xrm RESOURCESTRING} option,

@item
then in the value of the @samp{XENVIRONMENT} environment variable,

@itemize @minus

@item
or if that is unset, in the file named
@file{~/.Xdefaults-@var{hostname}} if it exists (where @var{hostname} is
the name of the machine Emacs is running on),

@end itemize

@item
then in the screen-specific and server-wide resource properties provided
by the server,

@itemize @minus

@item
or if those properties are unset, in the file named @file{~/.Xdefaults}
if it exists,

@end itemize

@item
then in the files listed in @samp{XUSERFILESEARCHPATH},

@itemize @minus

@item
or in files named @file{@var{lang}/Emacs} in directories listed in
@samp{XAPPLRESDIR} (where @var{lang} is the value of the @code{LANG}
environment variable), if the @samp{LANG} environment variable is set,
@item
or in files named Emacs in the directories listed in @samp{XAPPLRESDIR}
@item
or in @file{~/@var{lang}/Emacs} (if the @code{LANG} environment variable
is set),
@item
or in @file{~/Emacs},

@end itemize

@item
then in the files listed in  @code{XFILESEARCHPATH}.

@end enumerate

@node Emacs ignores frame parameters
@section Why don't my customizations of the frame parameters work?
@cindex Frame parameters

This probably happens because you have set the frame parameters in the
variable @code{initial-frame-alist}.  That variable holds parameters
used only for the first frame created when Emacs starts.  To customize
the parameters of all frames, change the variable
@code{default-frame-alist} instead.

These two variables exist because many users customize the initial frame
in a special way.  For example, you could determine the position and
size of the initial frame, but would like to control the geometry of the
other frames by individually positioning each one of them.


@node Editing files with $ in the name
@section How do I edit a file with a @samp{$} in its name?
@cindex Editing files with @samp{$} in the name
@cindex @samp{$} in file names
@cindex File names containing @samp{$}, editing

When entering a file name in the minibuffer, Emacs will attempt to expand
a @samp{$} followed by a word as an environment variable.  To suppress
this behavior, type @kbd{$$} instead.

@node Shell mode loses the current directory
@section Why does shell mode lose track of the shell's current directory?
@cindex Current directory and @code{shell-mode}
@cindex @code{shell-mode} and current directory
@cindex Directory, current in @code{shell-mode}

Emacs has no way of knowing when the shell actually changes its
directory.  This is an intrinsic limitation of Unix.  So it tries to
guess by recognizing @samp{cd} commands.  If you type @kbd{cd} followed
by directory with a variable reference (@kbd{cd $HOME/bin}) or
with a shell metacharacter (@kbd{cd ../lib*}), Emacs will fail to
correctly guess the shell's new current directory.  A huge variety of
fixes and enhancements to shell mode for this problem have been written
to handle this problem (@pxref{Finding a package with particular
functionality}).

You can tell Emacs the shell's current directory with the command
@kbd{M-x dirs}.

@node Security risks with Emacs
@section Are there any security risks in Emacs?
@cindex Security with Emacs
@cindex @samp{movemail} and security
@cindex @code{file-local-variable} and security
@cindex Synthetic X events and security
@cindex X events and security

@itemize @bullet

@item
Third party packages.

Any package you install into Emacs can run arbitrary code with the
same privileges as the Emacs process itself.  Be aware of this when
you use the package system (e.g. @code{M-x list-packages}) with third
party archives.  Use only third parties that you can trust!

@item
The @code{file-local-variable} feature.  (Yes, a risk, but easy to
change.)

There is an Emacs feature that allows the setting of local values for
variables when editing a file by including specially formatted text near
the end of the file.  This feature also includes the ability to have
arbitrary Emacs Lisp code evaluated when the file is visited.
Obviously, there is a potential for Trojan horses to exploit this
feature.

Emacs has a list of local variables that are known to be safe to set.
If a file tries to set any variable outside this list, it asks the
user to confirm whether the variables should be set. You can also tell
Emacs whether to allow the evaluation of Emacs Lisp code found at the
bottom of files by setting the variable @code{enable-local-eval}.

@xref{File Variables,,, emacs, The GNU Emacs Manual}.

@item
Synthetic X events.  (Yes, a risk; use @samp{MIT-MAGIC-COOKIE-1} or
better.)

Emacs accepts synthetic X events generated by the @code{SendEvent}
request as though they were regular events.  As a result, if you are
using the trivial host-based authentication, other users who can open X
connections to your X workstation can make your Emacs process do
anything, including run other processes with your privileges.

The only fix for this is to prevent other users from being able to open
X connections.  The standard way to prevent this is to use a real
authentication mechanism, such as @samp{MIT-MAGIC-COOKIE-1}.  If using
the @code{xauth} program has any effect, then you are probably using
@samp{MIT-MAGIC-COOKIE-1}.  Your site may be using a superior
authentication method; ask your system administrator.

If real authentication is not a possibility, you may be satisfied by
just allowing hosts access for brief intervals while you start your X
programs, then removing the access.  This reduces the risk somewhat by
narrowing the time window when hostile users would have access, but
@emph{does not eliminate the risk}.

On most computers running Unix and X, you enable and disable
access using the @code{xhost} command.  To allow all hosts access to
your X server, use

@example
xhost +
@end example

@noindent
at the shell prompt, which (on an HP machine, at least) produces the
following message:

@example
access control disabled, clients can connect from any host
@end example

To deny all hosts access to your X server (except those explicitly
allowed by name), use

@example
xhost -
@end example

On the test HP computer, this command generated the following message:

@example
access control enabled, only authorized clients can connect
@end example

@end itemize

@node Dired claims that no file is on this line
@section Dired says, @samp{no file on this line} when I try to do something.
@cindex Dired does not see a file

Dired uses a regular expression to find the beginning of a file name.
In a long Unix-style directory listing (@samp{ls -l}), the file name
starts after the date.  The regexp has thus been written to look for the
date.  By default, it should understand dates and times regardless of
the language, but if your directory listing has an unusual format, Dired
may get confused.

There are two approaches to solving this.  The first one involves
setting things up so that @samp{ls -l} outputs a more standard format.
See your OS manual for more information.

The second approach involves changing the regular expression used by
dired, @code{directory-listing-before-filename-regexp}.

@c ------------------------------------------------------------
@node Compiling and installing Emacs
@chapter    Compiling and installing Emacs
@cindex    Compiling and installing Emacs

@menu
* Installing Emacs::
* Emacs for other operating systems::
* Problems building Emacs::
@end menu

@node Installing Emacs
@section How do I install Emacs?
@cindex Installing Emacs
@cindex Unix systems, installing Emacs on
@cindex Downloading and installing Emacs
@cindex Building Emacs from source
@cindex Source code, building Emacs from

This answer is meant for users of Unix and Unix-like systems.  Users of
other operating systems should see @xref{Emacs for other operating systems}.

Most GNU/Linux distributions provide pre-built Emacs packages.
If Emacs is not installed already, you can install it by running (as
root) a command such as @samp{dnf install emacs} (Red Hat and
derivatives; use @samp{yum} in older distributions) or
@samp{apt-get install emacs} (Debian and derivatives).

If you want to compile Emacs yourself, read the file @file{INSTALL} in
the source distribution.  In brief:

@itemize @bullet

@item
First download the Emacs sources.  @xref{Current GNU distributions}, for
a list of sites that make them available.  On @url{https://ftp.gnu.org},
the main GNU distribution site, sources are available as

@c Don't include VER in the file name, because pretests are not there.
@uref{https://ftp.gnu.org/pub/gnu/emacs/emacs-VERSION.tar.xz}

(Replace @samp{VERSION} with the relevant version number, e.g., @samp{28.1}.)

@item
Next uncompress and extract the source files.  This requires
the @code{xz} and @code{tar} programs, which are standard utilities.
If your system does not have them, these can also be downloaded from
@url{https://ftp.gnu.org}.

GNU @code{tar} can uncompress and extract in a single-step:

@example
tar -axvf emacs-VERSION.tar.xz
@end example

@item
At this point, the Emacs sources should be sitting in a directory called
@file{emacs-VERSION}.  On most common Unix and Unix-like systems,
you should be able to compile Emacs with the following commands:

@example
cd emacs-VERSION
./configure         # configure Emacs for your particular system
make                # use Makefile to build components, then Emacs
@end example

If the @code{make} completes successfully, you can go on to install it.
(@xref{Problems building Emacs}, if you weren't successful.)

@item
By default, Emacs is installed in @file{/usr/local}.  To actually
install files, become the superuser and type

@example
make install
@end example

Note that @samp{make install} will overwrite @file{/usr/local/bin/emacs}
and any Emacs Info files that might be in @file{/usr/local/share/info/}.

@end itemize

@node Emacs for other operating systems
@section Where can I get Emacs for macOS, MS Windows, etc?

@cindex Apple computers, Emacs for
@cindex Macintosh, Emacs for
@cindex macOS, Emacs for
Beginning with version 22.1, Emacs supports macOS natively.
See the file @file{nextstep/INSTALL} in the distribution.

@cindex FAQ for Emacs on MS-Windows
@cindex Emacs for MS-Windows
@cindex Microsoft Windows, Emacs for
There is a separate FAQ for Emacs on MS-Windows,
@pxref{Top,,,efaq-w32,FAQ for Emacs on MS Windows}.

@cindex GNUstep, Emacs for
Beginning with version 23.1, Emacs supports GNUstep natively.
See the file @file{nextstep/INSTALL} in the distribution.

@cindex MS-DOS, Emacs for
@cindex DOS, Emacs for
@cindex Compiling Emacs for DOS
@cindex Emacs for MS-DOS
To build Emacs from source for MS-DOS, see the instructions in the file
@file{msdos/INSTALL} in the distribution.  The DOS port builds and runs
on plain DOS, and also on all versions of MS-Windows from version 3.X
onwards, including Windows XP and Vista. Pre-built binaries may be
available at
@uref{http://www.delorie.com/pub/djgpp/current/v2gnu/emacs.README}

For a list of other implementations of Emacs (and Emacs
look-alikes), consult the list of ``Emacs implementations and literature,''
available at

@uref{http://www.finseth.com/emacs.html}

Note that while many of these programs look similar to Emacs, they often
lack certain features, such as the Emacs Lisp extension language.


@node Problems building Emacs
@section What should I do if I have trouble building Emacs?
@cindex Problems building Emacs
@cindex Errors when building Emacs

First look in the file @file{etc/PROBLEMS} (where you unpack the Emacs
source) to see if there is already a solution for your problem.  Next,
look for other questions in this FAQ that have to do with Emacs
installation and compilation problems.

If you'd like to have someone look at your problem and help solve it,
see @ref{Help installing Emacs}.

If you cannot find a solution in the documentation, please report the
problem (@pxref{Reporting bugs}).


@c ------------------------------------------------------------
@node Finding Emacs and related packages
@chapter Finding Emacs and related packages
@cindex Finding Emacs and related packages

@menu
* Downloading Emacs::
* Finding a package with particular functionality::
* Packages that do not come with Emacs::
* Spell-checkers::
* Current GNU distributions::
* Emacs for minimalists::
@end menu

@node Downloading Emacs
@section Downloading Emacs
@cindex Downloading Emacs

Information on downloading Emacs is available at
@uref{https://www.gnu.org/software/emacs/, the Emacs website}.

@xref{Installing Emacs}, for information on how to obtain and build the latest
version of Emacs, and see @ref{Current GNU distributions}, for a list of
archive sites that make GNU software available.

@node Finding a package with particular functionality
@section How do I find an Emacs Lisp package that does XXX?
@cindex Package, finding
@cindex Finding an Emacs Lisp package
@cindex Functionality, finding a particular package

The command @kbd{C-h p} (@code{finder-by-keyword}) allows you to browse
the packages that come with Emacs.

For advice on how to find extra packages that are not part of Emacs,
see @ref{Packages that do not come with Emacs}.

Other techniques that might be useful:

Typing @kbd{M-x apropos @key{RET} python @key{RET}} lists all
functions and variables containing the string @samp{python}.

You can look through your computer's lisp directory (@pxref{File-name
conventions}).  The Lisp source to most packages contains a short
description of what they do and how they should be used.


@c Note that M-x view-external-packages references this node.
@node Packages that do not come with Emacs
@section Where can I get Emacs Lisp packages that don't come with Emacs?
@cindex Unbundled packages
@cindex Finding other packages
@cindex Lisp packages that do not come with Emacs
@cindex Packages, those that do not come with Emacs
@cindex Emacs Lisp Archive

The easiest way to add more features to your Emacs is to use the
command @kbd{M-x list-packages}.  This contacts the
@uref{https://elpa.gnu.org, GNU ELPA} (``Emacs Lisp Package Archive'')
server and fetches the list of additional packages that it offers.
These are GNU packages that are available for use with Emacs, but are
distributed separately from Emacs itself, for reasons of space, etc.
You can browse the resulting @file{*Packages*} buffer to see what is
available, and then Emacs can automatically download and install the
packages that you select.  @xref{Packages,,, emacs, The GNU Emacs Manual}.

There are other Emacs Lisp package archives.  To use additional
archives, you can customize the @code{package-archives} variable.
Those archives have no affiliation with GNU Emacs, and we do not
monitor how they are maintained.  They may pay close attention to
correctness and safety of the code, or they may give only cursory
attention.

Also, packages hosted on these other archives may encourage or require
you to install and use other nonfree programs.  Unless you can verify
that a package is free software, and that it functions without
installing any nonfree software, we recommend for your freedom's sake
that you stay away from it.

The @uref{https://lists.gnu.org/mailman/listinfo/gnu-emacs-sources,
GNU Emacs sources mailing list} is an official place where people can
post or announce their extensions to Emacs.

The @uref{https://emacswiki.org, Emacs Wiki} contains pointers to some
additional extensions.  @uref{https://wikemacs.org, WikEmacs} is an
alternative wiki for Emacs.

It is impossible for us to list here all the sites that offer Emacs
Lisp packages.  If you are interested in a specific feature, then
after checking Emacs itself and GNU ELPA, a web search is often the
best way to find results.

@node Spell-checkers
@section Spell-checkers
@cindex Spell-checker
@cindex Checking spelling
@cindex Hunspell
@cindex Aspell
@cindex Ispell
@cindex Enchant

Various spell-checkers are compatible with Emacs, including:

@table @b

@item Hunspell
@uref{http://hunspell.sourceforge.net/}

@item GNU Aspell
@uref{http://aspell.net/}

@item Ispell
@uref{http://fmg-www.cs.ucla.edu/geoff/ispell.html}

@item Enchant
@uref{https://abiword.github.io/enchant/}

@end table

@node Current GNU distributions
@section Where can I get other up-to-date GNU stuff?
@cindex Current GNU distributions
@cindex Sources for current GNU distributions
@cindex Stuff, current GNU
@cindex Up-to-date GNU stuff
@cindex Finding current GNU software
@cindex Official GNU software sites

The most up-to-date official GNU software is normally kept at

@uref{https://ftp.gnu.org/pub/gnu}

A list of sites mirroring @samp{ftp.gnu.org} can be found at

@uref{https://www.gnu.org/prep/ftp}

@node Emacs for minimalists
@section I don't have enough disk space to install Emacs
@cindex Zile
@cindex Not enough disk space to install Emacs

GNU Zile is a lightweight Emacs clone.  Zile is short for @samp{Zile Is
Lossy Emacs}.  It has all of Emacs's basic editing features.  The Zile
binary typically has a size of about 130 kbytes, so this can be useful
if you are in an extremely space-restricted environment.  More
information is available from

@uref{https://www.gnu.org/software/zile/}

@c ------------------------------------------------------------
@node Key bindings
@chapter Key bindings
@cindex Key bindings

@menu
* Binding keys to commands::
* Invalid prefix characters::
* Terminal setup code works after Emacs has begun::
* Working with function and arrow keys::
* X key translations for Emacs::
* Backspace invokes help::
* Swapping keys::
* Producing C-XXX with the keyboard::
* No Meta key::
* No Escape key::
* Compose Character::
* Binding combinations of modifiers and function keys::
* Meta key does not work in xterm::
* SPC no longer completes file names::
@end menu

@node Binding keys to commands
@section How do I bind keys (including function keys) to commands?
@cindex Binding keys to commands
@cindex Keys, binding to commands
@cindex Commands, binding keys to

Keys can be bound to commands either interactively or in your
@file{.emacs} file.  To interactively bind keys for all modes, type
@kbd{M-x global-set-key @key{RET} @var{key} @var{cmd} @key{RET}}.

To bind a key just in the current major mode, type @kbd{M-x
local-set-key @key{RET} @var{key} @var{cmd} @key{RET}}.

@xref{Key Bindings,,, emacs, The GNU Emacs Manual}.

To make the process of binding keys interactively easier, use the
following ``trick'': First bind the key interactively, then immediately
type @kbd{C-x @key{ESC} @key{ESC} C-a C-k C-g}.  Now, the command needed
to bind the key is in the kill ring, and can be yanked into your
@file{.emacs} file.  If the key binding is global, no changes to the
command are required.  For example,

@lisp
(global-set-key [f1] 'help-for-help)
@end lisp

@noindent
can be placed directly into the @file{.emacs} file.  If the key binding is
local, the command is used in conjunction with the @samp{add-hook} function.
For example, in TeX mode, a local binding might be

@lisp
(add-hook 'tex-mode-hook
  (lambda ()
   (local-set-key [f1] 'help-for-help)))
@end lisp


@itemize @bullet

@item
Control characters in key sequences, in the form yanked from the kill
ring are given in their graphic form---i.e., @key{CTRL} is shown as
@samp{^}, @key{TAB} as a set of spaces (usually 8), etc.  You may want
to convert these into their vector or string forms.

@item
If a prefix key of the character sequence to be bound is already
bound as a complete key, then you must unbind it before the new
binding.  For example, if @kbd{ESC @{} is previously bound:

@lisp
(global-unset-key [?\e ?@{])   ;;   or
(local-unset-key [?\e ?@{])
@end lisp

@item
Aside from commands and ``lambda lists,'' a vector or string also
can be bound to a key and thus treated as a macro.  For example:

@lisp
(global-set-key [f10] [?\C-x?\e?\e?\C-a?\C-k?\C-g])  ;;  or
(global-set-key [f10] "\C-x\e\e\C-a\C-k\C-g")
@end lisp

@end itemize

@node Invalid prefix characters
@section Why does Emacs say @samp{Key sequence XXX uses invalid prefix characters}?
@cindex Prefix characters, invalid
@cindex Invalid prefix characters
@cindex Misspecified key sequences

Usually, one of two things has happened.  In one case, the control
character in the key sequence has been misspecified (e.g., @samp{C-f}
used instead of @samp{\C-f} within a Lisp expression).  In the other
case, a @dfn{prefix key} in the keystroke sequence you were trying to bind
was already bound as a @dfn{complete key}.  Historically, the @samp{ESC [}
prefix was usually the problem, in which case you should evaluate either
of these forms before attempting to bind the key sequence:

@lisp
(global-unset-key [?\e ?[])  ;;  or
(global-unset-key "\e[")
@end lisp

@node Terminal setup code works after Emacs has begun
@section Why doesn't this [terminal or window-system setup] code work in my @file{.emacs} file, but it works just fine after Emacs starts up?
@cindex Terminal setup code in @file{.emacs}

During startup, Emacs initializes itself according to a given code/file
order.  If some of the code executed in your @file{.emacs} file needs to
be postponed until the initial terminal or window-system setup code has
been executed but is not, then you will experience this problem (this
code/file execution order is not enforced after startup).

To postpone the execution of Emacs Lisp code until after terminal or
window-system setup, treat the code as a @dfn{lambda list} and add it to
@code{emacs-startup-hook} (or @code{tty-setup-hook} in Emacs 24.4 and
newer).  For example,

@lisp
(add-hook 'emacs-startup-hook
          (lambda ()
           (when (string-match "\\`vt220" (or (getenv "TERM") ""))
             ;; Make vt220's "Do" key behave like M-x:
             (global-set-key [do] 'execute-extended-command))))
@end lisp

For information on what Emacs does every time it is started, see the
@file{lisp/startup.el} file.

@node Working with function and arrow keys
@section How do I tell what characters or symbols my function or arrow keys emit?
@cindex Working with arrow keys
@cindex Arrow keys, symbols generated by
@cindex Working with function keys
@cindex Function keys, symbols generated by
@cindex Symbols generated by function keys

Type @kbd{C-h c} then the function or arrow keys.  The command will
return either a function key symbol or character sequence (see the
Emacs documentation for an explanation).  This works for other
keys as well.

@node X key translations for Emacs
@section How do I set the X key ``translations'' for Emacs?
@cindex X key translations
@cindex Key translations under X
@cindex Translations for keys under X

Emacs is not written using the Xt library by default, so there are no
``translations'' to be set.  (We aren't sure how to set such translations
if you do build Emacs with Xt; please let us know if you've done this!)

The only way to affect the behavior of keys within Emacs is through
@code{xmodmap} (outside Emacs) or @code{define-key} (inside Emacs).  The
@code{define-key} command should be used in conjunction with the
@code{local-function-key-map} map.  For instance,

@lisp
(define-key function-key-map [M-@key{TAB}] [?\M-\t])
@end lisp

@noindent
defines the @kbd{M-@key{TAB}} key sequence.

@node Backspace invokes help
@section Why does the @key{Backspace} key invoke help?
@cindex @key{Backspace} key invokes help
@cindex Help invoked by @key{Backspace}
@cindex @key{DEL} key does not delete

The @key{Backspace} key (on most keyboards) generates @acronym{ASCII} code 8.
@kbd{C-h} sends the same code.  In Emacs by default @kbd{C-h} invokes
help-command.  This is intended to be easy to remember since the first
letter of @samp{help} is @samp{h}.  The easiest solution to this problem
is to use @kbd{C-h} (and @key{Backspace}) for help and @key{DEL} (the
@key{Delete} key) for deleting the previous character.

For many people this solution may be problematic:

@itemize @bullet

@item
They normally use @key{Backspace} outside of Emacs for deleting the
previous character.  This can be solved by making @key{DEL} the command
for deleting the previous character outside of Emacs.  On many Unix
systems, this command will remap @key{DEL}:

@example
stty erase '^?'
@end example

@item
The user may prefer the @key{Backspace} key for deleting the
previous character because it is more conveniently located on their
keyboard or because they don't even have a separate @key{Delete} key.
In this case, the @key{Backspace} key should be made to behave like
@key{Delete}.  There are several methods.

@itemize @minus
@item
Some terminals (e.g., VT3## terminals) and terminal emulators (e.g.,
TeraTerm) allow the character generated by the @key{Backspace} key to be
changed from a setup menu.

@item
You may be able to get a keyboard that is completely programmable, or a
terminal emulator that supports remapping of any key to any other key.

@item
You can control the effect of the @key{Backspace} and @key{Delete}
keys, on both dumb terminals and a windowed displays, by customizing
the option @code{normal-erase-is-backspace-mode}, or by invoking
@kbd{M-x normal-erase-is-backspace}.  See the documentation of these
symbols (@pxref{Emacs Lisp documentation}) for more info.

@item
It is possible to swap the @key{Backspace} and @key{DEL} keys inside
Emacs:

@lisp
(keyboard-translate ?\C-h ?\C-?)
@end lisp

@noindent
This is the recommended method of forcing @key{Backspace} to act as
@key{DEL}, because it works even in modes which bind @key{DEL} to
something other than @code{delete-backward-char}.

Similarly, you could remap @key{DEL} to act as @kbd{C-d}, which by
default deletes forward:

@lisp
(keyboard-translate ?\C-? ?\C-d)
@end lisp

@xref{Swapping keys}, for further details about @code{keyboard-translate}.

@item
Another approach is to switch key bindings and put help on @kbd{C-x h}
instead:

@lisp
(global-set-key "\C-h" 'delete-backward-char)

;; overrides mark-whole-buffer
(global-set-key "\C-xh" 'help-command)
@end lisp

@noindent
This method is not recommended, though: it only solves the problem for
those modes which bind @key{DEL} to @code{delete-backward-char}.  Modes
which bind @key{DEL} to something else, such as @code{view-mode}, will
not work as you expect when you press the @key{Backspace} key.  For this
reason, we recommend the @code{keyboard-translate} method, shown
above.

Other popular key bindings for help are @kbd{M-?} and @kbd{C-x ?}.
@end itemize

Don't try to bind @key{DEL} to @code{help-command}, because there are
many modes that have local bindings of @key{DEL} that will interfere.

@end itemize

When Emacs runs on a windowed display, it binds the @key{Delete} key
to a command which deletes the character at point, to make Emacs more
consistent with keyboard operation on these systems.

For more information about troubleshooting this problem, see @ref{DEL
Does Not Delete, , If @key{DEL} Fails to Delete, emacs, The GNU Emacs
Manual}.

@node Swapping keys
@section How do I swap two keys?
@cindex Swapping keys
@cindex Keys, swapping
@cindex @code{keyboard-translate}

You can swap two keys (or key sequences) by using the
@code{keyboard-translate} function.  For example, to turn @kbd{C-h}
into @key{DEL} and @key{DEL} to @kbd{C-h}, use

@lisp
(keyboard-translate ?\C-h ?\C-?)  ; translate 'C-h' to DEL
(keyboard-translate ?\C-? ?\C-h)  ; translate DEL to 'C-h'.
@end lisp

@noindent
The first key sequence of the pair after the function identifies what is
produced by the keyboard; the second, what is matched for in the
keymaps.

However, in the specific case of @kbd{C-h} and @key{DEL}, you should
toggle @code{normal-erase-is-backspace-mode} instead of calling
@code{keyboard-translate}.
@xref{DEL Does Not Delete,,, emacs, The GNU Emacs Manual}.

Keyboard translations are not the same as key bindings in keymaps.
Emacs contains numerous keymaps that apply in different situations, but
there is only one set of keyboard translations, and it applies to every
character that Emacs reads from the terminal.  Keyboard translations
take place at the lowest level of input processing; the keys that are
looked up in keymaps contain the characters that result from keyboard
translation.

@node Producing C-XXX with the keyboard
@section How do I produce C-XXX with my keyboard?
@cindex Producing control characters
@cindex Generating control characters
@cindex Control characters, generating

On terminals (but not under X), some common ``aliases'' are:

@table @asis

@item @kbd{C-2}  or  @kbd{C-@key{SPC}}
@kbd{C-@@}

@item @kbd{C-6}
@kbd{C-^}

@item @kbd{C-7}  or  @kbd{C-S--}
@kbd{C-_}

@item @kbd{C-4}
@kbd{C-\}

@item @kbd{C-5}
@kbd{C-]}

@item @kbd{C-/}
@kbd{C-?}

@end table

Often other aliases exist; use the @kbd{C-h c} command and try
@key{CTRL} with all of the digits on your keyboard to see what gets
generated.  You can also try the @kbd{C-h w} command if you know the
name of the command.

@node No Meta key
@section What if I don't have a @key{Meta} key?
@cindex No @key{Meta} key
@cindex @key{Meta} key, what to do if you lack it

On many keyboards, the @key{Alt} key acts as @key{Meta}, so try it.

Instead of typing @kbd{M-a}, you can type @kbd{@key{ESC} a}.  In fact,
Emacs converts @kbd{M-a} internally into @kbd{@key{ESC} a} anyway
(depending on the value of @code{meta-prefix-char}).  Note that you
press @key{Meta} and @kbd{a} together, but with @key{ESC}, you press
@key{ESC}, release it, and then press @kbd{a}.

@node No Escape key
@section What if I don't have an @key{Escape} key?
@cindex No Escape key
@cindex Lacking an Escape key
@cindex Escape key, lacking

Type @kbd{C-[} instead.  This should send @acronym{ASCII} code 27 just like an
Escape key would.  @kbd{C-3} may also work on some terminal (but not
under X).  For many terminals (notably DEC terminals) @key{F11}
generates @key{ESC}.  If not, the following form can be used to bind it:

@lisp
;; F11 is the documented ESC replacement on DEC terminals.
(define-key function-key-map [f11] [?\e])
@end lisp

@node Compose Character
@section Can I make my @key{Compose Character} key behave like a @key{Meta} key?
@cindex @key{Compose Character} key, using as @key{Meta}
@cindex @key{Meta}, using @key{Compose Character} for

On a dumb terminal such as a VT220, no.  It is rumored that certain
VT220 clones could have their @key{Compose} key configured this way.  If
you're using X, you might be able to do this with the @code{xmodmap}
command.

@node Binding combinations of modifiers and function keys
@section How do I bind a combination of modifier key and function key?
@cindex Modifiers and function keys
@cindex Function keys and modifiers
@cindex Binding modifiers and function keys

You can represent modified function keys in vector format by adding
prefixes to the function key symbol.  For example (from the Emacs
documentation):

@lisp
(global-set-key [?\C-x right] 'forward-page)
@end lisp

@noindent
where @samp{?\C-x} is the Lisp character constant for the character @kbd{C-x}.

You can use the modifier keys @key{Control}, @key{Meta}, @key{Hyper},
@key{Super}, @key{Alt}, and @key{Shift} with function keys.  To
represent these modifiers, prepend the strings @samp{C-}, @samp{M-},
@samp{H-}, @samp{s-}, @samp{A-}, and @samp{S-} to the symbol name.  Here
is how to make @kbd{H-M-RIGHT} move forward a word:

@lisp
(global-set-key [H-M-right] 'forward-word)
@end lisp

@itemize @bullet

@item
Not all modifiers are permitted in all situations.  @key{Hyper},
@key{Super}, and @key{Alt} are not available on Unix character
terminals.  Non-@acronym{ASCII} keys and mouse events (e.g., @kbd{C-=} and
@kbd{mouse-1}) also fall under this category.

@end itemize

@xref{Binding keys to commands}, for general key binding instructions.

@node Meta key does not work in xterm
@section Why doesn't my @key{Meta} key work in an @code{xterm} window?
@cindex @key{Meta} key and @code{xterm}
@cindex Xterm and @key{Meta} key

@xref{Unibyte Mode,, Single-Byte Character Set Support, emacs, The GNU Emacs Manual}.

If the advice in the Emacs manual fails, try all of these methods before
asking for further help:

@itemize @bullet

@item
You may have big problems using @code{mwm} as your window manager.
(Does anyone know a good generic solution to allow the use of the
@key{Meta} key in Emacs with @file{mwm}?)

@item
For X11: Make sure it really is a @key{Meta} key.  Use @code{xev} to
find out what keysym your @key{Meta} key generates.  It should be either
@code{Meta_L} or @code{Meta_R}.  If it isn't, use @file{xmodmap} to fix
the situation.  If @key{Meta} does generate @code{Meta_L} or
@code{Meta_R}, but @kbd{M-x} produces a non-@acronym{ASCII} character, put this in
your @file{~/.Xdefaults} file:

@example
 XTerm*eightBitInput:   false
 XTerm*eightBitOutput:  true
@end example

@item
Make sure the @code{pty} the @code{xterm} is using is passing 8 bit
characters.  @samp{stty -a} (or @samp{stty everything}) should show
@samp{cs8} somewhere.  If it shows @samp{cs7} instead, use @samp{stty
cs8 -istrip} (or @samp{stty pass8}) to fix it.

@item
If there is an @code{rlogin} connection between @code{xterm} and Emacs, the
@samp{-8} argument may need to be given to rlogin to make it pass all 8 bits
of every character.

@item
If Emacs is running on Ultrix, it is reported that evaluating
@code{(set-input-mode t nil)} helps.

@item
If all else fails, you can make @code{xterm} generate @kbd{@key{ESC} W} when
you type @kbd{M-W}, which is the same conversion Emacs would make if it
got the @kbd{M-W} anyway.  In X11R4, the following resource
specification will do this:

@example
XTerm.VT100.EightBitInput: false
@end example

@noindent
(This changes the behavior of the @code{insert-eight-bit} action.)

With older @code{xterm}s, you can specify this behavior with a translation:

@example
XTerm.VT100.Translations: #override \
  Meta<KeyPress>: string(0x1b) insert()
@end example

@noindent
You might have to replace @samp{Meta} with @samp{Alt}.

@end itemize

@node SPC no longer completes file names
@section Why doesn't @key{SPC} complete file names anymore?
@cindex @kbd{SPC} file name completion

Starting with Emacs 22.1, @kbd{SPC} no longer completes file names in
the minibuffer, so that file names with embedded spaces could be typed
without the need to quote the spaces.

You can get the old behavior by binding @kbd{SPC} to
@code{minibuffer-complete-word} in the minibuffer, as follows:

@lisp
(define-key minibuffer-local-filename-completion-map (kbd "SPC")
  'minibuffer-complete-word)

(define-key minibuffer-local-filename-must-match-map (kbd "SPC")
  'minibuffer-complete-word)
@end lisp

@c ------------------------------------------------------------
@node Alternate character sets
@chapter Alternate character sets
@cindex Alternate character sets

@menu
* Emacs does not display 8-bit characters::
* Inputting eight-bit characters::
* Right-to-left alphabets::
* How to add fonts::
@end menu

@node Emacs does not display 8-bit characters
@section How do I make Emacs display 8-bit characters?
@cindex Displaying eight-bit characters
@cindex Eight-bit characters, displaying

@xref{Unibyte Mode,, Single-byte Character Set Support, emacs, The GNU
Emacs Manual}.  On a Unix, when Emacs runs on a text-only terminal
display or is invoked with @samp{emacs -nw}, you typically need to use
@code{set-terminal-coding-system} to tell Emacs what the terminal can
display, even after setting the language environment; otherwise
non-@acronym{ASCII} characters will display as @samp{?}.  On other operating
systems, such as MS-DOS and MS-Windows, Emacs queries the OS about the
character set supported by the display, and sets up the required
terminal coding system automatically.

@node Inputting eight-bit characters
@section How do I input eight-bit characters?
@cindex Entering eight-bit characters
@cindex Eight-bit characters, entering
@cindex Input, 8-bit characters

Various methods are available for input of eight-bit characters.
@xref{Unibyte Mode,, Single-byte Character Set Support, emacs, The GNU
Emacs Manual}.  For more sophisticated methods,
@pxref{Input Methods,,, emacs, The GNU Emacs Manual}.

@node Right-to-left alphabets
@section Where is an Emacs that can handle Semitic (right-to-left) alphabets?
@cindex Right-to-left alphabets
@cindex Hebrew, handling with Emacs
@cindex Semitic alphabets
@cindex Arabic
@cindex Farsi
@cindex bidirectional scripts

Emacs supports display and editing of bidirectional scripts, such as
Arabic, Farsi, and Hebrew, since version 24.1.
@xref{New in Emacs 24, bidirectional display}.


@node How to add fonts
@section How do I add fonts for use with Emacs?
@cindex add fonts for use with Emacs
@cindex intlfonts

First, download and install the BDF font files and any auxiliary
packages they need.  The GNU Intlfonts distribution can be found on
@uref{https://directory.fsf.org/localization/intlfonts.html, the GNU
Software Directory Web site}.

Next, if you are on X Window system, issue the following two commands
from the shell's prompt:

@example
  xset +fp /usr/local/share/emacs/fonts
  xset fp rehash
@end example

@noindent
(Modify the first command if you installed the fonts in a directory
that is not @file{/usr/local/share/emacs/fonts}.)  You also need to
arrange for these two commands to run whenever you log in, e.g., by
adding them to your window-system startup file, such as
@file{~/.xsessionrc} or @file{~/.gnomerc}.

Now, add the following line to your @file{~/.emacs} init file:

@lisp
  (add-to-list 'bdf-directory-list "/usr/share/emacs/fonts/bdf")
@end lisp

@noindent
(Again, modify the file name if you installed the fonts elsewhere.)

Finally, if you wish to use the installed fonts with @code{ps-print},
add the following line to your @file{~/.emacs}:

@lisp
  (setq ps-multibyte-buffer 'bdf-font-except-latin)
@end lisp

A few additional steps are necessary for MS-Windows; they are listed
below.

First, make sure @emph{all} the directories with BDF font files are
mentioned in @code{bdf-directory-list}.  On Unix and GNU/Linux
systems, one normally runs @kbd{make install} to install the BDF fonts
in the same directory.  By contrast, Windows users typically don't run
the Intlfonts installation command, but unpack the distribution in
some directory, which leaves the BDF fonts in its subdirectories.  For
example, assume that you unpacked Intlfonts in @file{C:/Intlfonts};
then you should set @code{bdf-directory-list} as follows:

@lisp
  (setq bdf-directory-list
    '("C:/Intlfonts/Asian"
      "C:/Intlfonts/Chinese" "C:/Intlfonts/Chinese.X"
      "C:/Intlfonts/Chinese.BIG" "C:/Intlfonts/Ethiopic"
      "C:/Intlfonts/European" "C:/Intlfonts/European.BIG"
      "C:/Intlfonts/Japanese" "C:/Intlfonts/Japanese.X"
      "C:/Intlfonts/Japanese.BIG" "C:/Intlfonts/Korean.X"
      "C:/Intlfonts/Misc"))
@end lisp

@cindex @code{w32-bdf-filename-alist}
@cindex @code{w32-find-bdf-fonts}
Next, you need to set up the variable @code{w32-bdf-filename-alist} to
an alist of the BDF fonts and their corresponding file names.
Assuming you have set @code{bdf-directory-list} to name all the
directories with the BDF font files, the following Lisp snippet will
set up @code{w32-bdf-filename-alist}:

@lisp
  (setq w32-bdf-filename-alist
     (w32-find-bdf-fonts bdf-directory-list))
@end lisp

Now, create fontsets for the BDF fonts:

@smallexample
  (create-fontset-from-fontset-spec
   "-*-fixed-medium-r-normal-*-16-*-*-*-c-*-fontset-bdf,
   japanese-jisx0208:-*-*-medium-r-normal-*-16-*-*-*-c-*-jisx0208.1983-*,
   katakana-jisx0201:-*-*-medium-r-normal-*-16-*-*-*-c-*-jisx0201*-*,
   latin-jisx0201:-*-*-medium-r-normal-*-16-*-*-*-c-*-jisx0201*-*,
   japanese-jisx0208-1978:-*-*-medium-r-normal-*-16-*-*-*-c-*-jisx0208.1978-*,
   thai-tis620:-misc-fixed-medium-r-normal--16-160-72-72-m-80-tis620.2529-1,
   lao:-misc-fixed-medium-r-normal--16-160-72-72-m-80-MuleLao-1,
   tibetan-1-column:-TibMdXA-fixed-medium-r-normal--16-160-72-72-m-80-MuleTibetan-1,
   ethiopic:-Admas-Ethiomx16f-Medium-R-Normal--16-150-100-100-M-160-Ethiopic-Unicode,
   tibetan:-TibMdXA-fixed-medium-r-normal--16-160-72-72-m-160-MuleTibetan-0")
@end smallexample

Many of the international bdf fonts from Intlfonts are type 0, and
therefore need to be added to font-encoding-alist:

@lisp
  (setq font-encoding-alist
        (append '(("MuleTibetan-0" (tibetan . 0))
                  ("GB2312"        (chinese-gb2312 . 0))
                  ("JISX0208"      (japanese-jisx0208 . 0))
                  ("JISX0212"      (japanese-jisx0212 . 0))
                  ("VISCII"        (vietnamese-viscii-lower . 0))
                  ("KSC5601"       (korean-ksc5601 . 0))
                  ("MuleArabic-0"  (arabic-digit . 0))
                  ("MuleArabic-1"  (arabic-1-column . 0))
                  ("MuleArabic-2"  (arabic-2-column . 0)))
                font-encoding-alist))
@end lisp

You can now use the Emacs font menu to select the @samp{bdf: 16-dot medium}
fontset, or you can select it by setting the default font in your
@file{~/.emacs}:

@lisp
  (set-frame-font "fontset-bdf")
@end lisp


@c ------------------------------------------------------------
@node Mail and news
@chapter Mail and news
@cindex Mail and news

@menu
* Changing the included text prefix::
* Saving a copy of outgoing mail::
* Expanding aliases when sending mail::
* Sorting the messages in an Rmail folder::
* Rmail writes to /var/spool/mail::
* Replying to the sender of a message::
* Automatically starting a mail or news reader::
* Reading news with Emacs::
* Making Gnus faster::
* Catching up in all newsgroups::
@end menu

@node Changing the included text prefix
@section How do I change the included text prefix in mail/news followups?
@cindex Prefix in mail/news followups, changing
@cindex Included text prefix, changing
@cindex Setting the included text character
@cindex Quoting in mail messages

If you read mail with Rmail, set the variable @code{mail-yank-prefix}.
For Gnus, set @code{message-yank-prefix}.  For VM, set
@code{vm-included-text-prefix}.  For mh-e, set @code{mh-ins-buf-prefix}.

For fancier control of citations, use Supercite (@pxref{Top,, the Supercite
Manual, sc, The Supercite Manual}).

To prevent Emacs from including various headers of the replied-to
message, set the value of @code{mail-yank-ignored-headers} to an
appropriate regexp.

@node Saving a copy of outgoing mail
@section How do I save a copy of outgoing mail?
@cindex Saving a copy of outgoing mail
@cindex Copying outgoing mail to a file
@cindex Filing outgoing mail
@cindex Automatic filing of outgoing mail
@cindex Mail, saving outgoing automatically

You can either mail yourself a copy by including a @samp{BCC} header in the
mail message, or store a copy of the message directly to a file by
including an @samp{FCC} header.

If you use standard mail, you can automatically create a @samp{BCC} to
yourself by putting

@lisp
(setq mail-self-blind t)
@end lisp

@noindent
in your @file{.emacs} file.  You can automatically include an @samp{FCC}
field by putting something like the following in your @file{.emacs}
file:

@lisp
(setq mail-archive-file-name (expand-file-name "~/outgoing"))
@end lisp

The output file will be in Unix mail format.

If you use @code{mh-e}, add an @samp{FCC} or @samp{BCC} field to your
components file.

It does not work to put @samp{set record filename} in the @file{.mailrc}
file.

@node Expanding aliases when sending mail
@section Why doesn't Emacs expand my aliases when sending mail?
@cindex Expanding aliases when sending mail
@cindex Mail alias expansion
@cindex Sending mail with aliases

@xref{Mail Aliases,, The Emacs Manual, emacs, The Emacs Manual}.

@itemize @bullet

@item
Normally, Emacs expands aliases when you send the message.
To expand them before this, use @kbd{M-x expand-mail-aliases}.

@item
Emacs normally only reads the @file{.mailrc} file once per session, when
you start to compose your first mail message.  If you edit the file
after this, you can use @kbd{M-x build-mail-aliases} to make Emacs
reread it.  Prior to Emacs 24.1, this is not an interactive command, so
you must instead type @kbd{M-: (build-mail-aliases) @key{RET}}.

@item
If you like, you can expand mail aliases as abbrevs, as soon as you
type them in.  To enable this feature, execute the following:

@lisp
(add-hook 'mail-mode-hook 'mail-abbrevs-setup)
@end lisp

Note that the aliases are expanded automatically only after you type
a word-separator character (e.g., @key{RET} or @kbd{,}).  You can force their
expansion by moving point to the end of the alias and typing @kbd{C-x a e}
(@kbd{M-x expand-abbrev}).
@end itemize

@node Sorting the messages in an Rmail folder
@section How can I sort the messages in my Rmail folder?
@cindex Rmail, sorting messages in
@cindex Folder, sorting messages in an Rmail
@cindex Sorting messages in an Rmail folder

In Rmail, type @kbd{C-c C-s C-h} to get a list of sorting functions
and their key bindings.

@node Rmail writes to /var/spool/mail
@section Why does Rmail need to write to @file{/var/spool/mail}?
@cindex Rmail and @file{/var/spool/mail}
@cindex @file{/var/spool/mail} and Rmail

This is the behavior of the @code{movemail} program which Rmail uses.
This indicates that @code{movemail} is configured to use lock files.

RMS writes:

@quotation
Certain systems require lock files to interlock access to mail files.
On these systems, @code{movemail} must write lock files, or you risk losing
mail.  You simply must arrange to let @code{movemail} write them.

Other systems use the @code{flock} system call to interlock access.  On
these systems, you should configure @code{movemail} to use @code{flock}.
@end quotation

@node Replying to the sender of a message
@section How can I force Rmail to reply to the sender of a message, but not the other recipients?
@cindex Replying only to the sender of a message
@cindex Sender, replying only to
@cindex Rmail, replying to the sender of a message in

@c isaacson@@seas.upenn.edu
Ron Isaacson says: When you hit
@kbd{r} to reply in Rmail, by default it Ccs all of the original
recipients (everyone on the original @samp{To} and @samp{CC}
lists). With a prefix argument (i.e., typing @kbd{C-u} before @kbd{r}),
it replies only to the sender.  However, going through the whole
@kbd{C-u} business every time you want to reply is a pain.  This is the
best fix I've been able to come up with:

@lisp
(defun rmail-reply-t ()
  "Reply only to the sender of the current message. (See rmail-reply.)"
  (interactive)
  (rmail-reply t))

(add-hook 'rmail-mode-hook
  (lambda ()
    (define-key rmail-mode-map "r" 'rmail-reply-t)
    (define-key rmail-mode-map "R" 'rmail-reply)))
@end lisp

@node Automatically starting a mail or news reader
@section How do I make Emacs automatically start my mail/news reader?
@cindex Mail reader, starting automatically
@cindex News reader, starting automatically
@cindex Starting mail/news reader automatically

To start Emacs in Gnus:

@example
emacs -f gnus
@end example

@noindent
in Rmail:

@example
emacs -f rmail
@end example

A more convenient way to start with Gnus:

@example
alias gnus 'emacs -f gnus'
gnus
@end example

It is probably unwise to automatically start your mail or news reader
from your @file{.emacs} file.  This would cause problems if you needed to run
two copies of Emacs at the same time.  Also, this would make it difficult for
you to start Emacs quickly when you needed to.

@node Reading news with Emacs
@section How do I read news under Emacs?
@cindex Reading news under Emacs
@cindex Usenet reader in Emacs
@cindex Gnus newsreader
@cindex FAQ for Gnus
@cindex Gnus FAQ
@cindex Learning more about Gnus

Use @kbd{M-x gnus}.  For more information on Gnus, @pxref{Top,, the Gnus
Manual, gnus, The Gnus Manual}, which includes @ref{Frequently Asked
Questions,, the Gnus FAQ, gnus, The Gnus Manual}.


@node Making Gnus faster
@section How do I make Gnus faster?
@cindex Faster, starting Gnus
@cindex Starting Gnus faster
@cindex Gnus, starting faster
@cindex Slow catch up in Gnus
@cindex Gnus is slow when catching up
@cindex Crosspostings make Gnus catching up slow

From the Gnus FAQ (@pxref{Reading news with Emacs}):

@quotation
If you have a slow machine, or are just really impatient, there are a
few things you can do to make Gnus run faster.

Set @code{gnus-check-new-newsgroups} and
@code{gnus-check-bogus-newsgroups} to @code{nil} to make startup faster.

Set @code{gnus-show-threads}, @code{gnus-use-cross-reference} and
@code{gnus-nov-is-evil} to @code{nil} to make entering and exiting the
summary buffer faster.
@end quotation

@node Catching up in all newsgroups
@section How do I catch up all newsgroups in Gnus?
@cindex Catching up all newsgroups in Gnus
@cindex Gnus, Catching up all newsgroups in

In the @file{*Newsgroup*} buffer, type @kbd{M-< C-x ( c y C-x ) M-0 C-x e}

Leave off the initial @kbd{M-<} if you only want to catch up from point
to the end of the @file{*Newsgroup*} buffer.

@node Concept index
@unnumbered Concept Index
@printindex cp

@bye<|MERGE_RESOLUTION|>--- conflicted
+++ resolved
@@ -1425,11 +1425,6 @@
 @cindex XEmacs
 
 XEmacs was a branch version of Emacs that is no longer actively
-<<<<<<< HEAD
-developed.  XEmacs last released a new version on January 30, 2009,
-and it lacks many important features that exist in Emacs.  Since its
-development has stopped, we do not expect to see any new releases.
-=======
 developed.  XEmacs was first called Lucid Emacs, and was initially
 derived from a prerelease version of Emacs 19.  In this FAQ, we use
 the name ``Emacs'' only for the official version.
@@ -1441,7 +1436,6 @@
 compatibility code, several of the more popular built-in and third
 party packages have either stopped supporting XEmacs or were developed
 exclusively for Emacs.
->>>>>>> d7f4cc09
 
 In the past, it was not uncommon for Emacs packages to include code
 for compatibility with XEmacs.  Nowadays, most built-in and third party
