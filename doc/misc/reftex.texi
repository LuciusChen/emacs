\input texinfo  @c -*-texinfo-*-
@c %**start of header
@setfilename ../../info/reftex
@settitle RefTeX User Manual
@synindex ky cp
@syncodeindex vr cp
@syncodeindex fn cp

@ifnottex
@macro RefTeX {}
Ref@TeX{}
@end macro
@macro AUCTeX {}
AUC@TeX{}
@end macro
@macro BibTeX {}
Bib@TeX{}
@end macro
@macro ConTeXt {}
Con@TeX{}t
@end macro
@end ifnottex
@tex
\gdef\RefTeX{Ref\TeX}
\gdef\AUCTeX{AUC\TeX}
\gdef\BibTeX{Bib\TeX}
\gdef\ConTeXt{Con\TeX t}
@end tex

@include emacsver.texi

@set VERSION @value{EMACSVER}
@set AUCTEXSITE @uref{http://www.gnu.org/software/auctex/,@AUCTeX{} web site}
@set MAINTAINERSITE @uref{http://www.gnu.org/software/auctex/reftex.html,@RefTeX{} web page}
@set MAINTAINERCONTACT @uref{mailto:auctex-devel@@gnu.org,contact the maintainers}
@set MAINTAINER the @AUCTeX{} project
@set SUPPORTADDRESS @AUCTeX{} user mailing list (@email{auctex@@gnu.org})
@set DEVELADDRESS @AUCTeX{} developer mailing list (@email{auctex-devel@@gnu.org})
@set BUGADDRESS @AUCTeX{} bug mailing list (@email{bug-auctex@@gnu.org})
@set XEMACSFTP @uref{ftp://ftp.xemacs.org/pub/xemacs/packages/,XEmacs FTP site}
@c %**end of header

@copying
This manual documents @RefTeX{} (version @value{VERSION}), a package
to do labels, references, citations and indices for LaTeX documents
with Emacs.

Copyright @copyright{} 1997--2013 Free Software Foundation, Inc.

@quotation
Permission is granted to copy, distribute and/or modify this document
under the terms of the GNU Free Documentation License, Version 1.3 or
any later version published by the Free Software Foundation; with no
Invariant Sections, with the Front-Cover texts being ``A GNU Manual'',
and with the Back-Cover Texts as in (a) below.  A copy of the license
is included in the section entitled ``GNU Free Documentation License''.

(a) The FSF's Back-Cover Text is: ``You have the freedom to copy and
modify this GNU manual.''
@end quotation
@end copying

@dircategory Emacs misc features
@direntry
* RefTeX: (reftex).             Emacs support for LaTeX cross-references
                                  and citations.
@end direntry

@finalout

@c Macro definitions

@c Subheadings inside a table.  Need a difference between info and the rest.
@macro tablesubheading{text}
@ifinfo
@subsubheading \text\
@end ifinfo
@ifnotinfo
@item @b{\text\}
@end ifnotinfo
@end macro

@titlepage
@title @RefTeX{} User Manual
@subtitle Support for @LaTeX{} labels, references, citations and index entries with GNU Emacs
@subtitle Version @value{VERSION}

@author by Carsten Dominik
@page
@vskip 0pt plus 1filll
@insertcopying
@end titlepage

@summarycontents
@contents

@ifnottex
@node Top
@top @RefTeX{}

@RefTeX{} is a package for managing Labels, References, Citations and
index entries with GNU Emacs.

This manual documents @RefTeX{} version @value{VERSION}.

Don't be discouraged by the size of this manual, which covers @RefTeX{}
in great depth.  All you need to know to use @RefTeX{} can be summarized
on two pages (@pxref{RefTeX in a Nutshell}).  You can go back later to
other parts of this document when needed.

@menu
* Introduction::                     Quick-Start information.

* Table of Contents::                A Tool to move around quickly.
* Labels and References::            Creating and referencing labels.
* Citations::                        Creating Citations.
* Index Support::                    Creating and Checking Index Entries.
* Viewing Cross-References::         Who references or cites what?

* RefTeXs Menu::                     The Ref menu in the menubar.
* Key Bindings::                      The default key bindings.
* Faces::                            Fontification of RefTeX's buffers.
* Multifile Documents::              Document spread over many files.
* Language Support::                 How to support other languages.
* Finding Files::                    Included @TeX{} files and @BibTeX{} .bib files.
* Optimizations::                    When RefTeX is too slow.
* AUCTeX::                           Cooperation with @AUCTeX{}.
* Problems and Work-Arounds::        First Aid.
* Imprint::                          Author, Web-site, Thanks

* Commands::                         Which are the available commands.
* Options::                          How to extend and configure RefTeX.
* Changes::                          A List of recent changes to RefTeX.
* GNU Free Documentation License::   The license for this documentation.

The Index

* Index::                            The full index.

@detailmenu
 --- The Detailed Node Listing ---

Introduction

* Installation::                     How to install and activate RefTeX.
* RefTeX in a Nutshell::             A brief summary and quick guide.

Labels and References

* Creating Labels::
* Referencing Labels::
* Builtin Label Environments::       The environments RefTeX knows about.
* Defining Label Environments::        ... and environments it doesn't.
* Reference Info::                   View the label corresponding to a \ref.
* Reference Styles::                 Macros to be used instead of \ref.
* LaTeX xr Package::                 References to external documents.

Defining Label Environments

* Theorem and Axiom::                Defined with @code{\newenvironment}.
* Quick Equation::                   When a macro sets the label type.
* Figure Wrapper::                   When a macro argument is a label.
* Adding Magic Words::               Other words for other languages.
* Using \eqref::                     How to switch to this AMS-LaTeX macro.
* Non-Standard Environments::        Environments without \begin and \end
* Putting it Together::              How to combine many entries.

Citations

* Creating Citations::               How to create them.
* Citation Styles::                  Natbib, Harvard, Chicago and Co.
* Citation Info::                    View the corresponding database entry.
* Chapterbib and Bibunits::          Multiple bibliographies in a Document.
* Citations Outside LaTeX::          How to make citations in Emails etc.
* BibTeX Database Subsets::          Extract parts of a big database.

Index Support

* Creating Index Entries::           Macros and completion of entries.
* The Index Phrases File::           A special file for global indexing.
* Displaying and Editing the Index:: The index editor.
* Builtin Index Macros::             The index macros RefTeX knows about.
* Defining Index Macros::                ... and macros it  doesn't.

The Index Phrases File

* Collecting Phrases::               Collecting from document or external.
* Consistency Checks::               Check for duplicates etc.
* Global Indexing::                  The interactive indexing process.

AUCTeX

* AUCTeX-RefTeX Interface::          How both packages work together
* Style Files::                      @AUCTeX{}'s style files can support RefTeX
* Bib-Cite::                         Hypertext reading of a document

Options, Keymaps, Hooks

* Options - Table of Contents::
* Options - Defining Label Environments::
* Options - Creating Labels::
* Options - Referencing Labels::
* Options - Creating Citations::
* Options - Index Support::
* Options - Viewing Cross-References::
* Options - Finding Files::
* Options - Optimizations::
* Options - Fontification::
* Options - Misc::

@end detailmenu
@end menu

@end ifnottex

@node Introduction
@chapter Introduction
@cindex Introduction

@RefTeX{} is a specialized package for support of labels, references,
citations, and the index in @LaTeX{}.  @RefTeX{} wraps itself round four
@LaTeX{} macros: @code{\label}, @code{\ref}, @code{\cite}, and
@code{\index}.  Using these macros usually requires looking up different
parts of the document and searching through @BibTeX{} database files.
@RefTeX{} automates these time-consuming tasks almost entirely.  It also
provides functions to display the structure of a document and to move
around in this structure quickly.

@iftex
Don't be discouraged by the size of this manual, which covers @RefTeX{}
in great depth.  All you need to know to use @RefTeX{} can be
summarized on two pages (@pxref{RefTeX in a Nutshell}).  You can go
back later to other parts of this document when needed.
@end iftex

@xref{Imprint}, for information about who to contact for help, bug
reports or suggestions.

@menu
* Installation::                     How to install and activate RefTeX.
* RefTeX in a Nutshell::             A brief summary and quick guide.
@end menu

@node Installation
@section Installation
@cindex Installation

@RefTeX{} has been bundled and pre-installed with Emacs since
version 20.2.  It has also been bundled and pre-installed with XEmacs
19.16--20.x.  XEmacs 21.x users want to install the corresponding
plug-in package which is available from the @value{XEMACSFTP}.  See the
XEmacs 21.x documentation on package installation for details.

Users of earlier Emacs distributions (including Emacs 19) or people
craving for new features and bugs can get a copy of the @RefTeX{}
distribution from the maintainer's web page.  @xref{Imprint}, for more
information.  The following instructions will guide you through the
process of installing such a distribution.

@subsection Building and Installing

Note: Currently installation is supported for Emacs only.  XEmacs users
might want to refer to the @RefTeX{} package available through the
package system of XEmacs.

@subsubheading Installation with make

In order to install RefTeX, unpack the distribution and edit the header
of the Makefile.  Basically, you need to change the path specifications
for Emacs Lisp files and info files.  Also, enter the name of your Emacs
executable (usually either @samp{emacs} or @samp{xemacs}).

Then, type

@example
make
make install
@end example

to compile and install the code and documentation.

Per default @RefTeX{} is installed in its own subdirectory which might
not be on your load path.  In this case, add it to load path with a
command like the following, replacing the sample directory with the one
where @RefTeX{} is installed in your case.

@example
(add-to-list 'load-path "/path/to/reftex")
@end example

Put this command into your init file before other @RefTeX{}-related
settings.

@subsubheading Installation by Hand

If you want to get your hands dirty, there is also the possibility to
install by manually copying files.

@enumerate a
@item
Copy the reftex*.el lisp files to a directory on your load path.  Make
sure that no old copy of @RefTeX{} shadows these files.
@item
Byte compile the files.  The sequence of compiling should be:
reftex-var.el, reftex.el, and then all the others.
@item
Copy the info file reftex.info to the info directory.
@end enumerate

@subsection Loading @RefTeX{}

In order to make the most important functions for entering @RefTeX{}
mode available add the following line to your init file.

@example
(require 'reftex)
@end example

@subsection Entering @RefTeX{} Mode

@findex turn-on-reftex
@findex reftex-mode
@vindex LaTeX-mode-hook
@vindex latex-mode-hook
To turn @RefTeX{} Mode on and off in a particular buffer, use
@kbd{M-x reftex-mode @key{RET}}.  To turn on @RefTeX{} Mode for all
LaTeX files, add the following lines to your @file{.emacs} file:

@example
(add-hook 'LaTeX-mode-hook 'turn-on-reftex)   ; with AUCTeX LaTeX mode
(add-hook 'latex-mode-hook 'turn-on-reftex)   ; with Emacs latex mode
@end example

That's all!

To get started, read the documentation, in particular the
summary. (@pxref{RefTeX in a Nutshell})

In order to produce a printed version of the documentation, use
@code{make pdf} to produce a reftex.pdf file.  Analogously you can use
the @code{dvi}, @code{ps}, or @code{html} targets to create DVI,
PostScript or HTML files.

@subsection Environment
@cindex Finding files
@cindex BibTeX database files, not found
@cindex TeX files, not found
@cindex @code{TEXINPUTS}, environment variable
@cindex @code{BIBINPUTS}, environment variable

@RefTeX{} needs to access all files which are part of a multifile
document, and the BibTeX database files requested by the
@code{\bibliography} command.  To find these files, @RefTeX{} will
require a search path, i.e., a list of directories to check.  Normally
this list is stored in the environment variables @code{TEXINPUTS} and
@code{BIBINPUTS} which are also used by @RefTeX{}.  However, on some
systems these variables do not contain the full search path.  If
@RefTeX{} does not work for you because it cannot find some files,
@xref{Finding Files}.

@page
@node RefTeX in a Nutshell
@section @RefTeX{} in a Nutshell
@cindex Quick-Start
@cindex Getting Started
@cindex RefTeX in a Nutshell
@cindex Nutshell, RefTeX in a

@enumerate
@item
@b{Table of Contents}@* Typing @kbd{C-c =} (@code{reftex-toc}) will show
a table of contents of the document.  This buffer can display sections,
labels and index entries defined in the document.  From the buffer, you
can jump quickly to every part of your document.  Press @kbd{?} to get
help.

@item
@b{Labels and References}@* @RefTeX{} helps to create unique labels
and to find the correct key for references quickly.  It distinguishes
labels for different environments, knows about all standard
environments (and many others), and can be configured to recognize any
additional labeled environments you have defined yourself (variable
@code{reftex-label-alist}).

@itemize @bullet
@item
@b{Creating Labels}@*
Type @kbd{C-c (} (@code{reftex-label}) to insert a label at point.
@RefTeX{} will either
@itemize @minus
@item
derive a label from context (default for section labels)
@item
prompt for a label string (default for figures and tables) or
@item
insert a simple label made of a prefix and a number (all other
environments)
@end itemize
@noindent
Which labels are created how is configurable with the variable
@code{reftex-insert-label-flags}.

@item
@b{Referencing Labels}@* To make a reference, type @kbd{C-c )}
(@code{reftex-reference}).  This shows an outline of the document with
all labels of a certain type (figure, equation,...) and some label
context.  Selecting a label inserts a @code{\ref@{@var{label}@}} macro
into the original buffer.
@end itemize

@item
@b{Citations}@*
Typing @kbd{C-c [} (@code{reftex-citation}) will let you specify a
regular expression to search in current @BibTeX{} database files (as
specified in the @code{\bibliography} command) and pull out a list of
matches for you to choose from.  The list is @emph{formatted} and
sorted.  The selected article is referenced as @samp{\cite@{@var{key}@}}
(see the variable @code{reftex-cite-format} if you want to insert
different macros).

@item
@b{Index Support}@*
@RefTeX{} helps to enter index entries.  It also compiles all
entries into an alphabetically sorted @file{*Index*} buffer which you
can use to check and edit the entries.  @RefTeX{} knows about the
standard index macros and can be configured to recognize any additional
macros you have defined (@code{reftex-index-macros}).  Multiple indices
are supported.

@itemize @bullet
@item
@b{Creating Index Entries}@*
To index the current selection or the word at point, type @kbd{C-c /}
(@code{reftex-index-selection-or-word}).  The default macro
@code{reftex-index-default-macro} will be used.  For a more complex entry
type @kbd{C-c <} (@code{reftex-index}), select any of the index macros
and enter the arguments with completion.

@item
@b{The Index Phrases File (Delayed Indexing)}@*
Type @kbd{C-c \} (@code{reftex-index-phrase-selection-or-word}) to add
the current word or selection to a special @emph{index phrase file}.
@RefTeX{} can later search the document for occurrences of these
phrases and let you interactively index the matches.

@item
@b{Displaying and Editing the Index}@*
To display the compiled index in a special buffer, type @kbd{C-c >}
(@code{reftex-display-index}).  From that buffer you can check and edit
all entries.
@end itemize

@page
@item @b{Viewing Cross-References}@*
When point is on the @var{key} argument of a cross-referencing macro
(@code{\label}, @code{\ref}, @code{\cite}, @code{\bibitem},
@code{\index}, and variations) or inside a @BibTeX{} database entry, you
can press @kbd{C-c &} (@code{reftex-view-crossref}) to display
corresponding locations in the document and associated @BibTeX{} database
files. @*
When the enclosing macro is @code{\cite} or @code{\ref} and no other
message occupies the echo area, information about the citation or label
will automatically be displayed in the echo area.

@item
@b{Multifile Documents}@*
Multifile Documents are fully supported.  The included files must have a
file variable @code{TeX-master} or @code{tex-main-file} pointing to the
master file.  @RefTeX{} provides cross-referencing information from
all parts of the document, and across document borders
(@file{xr.sty}).

@item
@b{Document Parsing}@* @RefTeX{} needs to parse the document in
order to find labels and other information.  It does it automatically
once and updates its list internally when @code{reftex-label} and
@code{reftex-index} are used.  To enforce reparsing, call any of the
commands described above with a raw @kbd{C-u} prefix, or press the
@kbd{r} key in the label selection buffer, the table of contents
buffer, or the index buffer.

@item
@b{@AUCTeX{}} @* If your major @LaTeX{} mode is @AUCTeX{}, @RefTeX{} can
cooperate with it (see variable @code{reftex-plug-into-AUCTeX}).  @AUCTeX{}
contains style files which trigger appropriate settings in
@RefTeX{}, so that for many of the popular @LaTeX{} packages no
additional customizations will be necessary.

@item
@b{Useful Settings}@*
To integrate RefTeX with @AUCTeX{}, use
@lisp
(setq reftex-plug-into-AUCTeX t)
@end lisp

To make your own @LaTeX{} macro definitions known to @RefTeX{},
customize the variables
@example
@code{reftex-label-alist}          @r{(for label macros/environments)}
@code{reftex-section-levels}       @r{(for sectioning commands)}
@code{reftex-cite-format}          @r{(for @code{\cite}-like macros)}
@code{reftex-index-macros}         @r{(for @code{\index}-like macros)}
@code{reftex-index-default-macro}  @r{(to set the default macro)}
@end example
If you have a large number of macros defined, you may want to write
an @AUCTeX{} style file to support them with both @AUCTeX{} and
@RefTeX{}.

@item @b{Where Next?}@* Go ahead and use @RefTeX{}.  Use its menus
until you have picked up the key bindings.  For an overview of what you
can do in each of the different special buffers, press @kbd{?}.  Read
the manual if you get stuck, or if you are curious what else might be
available.  The first part of the manual explains in
a tutorial way how to use and customize @RefTeX{}.  The second
part is a command and variable reference.
@end enumerate

@node Table of Contents
@chapter Table of Contents
@cindex @file{*toc*} buffer
@cindex Structure editing
@cindex Table of contents buffer
@findex reftex-toc
@kindex C-c =

Pressing the keys @kbd{C-c =} pops up a buffer showing the table of
contents of the document.  By default, this @file{*toc*} buffer shows
only the sections of a document.  Using the @kbd{l} and @kbd{i} keys you
can display all labels and index entries defined in the document as
well.

With the cursor in any of the lines denoting a location in the
document, simple key strokes will display the corresponding part in
another window, jump to that location, or perform other actions.

@kindex ?
Here is a list of special commands in the @file{*toc*} buffer.  A
summary of this information is always available by pressing
@kbd{?}.

@table @kbd

@tablesubheading{General}
@item ?
Display a summary of commands.

@item 0-9, -
Prefix argument.

@tablesubheading{Moving around}
@item n
Goto next entry in the table of contents.

@item p
Goto previous entry in the table of contents.

@item C-c C-n
Goto next section heading.  Useful when many labels and index entries
separate section headings.

@item C-c C-p
Goto previous section heading.

@item N z
Jump to section N, using the prefix arg.  For example, @kbd{3 z} jumps
to section 3.

@tablesubheading{Access to document locations}
@item @key{SPC}
Show the corresponding location in another window.  This command does
@emph{not} select that other window.

@item @key{TAB}
Goto the location in another window.

@item @key{RET}
Go to the location and hide the @file{*toc*} buffer.  This will restore
the window configuration before @code{reftex-toc} (@kbd{C-c =}) was
called.

@item mouse-2
@vindex reftex-highlight-selection
Clicking with mouse button 2 on a line has the same effect as @key{RET}.
See also variable @code{reftex-highlight-selection},
@ref{Options - Fontification}.

@item f
@vindex reftex-toc-follow-mode
@vindex reftex-revisit-to-follow
Toggle follow mode.  When follow mode is active, the other window will
always show the location corresponding to the line at point in the
@file{*toc*} buffer.  This is similar to pressing @key{SPC} after each
cursor motion.  The default for this flag can be set with the variable
@code{reftex-toc-follow-mode}.  Note that only context in files already
visited is shown.  @RefTeX{} will not visit a file just for follow
mode.  See, however, the variable
@code{reftex-revisit-to-follow}.

@item .
Show calling point in another window.  This is the point from where
@code{reftex-toc} was last called.

@page
@tablesubheading{Promotion and Demotion}

@item <
Promote the current section.  This will convert @code{\section} to
@code{\chapter}, @code{\subsection} to @code{\section} etc. If there is
an active region, all sections in the region will be promoted, including
the one at point.  To avoid mistakes, @RefTeX{} requires a fresh
document scan before executing this command; if necessary, it will
automatically do this scan and ask the user to repeat the promotion
command.

@item >
Demote the current section.  This is the opposite of promotion.  It will
convert @code{\chapter} to @code{\section} etc.  If there is an active
region, all sections in the region will be demoted, including the one at
point.

@item M-%
Rename the label at point.  While generally not recommended, this can be
useful when a package like @file{fancyref} is used where the label
prefix determines the wording of a reference.  After a
promotion/demotion it may be necessary to change a few labels from
@samp{sec:xyz} to @samp{cha:xyz} or vice versa.  This command can be
used to do this; it launches a query replace to rename the definition
and all references of a label.

@tablesubheading{Exiting}
@item q
Hide the @file{*toc*} buffer, return to the position where
@code{reftex-toc} was last called.

@item k
Kill the @file{*toc*} buffer, return to the position where
@code{reftex-toc} was last called.

@item C-c >
Switch to the @file{*Index*} buffer of this document.  With prefix
@samp{2}, restrict the index to the section at point in the @file{*toc*}
buffer.

@tablesubheading{Controlling what gets displayed}

@item t
@vindex reftex-toc-max-level
Change the maximum level of toc entries displayed in the @file{*toc*}
buffer.  Without prefix arg, all levels will be included.  With prefix
arg (e.g., @kbd{3 t}), ignore all toc entries with level greater than
@var{arg} (3 in this case).  Chapters are level 1, sections are level 2.
The mode line @samp{T<>} indicator shows the current value.  The default
depth can be configured with the variable
@code{reftex-toc-max-level}.

@item F
@vindex reftex-toc-include-file-boundaries
Toggle the display of the file borders of a multifile document in the
@file{*toc*} buffer.  The default for this flag can be set with the
variable @code{reftex-toc-include-file-boundaries}.

@item l
@vindex reftex-toc-include-labels
Toggle the display of labels in the @file{*toc*} buffer.  The default
for this flag can be set with the variable
@code{reftex-toc-include-labels}.  When called with a prefix argument,
@RefTeX{} will prompt for a label type and include only labels of
the selected type in the @file{*toc*} buffer.  The mode line @samp{L<>}
indicator shows which labels are included.

@item i
@vindex reftex-toc-include-index-entries
Toggle the display of index entries in the @file{*toc*} buffer.  The
default for this flag can be set with the variable
@code{reftex-toc-include-index-entries}.  When called with a prefix
argument, @RefTeX{} will prompt for a specific index and include
only entries in the selected index in the @file{*toc*} buffer.  The mode
line @samp{I<>} indicator shows which index is used.

@item c
@vindex reftex-toc-include-context
Toggle the display of label and index context in the @file{*toc*}
buffer.  The default for this flag can be set with the variable
@code{reftex-toc-include-context}.

@tablesubheading{Updating the buffer}

@item g
Rebuild the @file{*toc*} buffer.  This does @emph{not} rescan the
document.

@item r
@vindex reftex-enable-partial-scans
Reparse the @LaTeX{} document and rebuild the @file{*toc*} buffer.  When
@code{reftex-enable-partial-scans} is non-@code{nil}, rescan only the file this
location is defined in, not the entire document.

@item C-u r
Reparse the @emph{entire} @LaTeX{} document and rebuild the @file{*toc*}
buffer.

@item x
Switch to the @file{*toc*} buffer of an external document.  When the
current document is using the @code{xr} package (@pxref{LaTeX xr Package}),
@RefTeX{} will switch to one of the external documents.


@tablesubheading{Automatic recentering}

@item d
Toggle the display of a dedicated frame displaying just the @file{*toc*}
buffer.  Follow mode and visiting locations will not work that frame,
but automatic recentering will make this frame always show your current
editing location in the document (see below).

@item a
Toggle the automatic recentering of the @file{*toc*} buffer.  When this
option is on, moving around in the document will cause the @file{*toc*}
to always highlight the current section.  By default, this option is
active while the dedicated @file{*TOC*} frame exists.  See also the
variable @code{reftex-auto-recenter-toc}.

@end table

@vindex reftex-toc-map
In order to define additional commands for the @file{*toc*} buffer, the
keymap @code{reftex-toc-map} may be used.

@findex reftex-toc-recenter
@vindex reftex-auto-recenter-toc
@vindex reftex-idle-time
@cindex @file{*toc*} buffer, recentering
@cindex Table of contents buffer, recentering
@kindex C-c -
If you call @code{reftex-toc} while the @file{*toc*} buffer already
exists, the cursor will immediately jump to the right place, i.e., the
section from which @code{reftex-toc} was called will be highlighted.
The command @kbd{C-c -} (@code{reftex-toc-recenter}) will only redisplay
the @file{*toc*} buffer and highlight the correct line without actually
selecting the @file{*toc*} window.  This can be useful to quickly find
out where in the document you currently are.  You can also automate this
by asking RefTeX to keep track of your current editing position in the
TOC@.  The TOC window will then be updated whenever you stop typing for
more than @code{reftex-idle-time} seconds.  By default this works only
with the dedicated @file{*TOC*} frame.  But you can also force automatic
recentering of the TOC window on the current frame with
@lisp
(setq reftex-auto-recenter-toc t)
@end lisp


@cindex Sectioning commands
@cindex KOMA-Script, LaTeX classes
@cindex LaTeX classes, KOMA-Script
@cindex TOC entries for environments
@vindex reftex-section-levels
The section macros recognized by @RefTeX{} are all @LaTeX{} section
macros (from @code{\part} to @code{\subsubparagraph}) and the commands
@code{\addchap} and @code{\addsec} from the KOMA-Script classes.
Additional macros can be configured with the variable
@code{reftex-section-levels}.  It is also possible to add certain @LaTeX{}
environments to the table of contents.  This is probably only useful for
theorem-like environments. @xref{Defining Label Environments}, for an
example.

@node Labels and References
@chapter Labels and References
@cindex Labels in LaTeX
@cindex References in LaTeX
@cindex Label category
@cindex Label environment
@cindex @code{\label}

@LaTeX{} provides a powerful mechanism to deal with cross-references in a
document.  When writing a document, any part of it can be marked with a
label, like @samp{\label@{mark@}}.  @LaTeX{} records the current value of a
certain counter when a label is defined.  Later references to this label
(like @samp{\ref@{mark@}}) will produce the recorded value of the
counter.

Labels can be used to mark sections, figures, tables, equations,
footnotes, items in enumerate lists etc.  @LaTeX{} is context sensitive in
doing this: A label defined in a figure environment automatically
records the figure counter, not the section counter.

Several different environments can share a common counter and therefore
a common label category.  For example labels in both @code{equation} and
@code{eqnarray} environments record the value of the same counter: the
equation counter.

@menu
* Creating Labels::
* Referencing Labels::
* Builtin Label Environments::       The environments RefTeX knows about.
* Defining Label Environments::        ... and environments it doesn't.
* Reference Info::                   View the label corresponding to a \ref.
* Reference Styles::                 Macros to be used instead of \ref.
* LaTeX xr Package::                 References to external documents.
@end menu

@node Creating Labels
@section Creating Labels
@cindex Creating labels
@cindex Labels, creating
@cindex Labels, deriving from context
@kindex C-c (
@findex reftex-label

In order to create a label in a @LaTeX{} document, press @kbd{C-c (}
(@code{reftex-label}).  Just like @LaTeX{}, @RefTeX{} is context sensitive
and will figure out the environment it currently is in and adapt the
label to that environment.  A label usually consists of a short prefix
indicating the type of the label and a unique mark.  @RefTeX{} has
three different modes to create this mark.

@enumerate
@item
@vindex reftex-translate-to-ascii-function
@vindex reftex-derive-label-parameters
@vindex reftex-label-illegal-re
@vindex reftex-abbrev-parameters
A label can be derived from context.  This means, @RefTeX{} takes
the context of the label definition and constructs a label from
that@footnote{Note that the context may contain constructs which are
invalid in labels.  @RefTeX{} will therefore strip the accent from
accented Latin-1 characters and remove everything else which is not
valid in labels.  This mechanism is safe, but may not be satisfactory
for non-western languages.  Check the following variables if you need to
change things: @code{reftex-translate-to-ascii-function},
@code{reftex-derive-label-parameters}, @code{reftex-label-illegal-re},
@code{reftex-abbrev-parameters}.}.  This works best for section labels,
where the section heading is used to construct a label.  In fact,
@RefTeX{}'s default settings use this method only for section
labels.  You will be asked to confirm the derived label, or edit
it.

@item
We may also use a simple unique number to identify a label.  This is
mostly useful for labels where it is difficult to come up with a very
good descriptive name.  @RefTeX{}'s default settings use this method
for equations, enumerate items and footnotes.  The author of @RefTeX{}
tends to write documents with many equations and finds it impossible
to come up with good names for each of them.  These simple labels are
inserted without query, and are therefore very fast.  Good descriptive
names are not really necessary as @RefTeX{} will provide context to
reference a label (@pxref{Referencing Labels}).

@item
The third method is to ask the user for a label.  This is most
useful for things which are easy to describe briefly and do not turn up
too frequently in a document.  @RefTeX{} uses this for figures and
tables.  Of course, one can enter the label directly by typing the full
@samp{\label@{mark@}}.  The advantage of using @code{reftex-label}
anyway is that @RefTeX{} will know that a new label has been defined.
It will then not be necessary to rescan the document in order to access
this label later.
@end enumerate

@vindex reftex-insert-label-flags
If you want to change the way certain labels are created, check out the
variable @code{reftex-insert-label-flags} (@pxref{Options - Creating
Labels}).

If you are using @AUCTeX{} to write your @LaTeX{} documents, you can
set it up to delegate the creation of labels to
@RefTeX{}. @xref{AUCTeX}, for more information.

@node Referencing Labels
@section Referencing Labels
@cindex Referencing labels
@cindex Labels, referencing
@cindex Selection buffer, labels
@cindex Selection process
@cindex @code{\ref}
@kindex C-c )
@findex reftex-reference

@vindex reftex-trust-label-prefix
@RefTeX{} scans the document in order to find all labels.  To make
referencing labels easier, it assigns to each label a category, the
@emph{label type} (for example section, table, figure, equation, etc.).
In order to determine the label type, @RefTeX{} parses around each label
to see in what kind of environments it is located.  You can speed up
the parsing by using type-specific prefixes for labels and configuring
the variable @code{reftex-trust-label-prefix}.

Referencing Labels is really at the heart of @RefTeX{}.  Press @kbd{C-c
)} in order to reference a label (@code{reftex-reference}).  This will
start a selection process and finally insert the complete
@samp{\ref@{label@}} into the buffer.

@vindex reftex-ref-macro-prompt
First, you can select which reference macro you want to use,
e.g., @samp{\ref} or @samp{\pageref}.  Later in the process you have
another chance to make this selection and you can therefore disable this
step by customizing @code{reftex-ref-macro-prompt} if you find it too
intrusive.  @xref{Reference Styles}.

Then, @RefTeX{} will determine the label category which is required.
Often that can be figured out from context.  For example, if you write
@samp{As shown in eq.} and then press @kbd{C-c )}, @RefTeX{} knows that
an equation label is going to be referenced.  If it cannot figure out
what label category is needed, it will query for one.

You will then be presented with a label selection menu.  This is a
special buffer which contains an outline of the document along with all
labels of the given label category.  In addition, next to the label
there will be one line of context of the label definition, which is some
text in the buffer near the label definition.  Usually this is
sufficient to identify the label.  If you are unsure about a certain
label, pressing @key{SPC} will show the label definition point in
another window.

In order to reference a label, move the cursor to the correct label and
press @key{RET}.  You can also reference several labels with a single
call to @code{reftex-reference} by marking entries with the @kbd{m}
key (see below).

@kindex ?
Here is a list of special commands in the selection buffer.  A summary
of this information is always available from the selection process by
pressing @kbd{?}.



@table @kbd
@tablesubheading{General}
@item ?
Show a summary of available commands.

@item 0-9,-
Prefix argument.

@tablesubheading{Moving around}
@item n
Go to next label.

@item p
Go to previous label.

@item b
Jump back to the position where you last left the selection buffer.
Normally this should get you back to the last referenced label.

@item C-c C-n
Goto next section heading.

@item C-c C-p
Goto previous section heading.

@item N z
Jump to section N, using the prefix arg.  For example @kbd{3 z} jumps to
section 3.

@tablesubheading{Displaying Context}
@item @key{SPC}
Show the surroundings of the definition of the current label in another
window.  See also the @kbd{f} key.

@item f
@vindex reftex-revisit-to-follow
Toggle follow mode.  When follow mode is active, the other window will
always display the full context of the current label.  This is similar
to pressing @key{SPC} after each cursor motion.  Note that only context
in files already visited is shown.  @RefTeX{} will not visit a file
just for follow mode.  See, however, the variable
@code{reftex-revisit-to-follow}.

@item .
Show insertion point in another window.  This is the point from where you
called @code{reftex-reference}.

@tablesubheading{Selecting a label and creating the reference}
@item @key{RET}
Insert a reference to the label at point into the buffer from which the
selection process was started.  When entries have been marked, @key{RET}
references all marked labels.

@item mouse-2
@vindex reftex-highlight-selection
Clicking with mouse button 2 on a label will accept it like @key{RET}
would.  See also variable @code{reftex-highlight-selection},
@ref{Options - Misc}.

@vindex reftex-multiref-punctuation
@item m - + ,
Mark the current entry.  When several entries have been marked, pressing
@kbd{RET} will accept all of them and place them into several
@code{\ref} macros.  The special markers @samp{,-+} also store a
separator to be inserted before the corresponding reference.  So marking
six entries with the keys @samp{m , , - , +} will give a reference list
like this (see the variable @code{reftex-multiref-punctuation})
@example
In eqs. (1), (2), (3)--(4), (5) and (6)
@end example

@item u
Unmark a marked entry.

@c FIXME: Do we need `A' as well for consistency?
@cindex LaTeX packages, @code{saferef}
@cindex @code{saferef}, LaTeX package
@item a
Accept the marked entries and put all labels as a comma-separated list
into one @emph{single} @code{\ref} macro.  Some packages like
@file{saferef.sty} support multiple references in this way.

@item l
Use the last referenced label(s) again.  This is equivalent to moving to
that label and pressing @key{RET}.

@item @key{TAB}
Enter a label with completion.  This may also be a label which does not
yet exist in the document.

@item v
Cycle forward through active reference macros.  The selected macro is
displayed by the @samp{S<...>} indicator in the mode line of the
selection buffer.  This mechanism comes in handy if you are using
@LaTeX{} packages like @code{varioref} or @code{fancyref} and want to
use the special referencing macros they provide (e.g., @code{\vref} or
@code{\fref}) instead of @code{\ref}.

@item V
Cycle backward through active reference macros.

@tablesubheading{Exiting}

@item q
Exit the selection process without inserting any reference into the
buffer.

@tablesubheading{Controlling what gets displayed}
@vindex reftex-label-menu-flags
The defaults for the following flags can be configured with the variable
@code{reftex-label-menu-flags} (@pxref{Options - Referencing Labels}).

@item c
Toggle the display of the one-line label definition context in the
selection buffer.

@item F
Toggle the display of the file borders of a multifile document in the
selection buffer.

@item t
Toggle the display of the table of contents in the selection buffer.
With prefix @var{arg}, change the maximum level of toc entries displayed
to @var{arg}.  Chapters are level 1, sections are level 2.

@item #
Toggle the display of a label counter in the selection buffer.

@item %
Toggle the display of labels hidden in comments in the selection
buffers.  Sometimes, you may have commented out parts of your document.
If these parts contain label definitions, @RefTeX{} can still display
and reference these labels.

@tablesubheading{Updating the buffer}
@item g
Update the menu.  This will rebuilt the menu from the internal label
list, but not reparse the document (see @kbd{r}).

@item r
@vindex reftex-enable-partial-scans
Reparse the document to update the information on all labels and rebuild
the menu.  If the variable @code{reftex-enable-partial-scans} is
non-@code{nil} and your document is a multifile document, this will
reparse only a part of the document (the file in which the label at
point was defined).

@item C-u r
Reparse the @emph{entire} document.

@item s
Switch the label category.  After prompting for another label category,
a menu for that category will be shown.

@item x
Reference a label from an external document.  With the @LaTeX{} package
@code{xr} it is possible to reference labels defined in another
document.  This key will switch to the label menu of an external
document and let you select a label from there (@pxref{LaTeX xr Package,,xr}).

@end table

@vindex reftex-select-label-map
In order to define additional commands for the selection process, the
keymap @code{reftex-select-label-map} may be used.

@node Builtin Label Environments
@section Builtin Label Environments
@cindex Builtin label environments
@cindex Label environments, builtin
@cindex Environments, builtin
@vindex reftex-label-alist
@vindex reftex-label-alist-builtin

@RefTeX{} needs to be aware of the environments which can be referenced
with a label (i.e., which carry their own counters).  By default, @RefTeX{}
recognizes all labeled environments and macros discussed in @cite{The
@LaTeX{} Companion by Goossens, Mittelbach & Samarin, Addison-Wesley
1994.}.  These are:

@itemize @minus
@item
@cindex @code{figure}, LaTeX environment
@cindex @code{figure*}, LaTeX environment
@cindex @code{table}, LaTeX environment
@cindex @code{table*}, LaTeX environment
@cindex @code{equation}, LaTeX environment
@cindex @code{eqnarray}, LaTeX environment
@cindex @code{enumerate}, LaTeX environment
@cindex @code{\footnote}, LaTeX macro
@cindex LaTeX macro @code{footnote}
@cindex LaTeX core
@code{figure}, @code{figure*}, @code{table}, @code{table*}, @code{equation},
@code{eqnarray}, @code{enumerate}, the @code{\footnote} macro (this is
the @LaTeX{} core stuff)
@item
@cindex AMS-LaTeX
@cindex @code{amsmath}, LaTeX package
@cindex LaTeX packages, @code{amsmath}
@cindex @code{align}, AMS-LaTeX environment
@cindex @code{gather}, AMS-LaTeX environment
@cindex @code{multline}, AMS-LaTeX environment
@cindex @code{flalign}, AMS-LaTeX environment
@cindex @code{alignat}, AMS-LaTeX environment
@cindex @code{xalignat}, AMS-LaTeX environment
@cindex @code{xxalignat}, AMS-LaTeX environment
@cindex @code{subequations}, AMS-LaTeX environment
@code{align}, @code{gather}, @code{multline}, @code{flalign},
@code{alignat}, @code{xalignat}, @code{xxalignat}, @code{subequations}
(from AMS-@LaTeX{}'s @file{amsmath.sty} package)
@item
@cindex @code{endnote}, LaTeX package
@cindex LaTeX packages, @code{endnote}
@cindex @code{\endnote}, LaTeX macro
the @code{\endnote} macro (from @file{endnotes.sty})
@item
@cindex @code{fancybox}, LaTeX package
@cindex LaTeX packages, @code{fancybox}
@cindex @code{Beqnarray}, LaTeX environment
@code{Beqnarray} (@file{fancybox.sty})
@item
@cindex @code{floatfig}, LaTeX package
@cindex LaTeX packages, @code{floatfig}
@cindex @code{floatingfig}, LaTeX environment
@code{floatingfig} (@file{floatfig.sty})
@item
@cindex @code{longtable}, LaTeX package
@cindex LaTeX packages, @code{longtable}
@cindex @code{longtable}, LaTeX environment
@code{longtable} (@file{longtable.sty})
@item
@cindex @code{picinpar}, LaTeX package
@cindex LaTeX packages, @code{picinpar}
@cindex @code{figwindow}, LaTeX environment
@cindex @code{tabwindow}, LaTeX environment
@code{figwindow}, @code{tabwindow} (@file{picinpar.sty})
@item
@cindex @code{sidecap}, LaTeX package
@cindex LaTeX packages, @code{sidecap}
@cindex @code{SCfigure}, LaTeX environment
@cindex @code{SCtable}, LaTeX environment
@code{SCfigure}, @code{SCtable} (@file{sidecap.sty})
@item
@cindex @code{rotating}, LaTeX package
@cindex LaTeX packages, @code{rotating}
@cindex @code{sidewaysfigure}, LaTeX environment
@cindex @code{sidewaystable}, LaTeX environment
@code{sidewaysfigure}, @code{sidewaystable} (@file{rotating.sty})
@item
@cindex @code{subfig}, LaTeX package
@cindex LaTeX packages, @code{subfigure}
@cindex @code{subfigure}, LaTeX environment
@cindex @code{subfigure*}, LaTeX environment
@code{subfigure}, @code{subfigure*}, the @code{\subfigure} macro
(@file{subfigure.sty})
@item
@cindex @code{supertab}, LaTeX package
@cindex LaTeX packages, @code{supertab}
@cindex @code{supertabular}, LaTeX environment
@code{supertabular} (@file{supertab.sty})
@item
@cindex @code{wrapfig}, LaTeX package
@cindex LaTeX packages, @code{wrapfig}
@cindex @code{wrapfigure}, LaTeX environment
@code{wrapfigure} (@file{wrapfig.sty})
@end itemize

If you want to use other labeled environments, defined with
@code{\newtheorem}, @RefTeX{} needs to be configured to recognize
them (@pxref{Defining Label Environments}).

@node Defining Label Environments
@section Defining Label Environments
@cindex Label environments, defining

@vindex reftex-label-alist
@RefTeX{} can be configured to recognize additional labeled
environments and macros.  This is done with the variable
@code{reftex-label-alist} (@pxref{Options - Defining Label
Environments}).  If you are not familiar with Lisp, you can use the
@code{custom} library to configure this rather complex variable.  To do
this, use

@example
@kbd{M-x customize-variable @key{RET} reftex-label-alist @key{RET}}
@end example

@vindex reftex-label-alist-builtin
Here we will discuss a few examples, in order to make things clearer.
It can also be instructive to look at the constant
@code{reftex-label-alist-builtin} which contains the entries for
all the builtin environments and macros (@pxref{Builtin Label
Environments}).

@menu
* Theorem and Axiom::                Defined with @code{\newenvironment}.
* Quick Equation::                   When a macro sets the label type.
* Figure Wrapper::                   When a macro argument is a label.
* Adding Magic Words::               Other words for other languages.
* Using \eqref::                     How to switch to this AMS-@LaTeX{} macro.
* Non-Standard Environments::        Environments without \begin and \end
* Putting it Together::              How to combine many entries.
@end menu

@node Theorem and Axiom
@subsection Theorem and Axiom Environments
@cindex @code{theorem}, newtheorem
@cindex @code{axiom}, newtheorem
@cindex @code{\newtheorem}

Suppose you are using @code{\newtheorem} in @LaTeX{} in order to define two
new environments, @code{theorem} and @code{axiom}

@example
\newtheorem@{axiom@}@{Axiom@}
\newtheorem@{theorem@}@{Theorem@}
@end example

@noindent
to be used like this:

@example
\begin@{axiom@}
\label@{ax:first@}
  ....
\end@{axiom@}
@end example

So we need to tell @RefTeX{} that @code{theorem} and @code{axiom} are new
labeled environments which define their own label categories.  We can
either use Lisp to do this (e.g., in @file{.emacs}) or use the custom
library.  With Lisp it would look like this

@lisp
(setq reftex-label-alist
   '(("axiom"   ?a "ax:"  "~\\ref@{%s@}" nil ("axiom"   "ax.") -2)
     ("theorem" ?h "thr:" "~\\ref@{%s@}" t   ("theorem" "th.") -3)))
@end lisp

The type indicator characters @code{?a} and @code{?h} are used for
prompts when @RefTeX{} queries for a label type.  @code{?h}
was chosen for @code{theorem} since @code{?t} is already taken by
@code{table}.  Note that also @code{?s}, @code{?f}, @code{?e},
@code{?i}, @code{?n} are already used for standard environments.

@noindent
The labels for Axioms and Theorems will have the prefixes @samp{ax:} and
@samp{thr:}, respectively.  @xref{AUCTeX}, for information on how
@AUCTeX{} can use @RefTeX{} to automatically create labels when a new
environment is inserted into a buffer.  Additionally, the following
needs to be added to one's .emacs file before @AUCTeX{} will
automatically create labels for the new environments.

@lisp
(add-hook 'LaTeX-mode-hook
   (lambda ()
     (LaTeX-add-environments
       '("axiom" LaTeX-env-label)
       '("theorem" LaTeX-env-label))))
@end lisp


@noindent
The @samp{~\ref@{%s@}} is a format string indicating how to insert
references to these labels.

@noindent
The next item indicates how to grab context of the label definition.
@itemize @minus
@item
@code{t} means to get it from a default location (from the beginning of
a @code{\macro} or after the @code{\begin} statement).  @code{t} is
@emph{not} a good choice for eqnarray and similar environments.
@item
@code{nil} means to use the text right after the label definition.
@item
For more complex ways of getting context, see the variable
@code{reftex-label-alist} (@ref{Options - Defining Label Environments}).
@end itemize

The following list of strings is used to guess the correct label type
from the word before point when creating a reference.  For example if you
write: @samp{As we have shown in Theorem} and then press @kbd{C-c )},
@RefTeX{} will know that you are looking for a theorem label and
restrict the menu to only these labels without even asking.

The final item in each entry is the level at which the environment
should produce entries in the table of context buffer.  If the number is
positive, the environment will produce numbered entries (like
@code{\section}), if it is negative the entries will be unnumbered (like
@code{\section*}).  Use this only for environments which structure the
document similar to sectioning commands.  For everything else, omit the
item.

To do the same configuration with @code{customize}, you need to click on
the @code{[INS]} button twice to create two templates and fill them in
like this:

@example
Reftex Label Alist: [Hide]
[INS] [DEL] Package or Detailed   : [Value Menu] Detailed:
            Environment or \macro : [Value Menu] String: axiom
            Type specification    : [Value Menu] Char  : a
            Label prefix string   : [Value Menu] String: ax:
            Label reference format: [Value Menu] String: ~\ref@{%s@}
            Context method        : [Value Menu] After label
            Magic words:
              [INS] [DEL] String: axiom
              [INS] [DEL] String: ax.
              [INS]
            [X] Make TOC entry    : [Value Menu] Level: -2
[INS] [DEL] Package or Detailed   : [Value Menu] Detailed:
            Environment or \macro : [Value Menu] String: theorem
            Type specification    : [Value Menu] Char  : h
            Label prefix string   : [Value Menu] String: thr:
            Label reference format: [Value Menu] String: ~\ref@{%s@}
            Context method        : [Value Menu] Default position
            Magic words:
              [INS] [DEL] String: theorem
              [INS] [DEL] String: theor.
              [INS] [DEL] String: th.
              [INS]
            [X] Make TOC entry    : [Value Menu] Level: -3
@end example

@vindex reftex-insert-label-flags
@vindex reftex-label-menu-flags
Depending on how you would like the label insertion and selection for
the new environments to work, you might want to add the letters @samp{a}
and @samp{h} to some of the flags in the variables
@code{reftex-insert-label-flags} (@pxref{Options - Creating Labels})
and @code{reftex-label-menu-flags} (@pxref{Options - Referencing Labels}).


@node Quick Equation
@subsection Quick Equation Macro
@cindex Quick equation macro
@cindex Macros as environment wrappers

Suppose you would like to have a macro for quick equations.  It
could be defined like this:

@example
\newcommand@{\quickeq@}[1]@{\begin@{equation@} #1 \end@{equation@}@}
@end example

@noindent
and used like this:

@example
Einstein's equation is \quickeq@{E=mc^2 \label@{eq:einstein@}@}.
@end example

We need to tell @RefTeX{} that any label defined in the argument of the
@code{\quickeq} is an equation label.  Here is how to do this with lisp:

@lisp
(setq reftex-label-alist '(("\\quickeq@{@}" ?e nil nil 1 nil)))
@end lisp

The first element in this list is now the macro with empty braces as an
@emph{image} of the macro arguments.  @code{?e} indicates that this is
an equation label, the different @code{nil} elements indicate to use the
default values for equations.  The @samp{1} as the fifth element
indicates that the context of the label definition should be the first
argument of the macro.

Here is again how this would look in the customization buffer:

@example
Reftex Label Alist: [Hide]
[INS] [DEL] Package or Detailed   : [Value Menu] Detailed:
            Environment or \macro : [Value Menu] String: \quickeq@{@}
            Type specification    : [Value Menu] Char  : e
            Label prefix string   : [Value Menu] Default
            Label reference format: [Value Menu] Default
            Context method        : [Value Menu] Macro arg nr: 1
            Magic words:
              [INS]
            [ ] Make TOC entry    : [Value Menu] No entry
@end example

@node Figure Wrapper
@subsection Figure Wrapping Macro
@cindex Macros as environment wrappers
@cindex Figure wrapping macro

Suppose you want to make figures not directly with the figure
environment, but with a macro like

@example
\newcommand@{\myfig@}[5][tbp]@{%
  \begin@{figure@}[#1]
    \epsimp[#5]@{#2@}
    \caption@{#3@}
    \label@{#4@}
  \end@{figure@}@}
@end example

@noindent
which would be called like

@example
\myfig[htp]@{filename@}@{caption text@}@{label@}@{1@}
@end example

Now we need to tell @RefTeX{} that the fourth argument of the
@code{\myfig} macro @emph{is itself} a figure label, and where to find
the context.

@lisp
(setq reftex-label-alist
      '(("\\myfig[]@{@}@{@}@{*@}@{@}" ?f nil nil 3)))
@end lisp

The empty pairs of brackets indicate the different arguments of the
@code{\myfig} macro. The @samp{*} marks the label argument.  @code{?f}
indicates that this is a figure label which will be listed together with
labels from normal figure environments.  The @code{nil} entries for
prefix and reference format mean to use the defaults for figure labels.
The @samp{3} for the context method means to grab the third macro argument:
the caption.

As a side effect of this configuration, @code{reftex-label} will now
insert the required naked label (without the @code{\label} macro) when
point is directly after the opening parenthesis of a @code{\myfig} macro
argument.

Again, here the configuration in the customization buffer:

@example
[INS] [DEL] Package or Detailed   : [Value Menu] Detailed:
            Environment or \macro : [Value Menu] String: \myfig[]@{@}@{@}@{*@}@{@}
            Type specification    : [Value Menu] Char  : f
            Label prefix string   : [Value Menu] Default
            Label reference format: [Value Menu] Default
            Context method        : [Value Menu] Macro arg nr: 3
            Magic words:
              [INS]
            [ ] Make TOC entry    : [Value Menu] No entry
@end example

@node Adding Magic Words
@subsection Adding Magic Words
@cindex Magic words
@cindex German magic words
@cindex Label category

Sometimes you don't want to define a new label environment or macro, but
just change the information associated with a label category.  Maybe you
want to add some magic words, for another language.  Changing only the
information associated with a label category is done by giving
@code{nil} for the environment name and then specify the items you want
to define.  Here is an example which adds German magic words to all
predefined label categories.

@lisp
(setq reftex-label-alist
  '((nil ?s nil nil nil ("Kapitel" "Kap." "Abschnitt" "Teil"))
    (nil ?e nil nil nil ("Gleichung" "Gl."))
    (nil ?t nil nil nil ("Tabelle"))
    (nil ?f nil nil nil ("Figur" "Abbildung" "Abb."))
    (nil ?n nil nil nil ("Anmerkung" "Anm."))
    (nil ?i nil nil nil ("Punkt"))))
@end lisp

@node Using \eqref
@subsection Using @code{\eqref}
@cindex @code{\eqref}, AMS-LaTeX macro
@cindex AMS-LaTeX
@cindex Label category

Another case where one only wants to change the information associated
with the label category is to change the macro which is used for
referencing the label.  When working with the AMS-@LaTeX{}, you might
prefer @code{\eqref} for doing equation references.  Here is how to
do this:

@lisp
(setq reftex-label-alist '((nil ?e nil "~\\eqref@{%s@}" nil nil)))
@end lisp

@RefTeX{} has also a predefined symbol for this special purpose.  The
following is equivalent to the line above.

@lisp
(setq reftex-label-alist '(AMSTeX))
@end lisp

Note that this is automatically done by the @file{amsmath.el} style file
of @AUCTeX{} (@pxref{Style Files}); so if you use @AUCTeX{},
this configuration will not be necessary.

@node Non-Standard Environments
@subsection Non-standard Environments
@cindex Non-standard environments
@cindex Environments without @code{\begin}
@cindex Special parser functions
@cindex Parser functions, for special environments

Some @LaTeX{} packages define environment-like structures without using the
standard @samp{\begin..\end} structure.  @RefTeX{} cannot parse
these directly, but you can write your own special-purpose parser and
use it instead of the name of an environment in an entry for
@code{reftex-label-alist}.  The function should check if point is
currently in the special environment it was written to detect.  If so,
it must return a buffer position indicating the start of this
environment.  The return value must be @code{nil} on failure to detect
the environment.  The function is called with one argument @var{bound}.
If non-@code{nil}, @var{bound} is a boundary for backwards searches
which should be observed.  We will discuss two examples.

@cindex LaTeX commands, abbreviated

Some people define abbreviations for
environments, like @code{\be} for @code{\begin@{equation@}}, and
@code{\ee} for @code{\end@{equation@}}.  The parser function would have
to search backward for these macros.  When the first match is
@code{\ee}, point is not in this environment.  When the first match is
@code{\be}, point is in this environment and the function must return
the beginning of the match.  To avoid scanning too far, we can also look
for empty lines which cannot occur inside an equation environment.
Here is the setup:

@lisp
;; Setup entry in reftex-label-alist, using all defaults for equations
(setq reftex-label-alist '((detect-be-ee ?e nil nil nil nil)))

(defun detect-be-ee (bound)
  ;; Search backward for the macros or an empty line
  (if (re-search-backward
       "\\(^[ \t]*\n\\|\\\\ee\\>\\)\\|\\(\\\\be\\>\\)" bound t)
      (if (match-beginning 2)
          (match-beginning 2)  ; Return start of environment
        nil)                   ; Return nil because env is closed
    nil))                      ; Return nil for not found
@end lisp

@cindex @code{linguex}, LaTeX package
@cindex LaTeX packages, @code{linguex}
A more complex example is the @file{linguex.sty} package which defines
list macros @samp{\ex.}, @samp{\a.}, @samp{\b.} etc. for lists which are
terminated by @samp{\z.} or by an empty line.

@example
\ex.  \label@{ex:12@} Some text in an exotic language ...
      \a. \label@{ex:13@} more stuff
      \b. \label@{ex:14@} still more stuff
          \a. List on a deeper level
          \b. Another item
          \b. and the third one
      \z.
      \b. Third item on this level.

... text after the empty line terminating all lists
@end example

The difficulty is that the @samp{\a.} lists can nest and that an empty
line terminates all list levels in one go.  So we have to count nesting
levels between @samp{\a.} and @samp{\z.}.  Here is the implementation
for @RefTeX{}.

@lisp
(setq reftex-label-alist
      '((detect-linguex ?x "ex:" "~\\ref@{%s@}" nil ("Example" "Ex."))))

(defun detect-linguex (bound)
  (let ((cnt 0))
    (catch 'exit
      (while
          ;; Search backward for all possible delimiters
          (re-search-backward
           (concat "\\(^[ \t]*\n\\)\\|\\(\\\\z\\.\\)\\|"
                   "\\(\\ex[ig]?\\.\\)\\|\\(\\\\a\\.\\)")
           nil t)
        ;; Check which delimiter was matched.
        (cond
         ((match-beginning 1)
          ;; empty line terminates all - return nil
          (throw 'exit nil))
         ((match-beginning 2)
          ;; \z. terminates one list level - decrease nesting count
          (decf cnt))
         ((match-beginning 3)
          ;; \ex. : return match unless there was a \z. on this level
          (throw 'exit (if (>= cnt 0) (match-beginning 3) nil)))
         ((match-beginning 4)
          ;; \a. : return match when on level 0, otherwise
          ;;       increment nesting count
          (if (>= cnt 0)
              (throw 'exit (match-beginning 4))
            (incf cnt))))))))
@end lisp

@node Putting it Together
@subsection Putting it all together

When you have to put several entries into @code{reftex-label-alist}, just
put them after each other in a list, or create that many templates in
the customization buffer.  Here is a lisp example which uses several of
the entries described above:

@lisp
(setq reftex-label-alist
  '(("axiom"   ?a "ax:"  "~\\ref@{%s@}" nil ("axiom"   "ax.") -2)
    ("theorem" ?h "thr:" "~\\ref@{%s@}" t   ("theorem" "theor." "th.") -3)
    ("\\quickeq@{@}" ?e nil nil 1 nil)
    AMSTeX
    ("\\myfig[]@{@}@{@}@{*@}@{@}" ?f nil nil 3)
    (detect-linguex ?x "ex:" "~\\ref@{%s@}" nil ("Example" "Ex."))))
@end lisp

@node Reference Info
@section Reference Info
@findex reftex-view-crossref
@findex reftex-mouse-view-crossref
@cindex Cross-references, displaying
@cindex Reference info
@cindex Displaying cross-references
@cindex Viewing cross-references
@kindex C-c &
@kindex S-mouse-2

When point is idle for more than @code{reftex-idle-time} seconds on the
argument of a @code{\ref} macro, the echo area will display some
information about the label referenced there.  Note that the information
is only displayed if the echo area is not occupied by a different
message.

@RefTeX{} can also display the label definition corresponding to a
@code{\ref} macro, or all reference locations corresponding to a
@code{\label} macro.  @xref{Viewing Cross-References}, for more
information.

<<<<<<< HEAD
@node Reference Styles
=======
@node Reference Styles, LaTeX xr Package, Reference Info, Labels and References
>>>>>>> 55f612f0
@section Reference Styles

In case you defined your own macros for referencing or you are using
@LaTeX{} packages providing specialized macros to be used instead of
@code{\ref}, @RefTeX{} provides ways to select and insert them in a
convenient way.

@RefTeX{} comes equipped with a set of so-called reference styles where
each relates to one or more reference macros.  The standard macros
@samp{\ref} and @samp{\pageref} or provided by the ``Default'' style.
The ``Varioref'' style offers macros for the @samp{varioref} @LaTeX{}
package (@samp{\vref}, @samp{\Vref}, @samp{\Ref}, @samp{\vpageref}),
``Fancyref'' for the @samp{fancyref} package (@samp{\fref},
@samp{\Fref}) and ``Hyperref'' for the @samp{hyperref} package
(@samp{\autoref}, @samp{\autopageref}).

@vindex reftex-ref-style-default-list
A style can be toggled by selecting the respective entry in the
@samp{Reference Style} menu.  Changes made through the menu will only
last for the Emacs session.  In order to configure a preference
permanently, the variable @code{reftex-ref-style-default-list} should be
customized.  This variable specifies the list of styles to be activated.
It can also be set as a file variable if the preference should be set
for a specific file.

@vindex reftex-ref-style-alist
In case the built-in styles do not suffice, you can add additional
macros and styles to the variable @code{reftex-ref-style-alist}.  Those
do not necessarily have to be related to a certain @LaTeX{} package but
can follow an arbitrary grouping rule.  For example you could define a
style called ``Personal'' for your personal referencing macros.  (When
changing the variable you should be aware that other Emacs packages,
like @AUCTeX{}, might rely on the entries from the default value to be
present.)

Once a style is active the macros it relates to are available for
selection when you are about to insert a reference.  In general this
process involves three steps: the selection of a reference macro, a
label type and a label.  Reference macros can be chosen in the first and
last step.

@vindex reftex-ref-macro-prompt
In the first step you will be presented with a list of macros from which
you can select one by typing a single key.  If you dislike having an
extra step for reference macro selection, you can disable it by
customizing @code{reftex-ref-macro-prompt} and relying only on the
selection facilities provided in the last step.

In the last step, i.e., the label selection, two key bindings are
provided to set the reference macro.  Type @key{v} in order to cycle
forward through the list of available macros or @key{V} to cycle
backward.  The mode line of the selection buffer shows the macro
currently selected.

In case you are not satisfied with the order of macros when cycling
through them you should adapt the order of entries in the variable
@code{reftex-ref-style-alist} to fit your liking.

For each entry in @code{reftex-ref-style-alist} a function with the name
@code{reftex-<package>-<macro>} (e.g., @code{reftex-varioref-vref}) will
be created automatically by @RefTeX{}.  These functions can be used
instead of @kbd{C-c )} and provide an alternative way of having your
favorite referencing macro preselected and if cycling through the macros
seems inconvenient to you.@footnote{You could, e.g., bind
@code{reftex-varioref-vref} to @kbd{C-c v} and
@code{reftex-fancyref-fref} to @kbd{C-c f}.}

@cindex @code{varioref}, LaTeX package
@cindex LaTeX packages, @code{varioref}
@cindex @code{fancyref}, LaTeX package
@cindex LaTeX packages, @code{fancyref}
@vindex reftex-vref-is-default (deprecated)
@vindex reftex-fref-is-default (deprecated)
In former versions of @RefTeX{} only support for @code{varioref} and
@code{fancyref} was included.  @code{varioref} is a @LaTeX{} package to
create cross-references with page information.  @code{fancyref} is a
package where a macro call like @code{\fref@{@var{fig:map-of-germany}@}}
creates not only the number of the referenced counter but also the
complete text around it, like @samp{Figure 3 on the preceding page}.  In
order to make it work you need to use label prefixes like @samp{fig:}
consistently---something @RefTeX{} does automatically.  For each of
these packages a variable could be configured to make its macros to take
precedence over @code{\ref}.  Those were @code{reftex-vref-is-default}
and @code{reftex-fref-is-default} respectively.  While still working,
these variables are deprecated now.  Instead of setting them, the
variable @code{reftex-ref-style-default-list} should be adapted now.

<<<<<<< HEAD
@node xr (LaTeX package)
=======
@node LaTeX xr Package, , Reference Styles, Labels and References
>>>>>>> 55f612f0
@section @code{xr}: Cross-Document References
@cindex @code{xr}, LaTeX package
@cindex LaTeX packages, @code{xr}
@cindex @code{\externaldocument}
@cindex External documents
@cindex References to external documents
@cindex Cross-document references

The @LaTeX{} package @code{xr} makes it possible to create references to
labels defined in external documents.  The preamble of a document using
@code{xr} will contain something like this:

@example
\usepackage@{xr@}
\externaldocument[V1-]@{volume1@}
\externaldocument[V3-]@{volume3@}
@end example

@noindent
and we can make references to any labels defined in these
external documents by using the prefixes @samp{V1-} and @samp{V3-},
respectively.

@RefTeX{} can be used to create such references as well.  Start the
referencing process normally, by pressing @kbd{C-c )}.  Select a label
type if necessary.  When you see the label selection buffer, pressing
@kbd{x} will switch to the label selection buffer of one of the external
documents.  You may then select a label as before and @RefTeX{} will
insert it along with the required prefix.

For this kind of inter-document cross-references, saving of parsing
information and the use of multiple selection buffers can mean a large
speed-up (@pxref{Optimizations}).

@node Citations
@chapter Citations
@cindex Citations
@cindex @code{\cite}

Citations in @LaTeX{} are done with the @code{\cite} macro or variations of
it.  The argument of the macro is a citation key which identifies an
article or book in either a @BibTeX{} database file or in an explicit
@code{thebibliography} environment in the document.  @RefTeX{}'s
support for citations helps to select the correct key quickly.

@menu
* Creating Citations::               How to create them.
* Citation Styles::                  Natbib, Harvard, Chicago and Co.
* Citation Info::                    View the corresponding database entry.
* Chapterbib and Bibunits::          Multiple bibliographies in a Document.
* Citations Outside LaTeX::          How to make citations in Emails etc.
* BibTeX Database Subsets::          Extract parts of a big database.
@end menu

@node Creating Citations
@section Creating Citations
@cindex Creating citations
@cindex Citations, creating
@findex reftex-citation
@kindex C-c [
@cindex Selection buffer, citations
@cindex Selection process

In order to create a citation, press @kbd{C-c [}.  @RefTeX{} then
prompts for a regular expression which will be used to search through
the database and present the list of matches to choose from in a
selection process similar to that for selecting labels
(@pxref{Referencing Labels}).

The regular expression uses an extended syntax: @samp{&&} defines a
logic @code{and} for regular expressions. For example
@samp{Einstein&&Bose} will match all articles which mention
Bose-Einstein condensation, or which are co-authored by Bose and
Einstein.  When entering the regular expression, you can complete on
known citation keys.  @RefTeX{} also offers a default when prompting for
a regular expression.  This default is the word before the cursor or the
word before the current @samp{\cite} command.  Sometimes this may be a
good search key.

@cindex @code{\bibliography}
@cindex @code{thebibliography}, LaTeX environment
@cindex @code{BIBINPUTS}, environment variable
@cindex @code{TEXBIB}, environment variable
@RefTeX{} prefers to use @BibTeX{} database files specified with a
@code{\bibliography} macro to collect its information.  Just like
@BibTeX{}, it will search for the specified files in the current directory
and along the path given in the environment variable @code{BIBINPUTS}.
If you do not use @BibTeX{}, but the document contains an explicit
@code{thebibliography} environment, @RefTeX{} will collect its
information from there.  Note that in this case the information
presented in the selection buffer will just be a copy of relevant
@code{\bibitem} entries, not the structured listing available with
@BibTeX{} database files.

@kindex ?
In the selection buffer, the following keys provide special commands.  A
summary of this information is always available from the selection
process by pressing @kbd{?}.

@table @kbd
@tablesubheading{General}
@item ?
Show a summary of available commands.

@item 0-9,-
Prefix argument.

@tablesubheading{Moving around}
@item n
Go to next article.

@item p
Go to previous article.

@tablesubheading{Access to full database entries}
@item @key{SPC}
Show the database entry corresponding to the article at point, in
another window.  See also the @kbd{f} key.

@item f
Toggle follow mode.  When follow mode is active, the other window will
always display the full database entry of the current article.  This is
equivalent to pressing @key{SPC} after each cursor motion.  With @BibTeX{}
entries, follow mode can be rather slow.

@tablesubheading{Selecting entries and creating the citation}
@item @key{RET}
Insert a citation referencing the article at point into the buffer from
which the selection process was started.

@item mouse-2
@vindex reftex-highlight-selection
Clicking with mouse button 2 on a citation will accept it like @key{RET}
would.  See also variable @code{reftex-highlight-selection},
@ref{Options - Misc}.

@item m
Mark the current entry.  When one or several entries are marked,
pressing @kbd{a} or @kbd{A} accepts all marked entries.  Also,
@key{RET} behaves like the @kbd{a} key.

@item u
Unmark a marked entry.

@item a
Accept all (marked) entries in the selection buffer and create a single
@code{\cite} macro referring to them.

@item A
Accept all (marked) entries in the selection buffer and create a
separate @code{\cite} macro for each of it.

@item e
Create a new @BibTeX{} database file which contains all @i{marked} entries
in the selection buffer.  If no entries are marked, all entries are
selected.

@item E
Create a new @BibTeX{} database file which contains all @i{unmarked}
entries in the selection buffer.  If no entries are marked, all entries
are selected.

@item @key{TAB}
Enter a citation key with completion.  This may also be a key which does
not yet exist.

@item .
Show insertion point in another window.  This is the point from where you
called @code{reftex-citation}.

@tablesubheading{Exiting}
@item q
Exit the selection process without inserting a citation into the
buffer.

@tablesubheading{Updating the buffer}

@item g
Start over with a new regular expression.  The full database will be
rescanned with the new expression (see also @kbd{r}).

@c FIXME: Should we use something else here? r is usually rescan!
@item r
Refine the current selection with another regular expression.  This will
@emph{not} rescan the entire database, but just the already selected
entries.

@end table

@vindex reftex-select-bib-map
In order to define additional commands for this selection process, the
keymap @code{reftex-select-bib-map} may be used.

Note that if you do not use Emacs to edit the @BibTeX{} database files,
@RefTeX{} will ask if the related buffers should be updated once it
detects that the files were changed externally.  If you do not want to
be bothered by such queries, you can activate Auto Revert mode for these
buffers by adding the following expression to your init file:

@lisp
(add-hook 'bibtex-mode-hook 'turn-on-auto-revert-mode)
@end lisp


@node Citation Styles
@section Citation Styles
@cindex Citation styles
@cindex Citation styles, @code{natbib}
@cindex Citation styles, @code{harvard}
@cindex Citation styles, @code{chicago}
@cindex Citation styles, @code{jurabib}
@cindex Citation styles, @ConTeXt{}
@cindex @code{natbib}, citation style
@cindex @code{harvard}, citation style
@cindex @code{chicago}, citation style
@cindex @code{jurabib}, citation style
@cindex @ConTeXt{}, citation style

@vindex reftex-cite-format
The standard @LaTeX{} macro @code{\cite} works well with numeric or
simple key citations.  To deal with the more complex task of author-year
citations as used in many natural sciences, a variety of packages has
been developed which define derived forms of the @code{\cite} macro.
@RefTeX{} can be configured to produce these citation macros as well by
setting the variable @code{reftex-cite-format}.  For the most commonly
used @LaTeX{} packages (@code{natbib}, @code{harvard}, @code{chicago},
@code{jurabib}) and for @ConTeXt{} this may be done from the menu, under
@code{Ref->Citation Styles}.  Since there are usually several macros to
create the citations, executing @code{reftex-citation} (@kbd{C-c [})
starts by prompting for the correct macro.  For the Natbib style, this
looks like this:

@example
SELECT A CITATION FORMAT

[^M]   \cite@{%l@}
[t]    \citet@{%l@}
[T]    \citet*@{%l@}
[p]    \citep@{%l@}
[P]    \citep*@{%l@}
[e]    \citep[e.g.][]@{%l@}
[s]    \citep[see][]@{%l@}
[a]    \citeauthor@{%l@}
[A]    \citeauthor*@{%l@}
[y]    \citeyear@{%l@}
@end example

@vindex reftex-cite-prompt-optional-args
If citation formats contain empty pairs of square brackets, @RefTeX{}
will prompt for values of these optional arguments if you call the
@code{reftex-citation} command with a @kbd{C-u} prefix.
Following the most generic of these packages, @code{natbib}, the builtin
citation packages always accept the @kbd{t} key for a @emph{textual}
citation (like: @code{Jones et al. (1997) have shown...})  as well as
the @kbd{p} key for a parenthetical citation (like: @code{As shown
earlier (Jones et al, 1997)}).

To make one of these styles the default, customize the variable
@code{reftex-cite-format} or put into @file{.emacs}:

@lisp
(setq reftex-cite-format 'natbib)
@end lisp

You can also use @AUCTeX{} style files to automatically set the
citation style based on the @code{usepackage} commands in a given
document.  @xref{Style Files}, for information on how to set up the style
files correctly.

@node Citation Info
@section Citation Info
@cindex Displaying citations
@cindex Citations, displaying
@cindex Citation info
@cindex Viewing citations
@kindex C-c &
@kindex S-mouse-2
@findex reftex-view-crossref
@findex reftex-mouse-view-crossref

When point is idle for more than @code{reftex-idle-time} seconds on the
argument of a @code{\cite} macro, the echo area will display some
information about the article cited there.  Note that the information is
only displayed if the echo area is not occupied by a different message.

@RefTeX{} can also display the @code{\bibitem} or @BibTeX{} database
entry corresponding to a @code{\cite} macro, or all citation locations
corresponding to a @code{\bibitem} or @BibTeX{} database entry.
@xref{Viewing Cross-References}.

@node Chapterbib and Bibunits
@section Chapterbib and Bibunits
@cindex @code{chapterbib}, LaTeX package
@cindex @code{bibunits}, LaTeX package
@cindex Bibliographies, multiple

@code{chapterbib} and @code{bibunits} are two @LaTeX{} packages which
produce multiple bibliographies in a document.  This is no problem for
@RefTeX{} as long as all bibliographies use the same @BibTeX{} database
files.  If they do not, it is best to have each document part in a
separate file (as it is required for @code{chapterbib} anyway).  Then
@RefTeX{} will still scan the locally relevant databases correctly.  If
you have multiple bibliographies within a @emph{single file}, this may
or may not be the case.

@node Citations Outside LaTeX
@section Citations outside @LaTeX{}
@cindex Citations outside LaTeX
@vindex reftex-default-bibliography

The command @code{reftex-citation} can also be executed outside a @LaTeX{}
buffer.  This can be useful to reference articles in the mail buffer and
other documents.  You should @emph{not} enter @code{reftex-mode} for
this, just execute the command.  The list of @BibTeX{} files will in this
case be taken from the variable @code{reftex-default-bibliography}.
Setting the variable @code{reftex-cite-format} to the symbol
@code{locally} does a decent job of putting all relevant information
about a citation directly into the buffer.  Here is the lisp code to add
the @kbd{C-c [} binding to the mail buffer.  It also provides a local
binding for @code{reftex-cite-format}.

@lisp
(add-hook 'mail-setup-hook
          (lambda () (define-key mail-mode-map "\C-c["
                       (lambda ()
                         (interactive)
                         (let ((reftex-cite-format 'locally))
                           (reftex-citation))))))
@end lisp

@node BibTeX Database Subsets
@section Database Subsets
@cindex BibTeX database subsets
@findex reftex-create-bibtex-file

@RefTeX{} offers two ways to create a new @BibTeX{} database file.

The first option produces a file which contains only the entries
actually referenced in the current document.  This can be useful if
the database is only meant for a single document and you want to clean
it of old and unused ballast.  It can also be useful while writing a
document together with collaborators, in order to avoid sending around
the entire (possibly very large) database.  To create the file, use
@kbd{M-x reftex-create-bibtex-file}, also available from the menu
under @code{Ref->Global Actions->Create Bibtex File}.  The command will
prompt for a @BibTeX{} file name and write the extracted entries to that
file.

The second option makes use of the selection process started by the
command @kbd{C-c [} (@pxref{Creating Citations}).  This command uses a
regular expression to select entries, and lists them in a formatted
selection buffer.  After pressing the @kbd{e} key (mnemonics: Export),
the command will prompt for the name of a new @BibTeX{} file and write
the selected entries to that file.  You can also first mark some
entries in the selection buffer with the @kbd{m} key and then export
either the @i{marked} entries (with the @kbd{e} key) or the
@i{unmarked} entries (with the @kbd{E} key).

@node Index Support
@chapter Index Support
@cindex Index Support
@cindex @code{\index}

@LaTeX{} has builtin support for creating an Index.  The @LaTeX{} core
supports two different indices, the standard index and a glossary.  With
the help of special @LaTeX{} packages (@file{multind.sty} or
@file{index.sty}), any number of indices can be supported.

Index entries are created with the @code{\index@{@var{entry}@}} macro.
All entries defined in a document are written out to the @file{.aux}
file.  A separate tool must be used to convert this information into a
nicely formatted index.  Tools used with @LaTeX{} include @code{MakeIndex}
and @code{xindy}.

Indexing is a very difficult task.  It must follow strict conventions to
make the index consistent and complete.  There are basically two
approaches one can follow, and both have their merits.

@enumerate
@item
Part of the indexing should already be done with the markup.  The
document structure should be reflected in the index, so when starting
new sections, the basic topics of the section should be indexed.  If the
document contains definitions, theorems or the like, these should all
correspond to appropriate index entries.  This part of the index can
very well be developed along with the document.  Often it is worthwhile
to define special purpose macros which define an item and at the same
time make an index entry, possibly with special formatting to make the
reference page in the index bold or underlined.  To make @RefTeX{}
support for indexing possible, these special macros must be added to
@RefTeX{}'s configuration (@pxref{Defining Index Macros}).

@item
The rest of the index is often just a collection of where in the
document certain words or phrases are being used.  This part is
difficult to develop along with the document, because consistent entries
for each occurrence are needed and are best selected when the document
is ready.  @RefTeX{} supports this with an @emph{index phrases file}
which collects phrases and helps indexing the phrases globally.
@end enumerate

Before you start, you need to make sure that @RefTeX{} knows about
the index style being used in the current document.  @RefTeX{} has
builtin support for the default @code{\index} and @code{\glossary}
macros.  Other @LaTeX{} packages, like the @file{multind} or @file{index}
package, redefine the @code{\index} macro to have an additional
argument, and @RefTeX{} needs to be configured for those.  A
sufficiently new version of @AUCTeX{} (9.10c or later) will do this
automatically.  If you really don't use @AUCTeX{} (you should!), this
configuration needs to be done by hand with the menu (@code{Ref->Index
Style}), or globally for all your documents with

@lisp
(setq reftex-index-macros '(multind))     @r{or}
(setq reftex-index-macros '(index))
@end lisp

@menu
* Creating Index Entries::           Macros and completion of entries.
* The Index Phrases File::           A special file for global indexing.
* Displaying and Editing the Index:: The index editor.
* Builtin Index Macros::             The index macros RefTeX knows about.
* Defining Index Macros::                ... and macros it  doesn't.
@end menu

@node Creating Index Entries
@section Creating Index Entries
@cindex Creating index entries
@cindex Index entries, creating
@kindex C-c <
@findex reftex-index
@kindex C-c /
@findex reftex-index-selection-or-word

In order to index the current selection or the word at the cursor press
@kbd{C-c /} (@code{reftex-index-selection-or-word}).  This causes the
selection or word @samp{@var{word}} to be replaced with
@samp{\index@{@var{word}@}@var{word}}.  The macro which is used
(@code{\index} by default) can be configured with the variable
@code{reftex-index-default-macro}.  When the command is called with a
prefix argument (@kbd{C-u C-c /}), you get a chance to edit the
generated index entry.  Use this to change the case of the word or to
make the entry a subentry, for example by entering
@samp{main!sub!@var{word}}.  When called with two raw @kbd{C-u} prefixes
(@kbd{C-u C-u C-c /}), you will be asked for the index macro as well.
When there is nothing selected and no word at point, this command will
just call @code{reftex-index}, described below.

In order to create a general index entry, press @kbd{C-c <}
(@code{reftex-index}).  @RefTeX{} will prompt for one of the
available index macros and for its arguments.  Completion will be
available for the index entry and, if applicable, the index tag.  The
index tag is a string identifying one of multiple indices.  With the
@file{multind} and @file{index} packages, this tag is the first argument
to the redefined @code{\index} macro.

@node The Index Phrases File
@section The Index Phrases File
@cindex Index phrase file
@cindex Phrase file
@kindex C-c |
@findex reftex-index-visit-phrases-buffer
@cindex Macro definition lines, in phrase buffer

@RefTeX{} maintains a file in which phrases can be collected for
later indexing.  The file is located in the same directory as the master
file of the document and has the extension @file{.rip} (@b{R}eftex
@b{I}ndex @b{P}hrases).  You can create or visit the file with @kbd{C-c
|} (@code{reftex-index-visit-phrases-buffer}).  If the file is empty it
is initialized by inserting a file header which contains the definition
of the available index macros.  This list is initialized from
@code{reftex-index-macros} (@pxref{Defining Index Macros}).  You can
edit the header as needed, but if you define new @LaTeX{} indexing macros,
don't forget to add them to @code{reftex-index-macros} as well.  Here is
a phrase file header example:

@example
% -*- mode: reftex-index-phrases -*-
%                           Key   Macro Format       Repeat
%----------------------------------------------------------
>>>INDEX_MACRO_DEFINITION:   i    \index@{%s@}          t
>>>INDEX_MACRO_DEFINITION:   I    \index*@{%s@}         nil
>>>INDEX_MACRO_DEFINITION:   g    \glossary@{%s@}       t
>>>INDEX_MACRO_DEFINITION:   n    \index*[name]@{%s@}   nil
%----------------------------------------------------------
@end example

The macro definition lines consist of a unique letter identifying a
macro, a format string and the @var{repeat} flag, all separated by
@key{TAB}.  The format string shows how the macro is to be applied, the
@samp{%s} will be replaced with the index entry.  The repeat flag
indicates if @var{word} is indexed by the macro as
@samp{\index@{@var{word}@}} (@var{repeat} = @code{nil}) or as
@samp{\index@{@var{word}@}@var{word}} (@var{repeat} = @code{t}).  In the
above example it is assumed that the macro @code{\index*@{@var{word}@}}
already typesets its argument in the text, so that it is unnecessary to
repeat @var{word} outside the macro.

@menu
* Collecting Phrases::               Collecting from document or external.
* Consistency Checks::               Check for duplicates etc.
* Global Indexing::                  The interactive indexing process.
@end menu

@node Collecting Phrases
@subsection Collecting Phrases
@cindex Collecting index phrases
@cindex Index phrases, collection
@cindex Phrases, collecting

Phrases for indexing can be collected while writing the document.  The
command @kbd{C-c \} (@code{reftex-index-phrase-selection-or-word})
copies the current selection (if active) or the word near point into the
phrases buffer.  It then selects this buffer, so that the phrase line
can be edited.  To return to the @LaTeX{} document, press @kbd{C-c C-c}
(@code{reftex-index-phrases-save-and-return}).

You can also prepare the list of index phrases in a different way and
copy it into the phrases file.  For example you might want to start from
a word list of the document and remove all words which should not be
indexed.

The phrase lines in the phrase buffer must have a specific format.
@RefTeX{} will use font-lock to indicate if a line has the proper
format.  A phrase line looks like this:

@example
[@var{key}] <TABs> @var{phrase} [<TABs> @var{arg}[&&@var{arg}]... [ || @var{arg}]...]
@end example

@code{<TABs>} stands for white space containing at least one @key{TAB}.
@var{key} must be at the start of the line and is the character
identifying one of the macros defined in the file header.  It is
optional; when omitted, the first macro definition line in the file
will be used for this phrase.  The @var{phrase} is the phrase to be
searched for when indexing.  It may contain several words separated by
spaces.  By default the search phrase is also the text entered as
argument of the index macro.  If you want the index entry to be
different from the search phrase, enter another @key{TAB} and the index
argument @var{arg}.  If you want to have each match produce several
index entries, separate the different index arguments with @samp{ &&
}@footnote{@samp{&&} with optional spaces, see
@code{reftex-index-phrases-logical-and-regexp}.}.  If you want to be
able to choose at each match between several different index arguments,
separate them with @samp{ || }@footnote{@samp{||} with optional spaces,
see @code{reftex-index-phrases-logical-or-regexp}.}.  Here is an
example:

@example
%--------------------------------------------------------------------
I     Sun
i     Planet         Planets
i     Vega           Stars!Vega
      Jupiter        Planets!Jupiter
i     Mars           Planets!Mars || Gods!Mars || Chocolate Bars!Mars
i     Pluto          Planets!Pluto && Kuiper Belt Objects!Pluto
@end example


So @samp{Sun} will be indexed directly as @samp{\index*@{Sun@}}, while
@samp{Planet} will be indexed as @samp{\index@{Planets@}Planet}.
@samp{Vega} will be indexed as a subitem of @samp{Stars}.  The
@samp{Jupiter} line will also use the @samp{i} macro as it was the first
macro definition in the file header (see above example).  At each
occurrence of @samp{Mars} you will be able choose between indexing it as
a subitem of @samp{Planets}, @samp{Gods} or @samp{Chocolate Bars}.
Finally, every occurrence of @samp{Pluto} will be indexed as
@samp{\index@{Planets!Pluto@}\index@{Kuiper Belt Objects!Pluto@}Pluto}
and will therefore create two different index entries.

@node Consistency Checks
@subsection Consistency Checks
@cindex Index phrases, consistency checks
@cindex Phrases, consistency checks
@cindex Consistency check for index phrases

@kindex C-c C-s
Before indexing the phrases in the phrases buffer, they should be
checked carefully for consistency.  A first step is to sort the phrases
alphabetically; this is done with the command @kbd{C-c C-s}
(@code{reftex-index-sort-phrases}).  It will sort all phrases in the
buffer alphabetically by search phrase.  If you want to group certain
phrases and only sort within the groups, insert empty lines between the
groups.  Sorting will only change the sequence of phrases within each
group (see the variable @code{reftex-index-phrases-sort-in-blocks}).

@kindex C-c C-i
A useful command is @kbd{C-c C-i} (@code{reftex-index-phrases-info})
which lists information about the phrase at point, including an example
of how the index entry will look like and the number of expected matches
in the document.

@kindex C-c C-t
Another important check is to find out if there are double or
overlapping entries in the buffer.  For example if you are first
searching and indexing @samp{Mars} and then @samp{Planet Mars}, the
second phrase will not match because of the index macro inserted before
@samp{Mars} earlier.  The command @kbd{C-c C-t}
(@code{reftex-index-find-next-conflict-phrase}) finds the next phrase in
the buffer which is either duplicate or a subphrase of another phrase.
In order to check the whole buffer like this, start at the beginning and
execute this command repeatedly.

@node Global Indexing
@subsection Global Indexing
@cindex Global indexing
@cindex Indexing, global
@cindex Indexing, from @file{phrases} buffer

Once the index phrases have been collected and organized, you are set
for global indexing.  I recommend to do this only on an otherwise
finished document.  Global indexing starts from the phrases buffer.
There are several commands which start indexing: @kbd{C-c C-x} acts on
the current phrase line, @kbd{C-c C-r} on all lines in the current
region and @kbd{C-c C-a} on all phrase lines in the buffer.  It is
probably good to do indexing in small chunks since your concentration
may not last long enough to do everything in one go.

@RefTeX{} will start at the first phrase line and search the phrase
globally in the whole document.  At each match it will stop, compute the
replacement string and offer you the following choices@footnote{Windows
users: Restrict yourself to the described keys during indexing.  Pressing
@key{Help} at the indexing prompt can apparently hang Emacs.}:

@table @kbd
@item y
Replace this match with the proposed string.
@item n
Skip this match.
@item !
Replace this and all further matches in this file.
@item q
Skip this match, start with next file.
@item Q
Skip this match, start with next phrase.
@item o
Select a different indexing macro for this match.
@item 1-9
Select one of multiple index keys (those separated with @samp{||}).
@item e
Edit the replacement text.
@item C-r
Recursive edit.  Use @kbd{C-M-c} to return to the indexing process.
@item s
Save this buffer and ask again about the current match.
@item S
Save all document buffers and ask again about the current match.
@item C-g
Abort the indexing process.
@end table

The @samp{Find and Index in Document} menu in the phrases buffer also
lists a few options for the indexing process.  The options have
associated customization variables to set the defaults
(@pxref{Options - Index Support}).  Here is a short explanation of
what the options do:

@table @i
@item Match Whole Words
When searching for index phrases, make sure whole words are matched.
This should probably always be on.
@item Case Sensitive Search
Search case sensitively for phrases.  I recommend to have this setting
off, in order to match the capitalized words at the beginning of a
sentence, and even typos.  You can always say @emph{no} at a match you
do not like.
@item Wrap Long Lines
Inserting index macros increases the line length.  Turn this option on
to allow @RefTeX{} to wrap long lines.
@item Skip Indexed Matches
When this is on, @RefTeX{} will at each match try to figure out if
this match is already indexed.  A match is considered indexed if it is
either the argument of an index macro, or if an index macro is directly
(without whitespace separation) before or after the match.  Index macros
are those configured in @code{reftex-index-macros}.  Intended for
re-indexing a documents after changes have been made.
@end table

Even though indexing should be the last thing you do to a document, you
are bound to make changes afterwards.  Indexing then has to be applied
to the changed regions.  The command
@code{reftex-index-phrases-apply-to-region} is designed for this
purpose.  When called from a @LaTeX{} document with active region, it will
apply @code{reftex-index-all-phrases} to the current region.

@node Displaying and Editing the Index
@section Displaying and Editing the Index
@cindex Displaying the Index
@cindex Editing the Index
@cindex Index entries, creating
@cindex Index, displaying
@cindex Index, editing
@kindex C-c >
@findex reftex-display-index

In order to compile and display the index, press @kbd{C-c >}.  If the
document uses multiple indices, @RefTeX{} will ask you to select
one.  Then, all index entries will be sorted alphabetically and
displayed in a special buffer, the @file{*Index*} buffer.  From that
buffer you can check and edit each entry.

The index can be restricted to the current section or the region.  Then
only entries in that part of the document will go into the compiled
index.  To restrict to the current section, use a numeric prefix
@samp{2}, thus press @kbd{C-u 2 C-c >}.  To restrict to the current
region, make the region active and use a numeric prefix @samp{3} (press
@kbd{C-u 3 C-c >}).  From within the @file{*Index*} buffer the
restriction can be moved from one section to the next by pressing the
@kbd{<} and @kbd{>} keys.

One caveat: @RefTeX{} finds the definition point of an index entry
by searching near the buffer position where it had found to macro during
scanning.  If you have several identical index entries in the same
buffer and significant changes have shifted the entries around, you must
rescan the buffer to ensure the correspondence between the
@file{*Index*} buffer and the definition locations.  It is therefore
advisable to rescan the document (with @kbd{r} or @kbd{C-u r})
frequently while editing the index from the @file{*Index*}
buffer.

@kindex ?
Here is a list of special commands available in the @file{*Index*} buffer.  A
summary of this information is always available by pressing
@kbd{?}.

@table @kbd
@tablesubheading{General}
@item ?
Display a summary of commands.

@item 0-9, -
Prefix argument.

@tablesubheading{Moving around}
@item ! A..Z
Pressing any capital letter will jump to the corresponding section in
the @file{*Index*} buffer.  The exclamation mark is special and jumps to
the first entries alphabetically sorted below @samp{A}.  These are
usually non-alphanumeric characters.
@item n
Go to next entry.
@item p
Go to previous entry.

@tablesubheading{Access to document locations}
@item @key{SPC}
Show the place in the document where this index entry is defined.

@item @key{TAB}
Go to the definition of the current index entry in another
window.

@item @key{RET}
Go to the definition of the current index entry and hide the
@file{*Index*} buffer window.

@item f
@vindex reftex-index-follow-mode
@vindex reftex-revisit-to-follow
Toggle follow mode.  When follow mode is active, the other window will
always show the location corresponding to the line in the @file{*Index*}
buffer at point.  This is similar to pressing @key{SPC} after each
cursor motion.  The default for this flag can be set with the variable
@code{reftex-index-follow-mode}.  Note that only context in files
already visited is shown.  @RefTeX{} will not visit a file just for
follow mode.  See, however, the variable
@code{reftex-revisit-to-follow}.

@tablesubheading{Entry editing}
@item e
Edit the current index entry.  In the minibuffer, you can edit the
index macro which defines this entry.

@item C-k
Kill the index entry.  Currently not implemented because I don't know
how to implement an @code{undo} function for this.

@item *
Edit the @var{key} part of the entry.  This is the initial part of the
entry which determines the location of the entry in the index.

@item |
Edit the @var{attribute} part of the entry.  This is the part after the
vertical bar.  With @code{MakeIndex}, this part is an encapsulating
macro.  With @code{xindy}, it is called @emph{attribute} and is a
property of the index entry that can lead to special formatting.  When
called with @kbd{C-u} prefix, kill the entire @var{attribute}
part.

@item @@
Edit the @var{visual} part of the entry.  This is the part after the
@samp{@@} which is used by @code{MakeIndex} to change the visual
appearance of the entry in the index.  When called with @kbd{C-u}
prefix, kill the entire @var{visual} part.

@item (
Toggle the beginning of page range property @samp{|(} of the
entry.

@item )
Toggle the end of page range property @samp{|)} of the entry.

@item _
Make the current entry a subentry.  This command will prompt for the
superordinate entry and insert it.

@item ^
Remove the highest superordinate entry.  If the current entry is a
subitem (@samp{aaa!bbb!ccc}), this function moves it up the hierarchy
(@samp{bbb!ccc}).

@tablesubheading{Exiting}
@item q
Hide the @file{*Index*} buffer.

@item k
Kill the @file{*Index*} buffer.

@item C-c =
Switch to the Table of Contents buffer of this document.

@tablesubheading{Controlling what gets displayed}
@item c
@vindex reftex-index-include-context
Toggle the display of short context in the @file{*Index*} buffer.  The
default for this flag can be set with the variable
@code{reftex-index-include-context}.

@item @}
Restrict the index to a single document section.  The corresponding
section number will be displayed in the @code{R<>} indicator in the
mode line and in the header of the @file{*Index*} buffer.

@item @{
Widen the index to contain all entries of the document.

@item <
When the index is currently restricted, move the restriction to the
previous section.

@item >
When the index is currently restricted, move the restriction to the
next section.

@tablesubheading{Updating the buffer}
@item g
Rebuild the @file{*Index*} buffer.  This does @emph{not} rescan the
document.  However, it sorts the entries again, so that edited entries
will move to the correct position.

@item r
@vindex reftex-enable-partial-scans
Reparse the @LaTeX{} document and rebuild the @file{*Index*} buffer.  When
@code{reftex-enable-partial-scans} is non-@code{nil}, rescan only the file this
location is defined in, not the entire document.

@item C-u r
Reparse the @emph{entire} @LaTeX{} document and rebuild the @file{*Index*}
buffer.

@item s
Switch to a different index (for documents with multiple
indices).
@end table


@node Builtin Index Macros
@section Builtin Index Macros
@cindex Builtin index macros
@cindex Index macros, builtin
@vindex reftex-index-macros
@cindex @code{multind}, LaTeX package
@cindex @code{index}, LaTeX package
@cindex LaTeX packages, @code{multind}
@cindex LaTeX packages, @code{index}

@RefTeX{} by default recognizes the @code{\index} and
@code{\glossary} macros which are defined in the @LaTeX{} core.  It has
also builtin support for the re-implementations of @code{\index}
in the @file{multind} and @file{index} packages.  However, since
the different definitions of the @code{\index} macro are incompatible,
you will have to explicitly specify the index style used.
@xref{Creating Index Entries}, for information on how to do that.

@node Defining Index Macros
@section Defining Index Macros
@cindex  Defining Index Macros
@cindex Index macros, defining
@vindex reftex-index-macros

When writing a document with an index you will probably define
additional macros which make entries into the index.
Let's look at an example.

@example
\newcommand@{\ix@}[1]@{#1\index@{#1@}@}
\newcommand@{\nindex@}[1]@{\textit@{#1@}\index[name]@{#1@}@}
\newcommand@{\astobj@}[1]@{\index@{Astronomical Objects!#1@}@}
@end example

The first macro @code{\ix} typesets its argument in the text and places
it into the index.  The second macro @code{\nindex} typesets its
argument in the text and places it into a separate index with the tag
@samp{name}@footnote{We are using the syntax of the @file{index} package
here.}.  The last macro also places its argument into the index, but as
subitems under the main index entry @samp{Astronomical Objects}.  Here
is how to make @RefTeX{} recognize and correctly interpret these
macros, first with Emacs Lisp.

@lisp
(setq reftex-index-macros
      '(("\\ix@{*@}" "idx" ?x "" nil nil)
        ("\\nindex@{*@}" "name" ?n "" nil nil)
        ("\\astobj@{*@}" "idx" ?o "Astronomical Objects!" nil t)))
@end lisp

Note that the index tag is @samp{idx} for the main index, and
@samp{name} for the name index.  @samp{idx} and @samp{glo} are reserved
for the default index and for the glossary.

The character arguments @code{?x}, @code{?n}, and @code{?o} are for
quick identification of these macros when @RefTeX{} inserts new
index entries with @code{reftex-index}.  These codes need to be
unique. @code{?i}, @code{?I}, and @code{?g} are reserved for the
@code{\index}, @code{\index*}, and @code{\glossary} macros,
respectively.

The following string is empty unless your macro adds a superordinate
entry to the index key; this is the case for the @code{\astobj} macro.

The next entry can be a hook function to exclude certain matches, it
almost always can be @code{nil}.

The final element in the list indicates if the text being indexed needs
to be repeated outside the macro.  For the normal index macros, this
should be @code{t}.  Only if the macro typesets the entry in the text
(like @code{\ix} and @code{\nindex} in the example do), this should be
@code{nil}.

To do the same thing with customize, you need to fill in the templates
like this:

@example
Repeat:
[INS] [DEL] List:
            Macro with args: \ix@{*@}
            Index Tag      : [Value Menu] String: idx
            Access Key     : x
            Key Prefix     :
            Exclusion hook : nil
            Repeat Outside : [Toggle]  off (nil)
[INS] [DEL] List:
            Macro with args: \nindex@{*@}
            Index Tag      : [Value Menu] String: name
            Access Key     : n
            Key Prefix     :
            Exclusion hook : nil
            Repeat Outside : [Toggle]  off (nil)
[INS] [DEL] List:
            Macro with args: \astobj@{*@}
            Index Tag      : [Value Menu] String: idx
            Access Key     : o
            Key Prefix     : Astronomical Objects!
            Exclusion hook : nil
            Repeat Outside : [Toggle]  on (non-nil)
[INS]
@end example

With the macro @code{\ix} defined, you may want to change the default
macro used for indexing a text phrase (@pxref{Creating Index Entries}).
This would be done like this

@lisp
(setq reftex-index-default-macro '(?x "idx"))
@end lisp

which specifies that the macro identified with the character @code{?x} (the
@code{\ix} macro) should be used for indexing phrases and words already
in the buffer with @kbd{C-c /} (@code{reftex-index-selection-or-word}).
The index tag is "idx".

@node Viewing Cross-References
@chapter Viewing Cross-References
@findex reftex-view-crossref
@findex reftex-mouse-view-crossref
@kindex C-c &
@kindex S-mouse-2

@RefTeX{} can display cross-referencing information.  This means,
if two document locations are linked, @RefTeX{} can display the
matching location(s) in another window.  The @code{\label} and @code{\ref}
macros are one way of establishing such a link.  Also, a @code{\cite}
macro is linked to the corresponding @code{\bibitem} macro or a @BibTeX{}
database entry.

The feature is invoked by pressing @kbd{C-c &}
(@code{reftex-view-crossref}) while point is on the @var{key} argument
of a macro involved in cross-referencing.  You can also click with
@kbd{S-mouse-2} on the macro argument.  Here is what will happen for
individual classes of macros:

@table @asis

@item @code{\ref}
@cindex @code{\ref}
Display the corresponding label definition.  All usual
variants@footnote{all macros that start with @samp{ref} or end with
@samp{ref} or @samp{refrange}} of the @code{\ref} macro are active for
cross-reference display.  This works also for labels defined in an
external document when the current document refers to them through the
@code{xr} interface (@pxref{LaTeX xr Package}).

@item @code{\label}
@cindex @code{\label}
@vindex reftex-label-alist
Display a document location which references this label.  Pressing
@kbd{C-c &} several times moves through the entire document and finds
all locations.  Not only the @code{\label} macro but also other macros
with label arguments (as configured with @code{reftex-label-alist}) are
active for cross-reference display.

@item @code{\cite}
@cindex @code{\cite}
Display the corresponding @BibTeX{} database entry or @code{\bibitem}.
All usual variants@footnote{all macros that either start or end with
@samp{cite}} of the @code{\cite} macro are active for cross-reference
display.

@item @code{\bibitem}
@cindex @code{\bibitem}
Display a document location which cites this article. Pressing
@kbd{C-c &} several times moves through the entire document and finds
all locations.

@item @BibTeX{}
@cindex BibTeX buffer, viewing cite locations from
@cindex Viewing cite locations from BibTeX buffer
@kbd{C-c &} is also active in @BibTeX{} buffers.  All locations in a
document where the database entry at point is cited will be displayed.
On first use, @RefTeX{} will prompt for a buffer which belongs to
the document you want to search.  Subsequent calls will use the same
document, until you break this link with a prefix argument to @kbd{C-c
&}.

@item @code{\index}
@cindex @code{\index}
Display other locations in the document which are marked by an index
macro with the same key argument.  Along with the standard @code{\index}
and @code{\glossary} macros, all macros configured in
@code{reftex-index-macros} will be recognized.
@end table

@vindex reftex-view-crossref-extra
While the display of cross referencing information for the above
mentioned macros is hard-coded, you can configure additional relations
in the variable @code{reftex-view-crossref-extra}.

@iftex
@chapter All the Rest
@end iftex
@ifnottex
@raisesections
@end ifnottex

@node RefTeXs Menu
@section @RefTeX{}'s Menu
@cindex RefTeXs Menu
@cindex Menu, in the menu bar

@RefTeX{} installs a @code{Ref} menu in the menu bar on systems
which support this.  From this menu you can access all of
@RefTeX{}'s commands and a few of its options.  There is also a
@code{Customize} submenu which can be used to access @RefTeX{}'s
entire set of options.

@node Key Bindings
@section Default Key Bindings
@cindex Key Bindings, summary

Here is a summary of the available key bindings.

@kindex C-c =
@kindex C-c -
@kindex C-c (
@kindex C-c )
@kindex C-c [
@kindex C-c &
@kindex S-mouse-2
@kindex C-c /
@kindex C-c \
@kindex C-c |
@kindex C-c <
@kindex C-c >
@example
@kbd{C-c =}      @code{reftex-toc}
@kbd{C-c -}      @code{reftex-toc-recenter}
@kbd{C-c (}      @code{reftex-label}
@kbd{C-c )}      @code{reftex-reference}
@kbd{C-c [}      @code{reftex-citation}
@kbd{C-c &}      @code{reftex-view-crossref}
@kbd{S-mouse-2}  @code{reftex-mouse-view-crossref}
@kbd{C-c /}      @code{reftex-index-selection-or-word}
@kbd{C-c \}      @code{reftex-index-phrase-selection-or-word}
@kbd{C-c |}      @code{reftex-index-visit-phrases-buffer}
@kbd{C-c <}      @code{reftex-index}
@kbd{C-c >}      @code{reftex-display-index}
@end example

Note that the @kbd{S-mouse-2} binding is only provided if this key is
not already used by some other package.  @RefTeX{} will not override an
existing binding to @kbd{S-mouse-2}.

Personally, I also bind some functions in the users @kbd{C-c} map for
easier access.

@c FIXME: Do we need bindings for the Index macros here as well?
@c C-c i   C-c I or so????
@c How about key bindings for reftex-reset-mode and reftex-parse-document?
@kindex C-c t
@kindex C-c l
@kindex C-c r
@kindex C-c c
@kindex C-c v
@kindex C-c s
@kindex C-c g
@example
@kbd{C-c t}    @code{reftex-toc}
@kbd{C-c l}    @code{reftex-label}
@kbd{C-c r}    @code{reftex-reference}
@kbd{C-c c}    @code{reftex-citation}
@kbd{C-c v}    @code{reftex-view-crossref}
@kbd{C-c s}    @code{reftex-search-document}
@kbd{C-c g}    @code{reftex-grep-document}
@end example

@noindent These keys are reserved for the user, so I cannot bind them by
default.  If you want to have these key bindings available, set in your
@file{.emacs} file:

@vindex reftex-extra-bindings
@lisp
(setq reftex-extra-bindings t)
@end lisp

@vindex reftex-load-hook
Changing and adding to @RefTeX{}'s key bindings is best done in the hook
@code{reftex-load-hook}.  For information on the keymaps
which should be used to add keys, see @ref{Keymaps and Hooks}.

@node Faces
@section Faces
@cindex Faces

@RefTeX{} uses faces when available to structure the selection and
table of contents buffers.  It does not create its own faces, but uses
the ones defined in @file{font-lock.el}.  Therefore, @RefTeX{} will
use faces only when @code{font-lock} is loaded.  This seems to be
reasonable because people who like faces will very likely have it
loaded.  If you wish to turn off fontification or change the involved
faces, see @ref{Options - Fontification}.

@node Multifile Documents
@section Multifile Documents
@cindex Multifile documents
@cindex Documents, spread over files

The following is relevant when working with documents spread over many
files:

@itemize @bullet
@item
@RefTeX{} has full support for multifile documents.  You can edit parts of
several (multifile) documents at the same time without conflicts.
@RefTeX{} provides functions to run @code{grep}, @code{search} and
@code{query-replace} on all files which are part of a multifile
document.

@item
@vindex tex-main-file
@vindex TeX-master
All files belonging to a multifile document should define a File
Variable (@code{TeX-master} for @AUCTeX{} or @code{tex-main-file} for the
standard Emacs @LaTeX{} mode) containing the name of the master file.  For
example, to set the file variable @code{TeX-master}, include something
like the following at the end of each @TeX{} file:

@example
%%% Local Variables: ***
%%% mode:latex ***
%%% TeX-master: "thesis.tex"  ***
%%% End: ***
@end example

@AUCTeX{} with the setting

@lisp
(setq-default TeX-master nil)
@end lisp

will actually ask you for each new file about the master file and insert
this comment automatically.  For more details see the documentation of
the @AUCTeX{} (@pxref{Multifile,,,auctex, The AUCTeX User Manual}), the
documentation about the Emacs (La)TeX mode (@pxref{TeX Print,,,emacs,
The GNU Emacs Manual}) and the Emacs documentation on File Variables
(@pxref{File Variables,,,emacs, The GNU Emacs Manual}).

@item
The context of a label definition must be found in the same file as the
label itself in order to be processed correctly by @RefTeX{}.  The only
exception is that section labels referring to a section statement
outside the current file can still use that section title as
context.
@end itemize

@node Language Support
@section Language Support
@cindex Language support

Some parts of @RefTeX{} are language dependent.  The default
settings work well for English.  If you are writing in a different
language, the following hints may be useful:

@itemize @bullet
@item
@vindex reftex-derive-label-parameters
@vindex reftex-abbrev-parameters
The mechanism to derive a label from context includes the abbreviation
of words and omission of unimportant words.  These mechanisms may have
to be changed for other languages.  See the variables
@code{reftex-derive-label-parameters} and @code{reftex-abbrev-parameters}.

@item
@vindex reftex-translate-to-ascii-function
@vindex reftex-label-illegal-re
Also, when a label is derived from context, @RefTeX{} clears the
context string from non-ASCII characters in order to make a valid label.
If there should ever be a version of @TeX{} which allows extended
characters @emph{in labels}, then we will have to look at the
variables @code{reftex-translate-to-ascii-function} and
@code{reftex-label-illegal-re}.

@item
When a label is referenced, @RefTeX{} looks at the word before point
to guess which label type is required.  These @emph{magic words} are
different in every language.  For an example of how to add magic words,
see @ref{Adding Magic Words}.

@vindex reftex-multiref-punctuation
@vindex reftex-cite-punctuation
@item
@RefTeX{} inserts ``punctuation'' for multiple references and
for the author list in citations.  Some of this may be language
dependent.  See the variables @code{reftex-multiref-punctuation} and
@code{reftex-cite-punctuation}.
@end itemize

@node Finding Files
@section Finding Files
@cindex Finding files

In order to find files included in a document via @code{\input} or
@code{\include}, @RefTeX{} searches all directories specified in the
environment variable @code{TEXINPUTS}.  Similarly, it will search the
path specified in the variables @code{BIBINPUTS} and @code{TEXBIB} for
@BibTeX{} database files.

When searching, @RefTeX{} will also expand recursive path
definitions (directories ending in @samp{//} or @samp{!!}).  But it will
only search and expand directories @emph{explicitly} given in these
variables. This may cause problems under the following circumstances:

@itemize @bullet
@item
Most @TeX{} system have a default search path for both @TeX{} files and @BibTeX{}
files which is defined in some setup file.  Usually this default path is
for system files which @RefTeX{} does not need to see.  But if your
document needs @TeX{} files or @BibTeX{} database files in a directory only
given in the default search path, @RefTeX{} will fail to find them.
@item
Some @TeX{} systems do not use environment variables at all in order to
specify the search path.  Both default and user search path are then
defined in setup files.
@end itemize

@noindent
There are three ways to solve this problem:

@itemize @bullet
@item
Specify all relevant directories explicitly in the environment
variables.  If for some reason you don't want to mess with the default
variables @code{TEXINPUTS} and @code{BIBINPUTS}, define your own
variables and configure @RefTeX{} to use them instead:

@lisp
(setq reftex-texpath-environment-variables '("MYTEXINPUTS"))
(setq reftex-bibpath-environment-variables '("MYBIBINPUTS"))
@end lisp

@item
Specify the full search path directly in @RefTeX{}'s variables.

@lisp
(setq reftex-texpath-environment-variables
      '("./inp:/home/cd/tex//:/usr/local/tex//"))
(setq reftex-bibpath-environment-variables
      '("/home/cd/tex/lit/"))
@end lisp

@item
Some @TeX{} systems provide stand-alone programs to do the file search just
like @TeX{} and @BibTeX{}.  E.g., Thomas Esser's @code{teTeX} uses the
@code{kpathsearch} library which provides the command @code{kpsewhich}
to search for files.  @RefTeX{} can be configured to use this
program.  Note that the exact syntax of the @code{kpsewhich}
command depends upon the version of that program.

@lisp
(setq reftex-use-external-file-finders t)
(setq reftex-external-file-finders
      '(("tex" . "kpsewhich -format=.tex %f")
        ("bib" . "kpsewhich -format=.bib %f")))
@end lisp
@end itemize

@cindex Noweb files
@vindex reftex-file-extensions
@vindex TeX-file-extensions
Some people like to use RefTeX with noweb files, which usually have the
extension @file{.nw}.  In order to deal with such files, the new
extension must be added to the list of valid extensions in the variable
@code{reftex-file-extensions}.  When working with @AUCTeX{} as major mode,
the new extension must also be known to @AUCTeX{} via the variable
@code{TeX-file-extension}.  For example:

@lisp
(setq reftex-file-extensions
      '(("nw" "tex" ".tex" ".ltx") ("bib" ".bib")))
(setq TeX-file-extensions
      '( "nw" "tex" "sty" "cls" "ltx" "texi" "texinfo"))
@end lisp

@node Optimizations
@section Optimizations
@cindex Optimizations

@b{Note added 2002.  Computers have gotten a lot faster, so most of the
optimizations discussed below will not be necessary on new machines.  I
am leaving this stuff in the manual for people who want to write thick
books, where some of it still might be useful.}

Implementing the principle of least surprises, the default settings of
@RefTeX{} ensure a safe ride for beginners and casual users.  However,
when using @RefTeX{} for a large project and/or on a small computer,
there are ways to improve speed or memory usage.

@itemize @bullet
@item
@b{Removing Lookup Buffers}@*
@cindex Removing lookup buffers
@RefTeX{} will load other parts of a multifile document as well as @BibTeX{}
database files for lookup purposes.  These buffers are kept, so that
subsequent use of the same files is fast.  If you can't afford keeping
these buffers around, and if you can live with a speed penalty, try

@vindex reftex-keep-temporary-buffers
@lisp
(setq reftex-keep-temporary-buffers nil)
@end lisp

@item
@b{Partial Document Scans}@*
@cindex Partial documents scans
@cindex Document scanning, partial
A @kbd{C-u} prefix on the major @RefTeX{} commands @code{reftex-label}
(@kbd{C-u C-c (}), @code{reftex-reference} (@kbd{C-u C-c )}),
@code{reftex-citation} (@kbd{C-u C-c [}), @code{reftex-toc} (@kbd{C-u C-c
=}), and @code{reftex-view-crossref} (@kbd{C-u C-c &}) initiates
re-parsing of the entire document in order to update the parsing
information.  For a large document this can be unnecessary, in
particular if only one file has changed.  @RefTeX{} can be configured
to do partial scans instead of full ones.  @kbd{C-u} re-parsing then
does apply only to the current buffer and files included from it.
Likewise, the @kbd{r} key in both the label selection buffer and the
table-of-contents buffer will only prompt scanning of the file in which
the label or section macro near the cursor was defined.  Re-parsing of
the entire document is still available by using @kbd{C-u C-u} as a
prefix, or the capital @kbd{R} key in the menus.  To use this feature,
try

@vindex reftex-enable-partial-scans
@lisp
(setq reftex-enable-partial-scans t)
@end lisp

@item
@b{Saving Parser Information}@*
@cindex Saving parser information
@cindex Parse information, saving to a file
@vindex reftex-parse-file-extension
Even with partial scans enabled, @RefTeX{} still has to make one full
scan, when you start working with a document.  To avoid this, parsing
information can be stored in a file.  The file @file{MASTER.rel} is used
for storing information about a document with master file
@file{MASTER.tex}.  It is written automatically when you kill a buffer
in @code{reftex-mode} or when you exit Emacs.  The information is
restored when you begin working with a document in a new editing
session.  To use this feature, put into @file{.emacs}:

@vindex reftex-save-parse-info
@lisp
(setq reftex-save-parse-info t)
@end lisp

@item
@b{Identifying label types by prefix}@*
@cindex Parse information, saving to a file
@vindex reftex-trust-label-prefix
@RefTeX{} normally parses around each label to check in which
environment this label is located, in order to assign a label type to
the label.  If your document contains thousands of labels, document
parsing will take considerable time.  If you have been using label prefixes
like tab: and fn: consistently, you can tell @RefTeX{} to get the
label type directly from the prefix, without additional parsing.  This
will be faster and also allow labels to end up in the correct category
if for some reason it is not possible to derive the correct type from
context.  For example, to enable this feature for footnote and
equation labels, use

@lisp
(setq reftex-trust-label-prefix '("fn:" "eq:"))
@end lisp

@item
@b{Automatic Document Scans}@*
@cindex Automatic document scans
@cindex Document scanning, automatic
At rare occasions, @RefTeX{} will automatically rescan a part of the
document.  If this gets into your way, it can be turned off with

@vindex reftex-allow-automatic-rescan
@lisp
(setq reftex-allow-automatic-rescan nil)
@end lisp

@RefTeX{} will then occasionally annotate new labels in the selection
buffer, saying that their position in the label list in uncertain.  A
manual document scan will fix this.

@item
@b{Multiple Selection Buffers}@*
@cindex Multiple selection buffers
@cindex Selection buffers, multiple
Normally, the selection buffer @file{*RefTeX Select*} is re-created for
every selection process.  In documents with very many labels this can
take several seconds.  @RefTeX{} provides an option to create a
separate selection buffer for each label type and to keep this buffer
from one selection to the next.  These buffers are updated automatically
only when a new label has been added in the buffers category with
@code{reftex-label}.  Updating the buffer takes as long as recreating it
- so the time saving is limited to cases where no new labels of that
category have been added.  To turn on this feature, use

@vindex reftex-use-multiple-selection-buffers
@lisp
(setq reftex-use-multiple-selection-buffers t)
@end lisp

@noindent
@cindex Selection buffers, updating
You can also inhibit the automatic updating entirely.  Then the
selection buffer will always pop up very fast, but may not contain the
most recently defined labels.  You can always update the buffer by hand,
with the @kbd{g} key.  To get this behavior, use instead

@vindex reftex-auto-update-selection-buffers
@lisp
(setq reftex-use-multiple-selection-buffers t
      reftex-auto-update-selection-buffers nil)
@end lisp
@end itemize

@need 2000
@noindent
@b{As a summary}, here are the settings I recommend for heavy use of
@RefTeX{} with large documents:

@lisp
@group
(setq reftex-enable-partial-scans t
      reftex-save-parse-info t
      reftex-use-multiple-selection-buffers t)
@end group
@end lisp

@node AUCTeX
@section @AUCTeX{}
@cindex @code{AUCTeX}, Emacs package
@cindex Emacs packages, @code{AUCTeX}

@AUCTeX{} is without doubt the best major mode for editing @TeX{} and @LaTeX{}
files with Emacs (@pxref{Top,AUCTeX,,auctex, The AUCTeX User Manual}).
If @AUCTeX{} is not part of your Emacs distribution, you can get
it@footnote{XEmacs 21.x users may want to install the corresponding
XEmacs package.} by FTP from the @value{AUCTEXSITE}.

@menu
* AUCTeX-RefTeX Interface::          How both packages work together
* Style Files::                      @AUCTeX{}'s style files can support RefTeX
* Bib-Cite::                         Hypertext reading of a document
@end menu

@node AUCTeX-RefTeX Interface
@subsection The @AUCTeX{}-@RefTeX{} Interface

@RefTeX{} contains code to interface with @AUCTeX{}.  When this
interface is turned on, both packages will interact closely.  Instead of
using @RefTeX{}'s commands directly, you can then also use them
indirectly as part of the @AUCTeX{}
environment@footnote{@RefTeX{} 4.0 and @AUCTeX{} 9.10c will be
needed for all of this to work.  Parts of it work also with earlier
versions.}.  The interface is turned on with

@lisp
(setq reftex-plug-into-AUCTeX t)
@end lisp

If you need finer control about which parts of the interface are used
and which not, read the docstring of the variable
@code{reftex-plug-into-AUCTeX} or customize it with @kbd{M-x
customize-variable @key{RET} reftex-plug-into-AUCTeX @key{RET}}.

The following list describes the individual parts of the interface.

@itemize @bullet
@item
@findex reftex-label
@vindex LaTeX-label-function, @r{AUCTeX}
@kindex C-c C-e
@kindex C-c C-s
@findex LaTeX-section, @r{AUCTeX}
@findex TeX-insert-macro, @r{AUCTeX}
@b{@AUCTeX{} calls @code{reftex-label} to insert labels}@*
When a new section is created with @kbd{C-c C-s}, or a new environment
is inserted with @kbd{C-c C-e}, @AUCTeX{} normally prompts for a label to
go with it.  With the interface, @code{reftex-label} is called instead.
For example, if you type @kbd{C-c C-e equation @key{RET}}, @AUCTeX{} and
@RefTeX{} will insert

@example
\begin@{equation@}
\label@{eq:1@}

\end@{equation@}
@end example

@noindent
without further prompts.

Similarly, when you type @kbd{C-c C-s section @key{RET}}, @RefTeX{}
will offer its default label which is derived from the section title.

@item
@b{@AUCTeX{} tells @RefTeX{} about new sections}@*
When creating a new section with @kbd{C-c C-s}, @RefTeX{} will not
have to rescan the buffer in order to see it.

@item
@findex reftex-arg-label
@findex TeX-arg-label, @r{AUCTeX function}
@findex reftex-arg-ref
@findex TeX-arg-ref, @r{AUCTeX function}
@findex reftex-arg-cite
@findex TeX-arg-cite, @r{AUCTeX function}
@findex reftex-arg-index
@findex TeX-arg-index, @r{AUCTeX function}
@findex TeX-insert-macro, @r{AUCTeX function}
@kindex C-c @key{RET}
@b{@RefTeX{} supplies macro arguments}@* When you insert a macro
interactively with @kbd{C-c @key{RET}}, @AUCTeX{} normally prompts for
macro arguments.  Internally, it uses the functions
@code{TeX-arg-label}, @code{TeX-arg-cite}, and @code{TeX-arg-index} to
prompt for arguments which are labels, citation keys and index entries.
The interface takes over these functions@footnote{@code{fset} is used to
do this, which is not reversible.  However, @RefTeX{} implements the
old functionality when you later decide to turn off the interface.} and
supplies the macro arguments with @b{@RefTeX{}'s} mechanisms.  For
example, when you type @kbd{C-c @key{RET} ref @key{RET}}, @RefTeX{}
will supply its label selection process (@pxref{Referencing
Labels}).

@item
@b{@RefTeX{} tells @AUCTeX{} about new labels, citation and index keys}@*
@RefTeX{} will add all newly created labels to @AUCTeX{}'s completion list.
@end itemize

@node Style Files
@subsection Style Files
@cindex Style files, AUCTeX
@findex TeX-add-style-hook, @r{AUCTeX}
Style files are Emacs Lisp files which are evaluated by @AUCTeX{} in
association with the @code{\documentclass} and @code{\usepackage}
commands of a document (@pxref{Style Files,,,auctex}). Support for
@RefTeX{} in such a style file is useful when the @LaTeX{} style
defines macros or environments connected with labels, citations, or the
index.  Many style files (e.g., @file{amsmath.el} or @file{natbib.el})
distributed with @AUCTeX{} already support @RefTeX{} in this
way.

Before calling a @RefTeX{} function, the style hook should always
test for the availability of the function, so that the style file will
also work for people who do not use @RefTeX{}.

Additions made with style files in the way described below remain local
to the current document.  For example, if one package uses AMSTeX, the
style file will make @RefTeX{} switch over to @code{\eqref}, but
this will not affect other documents.

@findex reftex-add-label-environments
@findex reftex-add-to-label-alist
A style hook may contain calls to
@code{reftex-add-label-environments}@footnote{This used to be the
function @code{reftex-add-to-label-alist} which is still available as an
alias for compatibility.}  which defines additions to
@code{reftex-label-alist}.  The argument taken by this function must have
the same format as @code{reftex-label-alist}.  The @file{amsmath.el}
style file of @AUCTeX{} for example contains the following:

@lisp
@group
(TeX-add-style-hook "amsmath"
   (lambda ()
     (if (fboundp 'reftex-add-label-environments)
         (reftex-add-label-environments '(AMSTeX)))))
@end group
@end lisp

@noindent
@findex LaTeX-add-environments, @r{AUCTeX}
while a package @code{myprop} defining a @code{proposition} environment
with @code{\newtheorem} might use

@lisp
@group
(TeX-add-style-hook "myprop"
   (lambda ()
     (LaTeX-add-environments '("proposition" LaTeX-env-label))
     (if (fboundp 'reftex-add-label-environments)
         (reftex-add-label-environments
          '(("proposition" ?p "prop:" "~\\ref@{%s@}" t
                           ("Proposition" "Prop.") -3))))))
@end group
@end lisp

@findex reftex-set-cite-format
Similarly, a style hook may contain a call to
@code{reftex-set-cite-format} to set the citation format.  The style
file @file{natbib.el} for the Natbib citation style does switch
@RefTeX{}'s citation format like this:

@lisp
(TeX-add-style-hook "natbib"
   (lambda ()
     (if (fboundp 'reftex-set-cite-format)
         (reftex-set-cite-format 'natbib))))
@end lisp

@findex reftex-add-index-macros
The hook may contain a call to @code{reftex-add-index-macros} to
define additional @code{\index}-like macros.  The argument must have
the same format as @code{reftex-index-macros}.  It may be a symbol, to
trigger support for one of the builtin index packages.  For example,
the style @file{multind.el} contains

@lisp
(TeX-add-style-hook "multind"
  (lambda ()
    (and (fboundp 'reftex-add-index-macros)
         (reftex-add-index-macros '(multind)))))
@end lisp

If you have your own package @file{myindex} which defines the
following macros to be used with the @LaTeX{} @file{index.sty} file
@example
\newcommand@{\molec@}[1]@{#1\index@{Molecules!#1@}@}
\newcommand@{\aindex@}[1]@{#1\index[author]@{#1@}
@end example

you could write this in the style file @file{myindex.el}:

@lisp
(TeX-add-style-hook "myindex"
   (lambda ()
     (TeX-add-symbols
      '("molec" TeX-arg-index)
      '("aindex" TeX-arg-index))
     (if (fboundp 'reftex-add-index-macros)
         (reftex-add-index-macros
          '(("molec@{*@}" "idx" ?m "Molecules!" nil nil)
            ("aindex@{*@}" "author" ?a "" nil nil))))))
@end lisp

@findex reftex-add-section-levels
Finally the hook may contain a call to @code{reftex-add-section-levels}
to define additional section statements.  For example, the FoilTeX class
has just two headers, @code{\foilhead} and @code{\rotatefoilhead}.  Here
is a style file @file{foils.el} that will inform @RefTeX{} about these:

@lisp
(TeX-add-style-hook "foils"
   (lambda ()
     (if (fboundp 'reftex-add-section-levels)
         (reftex-add-section-levels '(("foilhead" . 3)
                                      ("rotatefoilhead" . 3))))))
@end lisp

@node Bib-Cite
@subsection Bib-Cite
@cindex @code{bib-cite}, Emacs package
@cindex Emacs packages, @code{bib-cite}

Once you have written a document with labels, references and citations,
it can be nice to read it like a hypertext document.  @RefTeX{} has
support for that: @code{reftex-view-crossref} (bound to @kbd{C-c
&}), @code{reftex-mouse-view-crossref} (bound to @kbd{S-mouse-2}), and
@code{reftex-search-document}.  A somewhat fancier interface with mouse
highlighting is provided (among other things) by Peter S. Galbraith's
@file{bib-cite.el}.  There is some overlap in the functionalities of
Bib-cite and @RefTeX{}.  Bib-cite.el comes bundled with
@AUCTeX{}.

Bib-cite version 3.06 and later can be configured so that bib-cite's
mouse functions use @RefTeX{} for displaying references and citations.
This can be useful in particular when working with the @LaTeX{} @code{xr}
package or with an explicit @code{thebibliography} environment (rather
than @BibTeX{}).  Bib-cite cannot handle those, but @RefTeX{} does.  To
make use of this feature, try

@vindex bib-cite-use-reftex-view-crossref
@lisp
(setq bib-cite-use-reftex-view-crossref t)
@end lisp

@page
@node Problems and Work-Arounds
@section Problems and Work-arounds
@cindex Problems and work-arounds

@itemize @bullet
@item
@b{@LaTeX{} commands}@*
@cindex LaTeX commands, not found
@code{\input}, @code{\include}, and @code{\section} (etc.)@: statements
have to be first on a line (except for white space).

@item
@b{Commented regions}@*
@cindex Labels, commented out
@RefTeX{} sees also labels in regions commented out and will refuse to
make duplicates of such labels.  This is considered to be a feature.

@item
@b{Wrong section numbers}@*
@cindex Section numbers, wrong
@vindex reftex-enable-partial-scans
When using partial scans (@code{reftex-enable-partial-scans}), the section
numbers in the table of contents may eventually become wrong.  A full
scan will fix this.

@item
@b{Local settings}@*
@cindex Settings, local
@findex reftex-add-label-environments
@findex reftex-set-cite-format
@findex reftex-add-section-levels
The label environment definitions in @code{reftex-label-alist} are
global and apply to all documents.  If you need to make definitions
local to a document, because they would interfere with settings in other
documents, you should use @AUCTeX{} and set up style files with calls to
@code{reftex-add-label-environments}, @code{reftex-set-cite-format},
@code{reftex-add-index-macros}, and @code{reftex-add-section-levels}.
Settings made with these functions remain local to the current
document. @xref{AUCTeX}.

@item
@b{Funny display in selection buffer}@*
@cindex @code{x-symbol}, Emacs package
@cindex Emacs packages, @code{x-symbol}
@cindex @code{isotex}, Emacs package
@cindex Emacs packages, @code{isotex}
@cindex @code{iso-cvt}, Emacs package
@cindex Emacs packages, @code{iso-cvt}
When using packages which make the buffer representation of a file
different from its disk representation (e.g., x-symbol, isotex,
iso-cvt) you may find that @RefTeX{}'s parsing information sometimes
reflects the disk state of a file.  This happens only in @emph{unvisited}
parts of a multifile document, because @RefTeX{} visits these files
literally for speed reasons.  Then both short context and section
headings may look different from what you usually see on your screen.
In rare cases @code{reftex-toc} may have problems to jump to an affected
section heading.  There are three possible ways to deal with
this:
@itemize @minus
@item
@vindex reftex-keep-temporary-buffers
@code{(setq reftex-keep-temporary-buffers t)}@*
This implies that @RefTeX{} will load all parts of a multifile
document into Emacs (i.e., there won't be any temporary buffers).
@item
@vindex reftex-initialize-temporary-buffers
@code{(setq reftex-initialize-temporary-buffers t)}@*
This means full initialization of temporary buffers.  It involves
a penalty when the same unvisited file is used for lookup often.
@item
Set @code{reftex-initialize-temporary-buffers} to a list of hook
functions doing a minimal initialization.
@end itemize
@vindex reftex-refontify-context
See also the variable @code{reftex-refontify-context}.

@item
@b{Labels as arguments to \begin}@*
@cindex @code{pf}, LaTeX package
@cindex LaTeX packages, @code{pf}
Some packages use an additional argument to a @code{\begin} macro
to specify a label.  E.g., Lamport's @file{pf.sty} uses both
@example
\step@{@var{label}@}@{@var{claim}@}   and      \begin@{step+@}@{@var{label}@}
                                  @var{claim}
                               \end@{step+@}
@end example

@noindent
We need to trick @RefTeX{} into swallowing this:

@lisp
@group
;; Configuration for Lamport's pf.sty
(setq reftex-label-alist
  '(("\\step@{*@}@{@}"       ?p "st:" "~\\stepref@{%s@}" 2 ("Step" "St."))
    ("\\begin@{step+@}@{*@}" ?p "st:" "~\\stepref@{%s@}" 1000)))
@end group
@end lisp

@noindent
The first line is just a normal configuration for a macro.  For the
@code{step+} environment we actually tell @RefTeX{} to look for the
@emph{macro} @samp{\begin@{step+@}} and interpret the @emph{first}
argument (which really is a second argument to the macro @code{\begin})
as a label of type @code{?p}.  Argument count for this macro starts only
after the @samp{@{step+@}}, also when specifying how to get
context.

@item
@b{Idle timers in XEmacs}@*
@cindex Idle timer restart
@vindex reftex-use-itimer-in-xemacs
In XEmacs, idle timer restart does not work reliably after fast
keystrokes.  Therefore @RefTeX{} currently uses the post command
hook to start the timer used for automatic crossref information.  When
this bug gets fixed, a real idle timer can be requested with
@lisp
(setq reftex-use-itimer-in-xemacs t)
@end lisp

@item
@b{Viper mode}@*
@cindex Viper mode
@cindex Key bindings, problems with Viper mode
@findex viper-harness-minor-mode
With @i{Viper} mode prior to Vipers version 3.01, you need to protect
@RefTeX{}'s keymaps with

@lisp
(viper-harness-minor-mode "reftex")
@end lisp

@end itemize

@page
@node Imprint
@section Imprint
@cindex Imprint
@cindex Maintainer
@cindex Acknowledgments
@cindex Thanks
@cindex Bug reports
@cindex @code{http}, @RefTeX{} home page
@cindex @code{ftp}, @RefTeX{} site

@c dominik@@science.uva.nl
@RefTeX{} was written by @i{Carsten Dominik}, with contributions by @i{Stephen
Eglen}.  @RefTeX{} is currently maintained by @value{MAINTAINER}, see
the @value{MAINTAINERSITE} for detailed information.

If you have questions about @RefTeX{}, you can send email to the
@value{SUPPORTADDRESS}.  If you want to contribute code or ideas, write
to the @value{DEVELADDRESS}.  And in the rare case of finding a bug,
please use @kbd{M-x reftex-report-bug @key{RET}} which will prepare a
bug report with useful information about your setup.  Remember to add
essential information like a recipe for reproducing the bug, what you
expected to happen, and what actually happened.  Send the bug report to
the @value{BUGADDRESS}.

There are also several Usenet groups which have competent readers who
might be able to help: @code{comp.emacs}, @code{gnu.emacs.help},
@code{comp.emacs.xemacs}, and @code{comp.text.tex}.

Thanks to the people on the Net who have used @RefTeX{} and helped
developing it with their reports.  In particular thanks to @i{Ralf
Angeli, Fran Burstall, Alastair Burt, Lars Clausen, Soren Dayton,
Stephen Eglen, Karl Eichwalder, Erik Frisk, Peter Galbraith, Kai
Grossjohann, Frank Harrell, Till A. Heilmann, Peter Heslin, Stephan
Heuel, Alan Ho, Lute Kamstra, Dieter Kraft, David Kastrup, Adrian Lanz,
Juri Linkov, Wolfgang Mayer, Rory Molinari, Stefan Monnier, Laurent
Mugnier, Dan Nicolaescu, Sudeep Kumar Palat, Daniel Polani, Alan Shutko,
Robin Socha, Richard Stanton, Allan Strand, Jan Vroonhof, Christoph
Wedler, Alan Williams, Roland Winkler, Hans-Christoph Wirth, Eli
Zaretskii}.

The @code{view-crossref} feature was inspired by @i{Peter Galbraith's}
@file{bib-cite.el}.

Finally thanks to @i{Uwe Bolick} who first got me interested in
supporting @LaTeX{} labels and references with an editor (which was
MicroEmacs at the time).

@c Turn off the raising that we turned on in ``All the rest''.
@ifnottex
@lowersections
@end ifnottex

@node Commands
@chapter Commands
@cindex Commands, list of

Here is a summary of @RefTeX{}'s commands which can be executed from
@LaTeX{} files.  Command which are executed from the special buffers are
not described here.  All commands are available from the @code{Ref}
menu.  See @xref{Key Bindings}.

@deffn Command reftex-toc
Show the table of contents for the current document.  When called with
one ore two @kbd{C-u} prefixes, rescan the document first.
@end deffn

@deffn Command reftex-label
Insert a unique label.  With one or two @kbd{C-u} prefixes, enforce
document rescan first.
@end deffn

@deffn Command reftex-reference
Start a selection process to select a label, and insert a reference to
it.  With one or two @kbd{C-u} prefixes, enforce document rescan first.
@end deffn

@deffn Command reftex-citation
Make a citation using @BibTeX{} database files.  After prompting for a regular
expression, scans the buffers with @BibTeX{} entries (taken from the
@code{\bibliography} command or a @code{thebibliography} environment)
and offers the matching entries for selection.  The selected entry is
formatted according to @code{reftex-cite-format} and inserted into the
buffer. @*
When called with a @kbd{C-u} prefix, prompt for optional arguments in
cite macros.  When called with a numeric prefix, make that many citations.
When called with point inside the braces of a @code{\cite} command, it
will add another key, ignoring the value of
@code{reftex-cite-format}. @*
The regular expression uses an expanded syntax: @samp{&&} is interpreted
as @code{and}.  Thus, @samp{aaaa&&bbb} matches entries which contain
both @samp{aaaa} and @samp{bbb}.  While entering the regexp, completion
on knows citation keys is possible.  @samp{=} is a good regular
expression to match all entries in all files.
@end deffn

@deffn Command reftex-index
Query for an index macro and insert it along with its arguments.  The
index macros available are those defined in @code{reftex-index-macro} or
by a call to @code{reftex-add-index-macros}, typically from an @AUCTeX{}
style file.  @RefTeX{} provides completion for the index tag and the
index key, and will prompt for other arguments.
@end deffn

@deffn Command reftex-index-selection-or-word
Put current selection or the word near point into the default index
macro.  This uses the information in @code{reftex-index-default-macro}
to make an index entry.  The phrase indexed is the current selection or
the word near point.  When called with one @kbd{C-u} prefix, let the
user have a chance to edit the index entry.  When called with 2
@kbd{C-u} as prefix, also ask for the index macro and other stuff.  When
called inside @TeX{} math mode as determined by the @file{texmathp.el}
library which is part of @AUCTeX{}, the string is first processed with the
@code{reftex-index-math-format}, which see.
@end deffn

@deffn Command reftex-index-phrase-selection-or-word
Add current selection or the word at point to the phrases buffer.
When you are in transient-mark-mode and the region is active, the
selection will be used; otherwise the word at point.
You get a chance to edit the entry in the phrases buffer; to save the
buffer and return to the @LaTeX{} document, finish with @kbd{C-c C-c}.
@end deffn

@deffn Command reftex-index-visit-phrases-buffer
Switch to the phrases buffer, initialize if empty.
@end deffn

@deffn Command reftex-index-phrases-apply-to-region
Index all index phrases in the current region.
This works exactly like global indexing from the index phrases buffer,
but operation is restricted to the current region.
@end deffn

@deffn Command reftex-display-index
Display a buffer with an index compiled from the current document.
When the document has multiple indices, first prompts for the correct one.
When index support is turned off, offer to turn it on.
With one or two @kbd{C-u} prefixes, rescan document first.
With prefix 2, restrict index to current document section.
With prefix 3, restrict index to active region.
@end deffn

@deffn Command reftex-view-crossref
View cross reference of macro at point.  Point must be on the @var{key}
argument.  Works with the macros @code{\label}, @code{\ref},
@code{\cite}, @code{\bibitem}, @code{\index} and many derivatives of
these.  Where it makes sense, subsequent calls show additional
locations.  See also the variable @code{reftex-view-crossref-extra} and
the command @code{reftex-view-crossref-from-bibtex}.  With one or two
@kbd{C-u} prefixes, enforce rescanning of the document.  With argument
2, select the window showing the cross reference.
@end deffn

@deffn Command reftex-view-crossref-from-bibtex
View location in a @LaTeX{} document which cites the @BibTeX{} entry at point.
Since @BibTeX{} files can be used by many @LaTeX{} documents, this function
prompts upon first use for a buffer in @RefTeX{} mode.  To reset this
link to a document, call the function with a prefix arg.  Calling
this function several times find successive citation locations.
@end deffn

@deffn Command reftex-create-tags-file
Create TAGS file by running @code{etags} on the current document.  The
TAGS file is also immediately visited with
@code{visit-tags-table}.
@end deffn

@deffn Command reftex-grep-document
Run grep query through all files related to this document.
With prefix arg, force to rescan document.
No active TAGS table is required.
@end deffn

@deffn Command reftex-search-document
Regexp search through all files of the current document.
Starts always in the master file.  Stops when a match is found.
No active TAGS table is required.
@end deffn

@deffn Command reftex-query-replace-document
Run a query-replace-regexp of @var{from} with @var{to} over the entire
document.  With prefix arg, replace only word-delimited matches.  No
active TAGS table is required.
@end deffn

@deffn Command reftex-isearch-minor-mode
Toggle a minor mode which enables incremental search to work globally
on the entire multifile document.  Files will be searched in the
sequence they appear in the document.
@end deffn

@deffn Command reftex-goto-label
Prompt for a label (with completion) and jump to the location of this
label.  Optional prefix argument @var{other-window} goes to the label in
another window.
@end deffn


@deffn Command reftex-change-label
Query replace @var{from} with @var{to} in all @code{\label} and
@code{\ref} commands.  Works on the entire multifile document.  No
active TAGS table is required.
@end deffn

@deffn Command reftex-renumber-simple-labels
Renumber all simple labels in the document to make them sequentially.
Simple labels are the ones created by RefTeX, consisting only of the
prefix and a number.  After the command completes, all these labels will
have sequential numbers throughout the document.  Any references to the
labels will be changed as well.  For this, @RefTeX{} looks at the
arguments of any macros which either start or end with the string
@samp{ref}.  This command should be used with care, in particular in
multifile documents.  You should not use it if another document refers
to this one with the @code{xr} package.
@end deffn

@deffn Command reftex-find-duplicate-labels
Produce a list of all duplicate labels in the document.
@end deffn

@deffn Command reftex-create-bibtex-file
@vindex reftex-create-bibtex-header
@vindex reftex-create-bibtex-footer
Create a new @BibTeX{} database file with all entries referenced in
document.  The command prompts for a filename and writes the collected
entries to that file.  Only entries referenced in the current document
with any @code{\cite}-like macros are used.  The sequence in the new
file is the same as it was in the old database.

Entries referenced from other entries must appear after all referencing
entries.

You can define strings to be used as header or footer for the created
files in the variables @code{reftex-create-bibtex-header} or
@code{reftex-create-bibtex-footer} respectively.
@end deffn

@deffn Command reftex-customize
Run the customize browser on the @RefTeX{} group.
@end deffn
@deffn Command reftex-show-commentary
Show the commentary section from @file{reftex.el}.
@end deffn
@deffn Command reftex-info
Run info on the top @RefTeX{} node.
@end deffn
@deffn Command reftex-parse-document
Parse the entire document in order to update the parsing information.
@end deffn
@deffn Command reftex-reset-mode
Enforce rebuilding of several internal lists and variables.  Also
removes the parse file associated with the current document.
@end deffn

@node Options
@chapter Options, Keymaps, Hooks
@cindex Options, list of

Here is a complete list of @RefTeX{}'s configuration variables.  All
variables have customize support, so if you are not familiar with Emacs
Lisp (and even if you are) you might find it more comfortable to use
@code{customize} to look at and change these variables. @kbd{M-x
reftex-customize} will get you there.

@menu
<<<<<<< HEAD
* Options (Table of Contents)::
* Options (Defining Label Environments)::
* Options (Creating Labels)::
* Options (Referencing Labels)::
* Options (Creating Citations)::
* Options (Index Support)::
* Options (Viewing Cross-References)::
* Options (Finding Files)::
* Options (Optimizations)::
* Options (Fontification)::
* Options (Misc)::
* Keymaps and Hooks::
@end menu

@node Options (Table of Contents)
=======
* Options - Table of Contents::
* Options - Defining Label Environments::
* Options - Creating Labels::
* Options - Referencing Labels::
* Options - Creating Citations::
* Options - Index Support::
* Options - Viewing Cross-References::
* Options - Finding Files::
* Options - Optimizations::
* Options - Fontification::
* Options - Misc::
@end menu

@node Options - Table of Contents, Options - Defining Label Environments, ,  Options
>>>>>>> 55f612f0
@section Table of Contents
@cindex Options, table of contents
@cindex Table of contents, options

@defopt reftex-include-file-commands
List of @LaTeX{} commands which input another file.
The file name is expected after the command, either in braces or separated
by whitespace.
@end defopt

@defopt reftex-max-section-depth
Maximum depth of section levels in document structure.
Standard @LaTeX{} needs 7, default is 12.
@end defopt

@defopt reftex-section-levels
Commands and levels used for defining sections in the document.  The
@code{car} of each cons cell is the name of the section macro.  The
@code{cdr} is a number indicating its level.  A negative level means the
same as the positive value, but the section will never get a number.
The @code{cdr} may also be a function which then has to return the
level.  This list is also used for promotion and demotion of sectioning
commands.  If you are using a document class which has several sets of
sectioning commands, promotion only works correctly if this list is
sorted first by set, then within each set by level.  The promotion
commands always select the nearest entry with the correct new level.

@end defopt

@defopt reftex-toc-max-level
The maximum level of toc entries which will be included in the TOC@.
Section headings with a bigger level will be ignored.  In RefTeX,
chapters are level 1, sections level 2 etc.  This variable can be
changed from within the @file{*toc*} buffer with the @kbd{t} key.
@end defopt

@defopt reftex-part-resets-chapter
Non-@code{nil} means, @code{\part} is like any other sectioning command.
This means, part numbers will be included in the numbering of chapters, and
chapter counters will be reset for each part.
When @code{nil} (the default), parts are special, do not reset the
chapter counter and also do not show up in chapter numbers.
@end defopt

@defopt reftex-auto-recenter-toc
Non-@code{nil} means, turn automatic recentering of @file{*TOC*} window on.
When active, the @file{*TOC*} window will always show the section you
are currently working in.  Recentering happens whenever Emacs is idle for
more than @code{reftex-idle-time} seconds.

Value @code{t} means, turn on immediately when RefTeX gets started.  Then,
recentering will work for any toc window created during the session.

Value @code{frame} (the default) means, turn automatic recentering on
only while the dedicated TOC frame does exist, and do the recentering
only in that frame.  So when creating that frame (with @kbd{d} key in an
ordinary TOC window), the automatic recentering is turned on.  When the
frame gets destroyed, automatic recentering is turned off again.

This feature can be turned on and off from the menu
(Ref->Options).
@end defopt

@defopt reftex-toc-split-windows-horizontally
Non-@code{nil} means, create TOC window by splitting window
horizontally.  The default is to split vertically.
@end defopt

@defopt reftex-toc-split-windows-fraction
Fraction of the width or height of the frame to be used for TOC window.
@end defopt

@defopt reftex-toc-keep-other-windows
Non-@code{nil} means, split the selected window to display the
@file{*toc*} buffer.  This helps to keep the window configuration, but
makes the @file{*toc*} small.  When @code{nil}, all other windows except
the selected one will be deleted, so that the @file{*toc*} window fills
half the frame.
@end defopt

@defopt reftex-toc-include-file-boundaries
Non-@code{nil} means, include file boundaries in @file{*toc*} buffer.
This flag can be toggled from within the @file{*toc*} buffer with the
@kbd{i} key.
@end defopt

@defopt reftex-toc-include-labels
Non-@code{nil} means, include labels in @file{*toc*} buffer.  This flag
can be toggled from within the @file{*toc*} buffer with the @kbd{l}
key.
@end defopt

@defopt reftex-toc-include-index-entries
Non-@code{nil} means, include index entries in @file{*toc*} buffer.
This flag can be toggled from within the @file{*toc*} buffer with the
@kbd{i} key.
@end defopt

@defopt reftex-toc-include-context
Non-@code{nil} means, include context with labels in the @file{*toc*}
buffer.  Context will only be shown if the labels are visible as well.
This flag can be toggled from within the @file{*toc*} buffer with the
@kbd{c} key.
@end defopt

@defopt reftex-toc-follow-mode
Non-@code{nil} means, point in @file{*toc*} buffer (the
table-of-contents buffer) will cause other window to follow.  The other
window will show the corresponding part of the document.  This flag can
be toggled from within the @file{*toc*} buffer with the @kbd{f}
key.
@end defopt

@deffn {Normal Hook} reftex-toc-mode-hook
Normal hook which is run when a @file{*toc*} buffer is
created.
@end deffn

@deffn Keymap reftex-toc-map
The keymap which is active in the @file{*toc*} buffer.
(@pxref{Table of Contents}).
@end deffn

<<<<<<< HEAD
@node Options (Defining Label Environments)
=======
@node Options - Defining Label Environments, Options - Creating Labels, Options - Table of Contents, Options
>>>>>>> 55f612f0
@section Defining Label Environments
@cindex Options, defining label environments
@cindex Defining label environments, options

@defopt reftex-default-label-alist-entries
Default label alist specifications.  It is a list of symbols with
associations in the constant @code{reftex-label-alist-builtin}.
@code{LaTeX} should always be the last entry.
@end defopt

@defopt reftex-label-alist
Set this variable to define additions and changes to the defaults in
@code{reftex-default-label-alist-entries}.  The only things you
@emph{must not} change is that @code{?s} is the type indicator for
section labels, and @key{SPC} for the @code{any} label type.  These are
hard-coded at other places in the code.

The value of the variable must be a list of items.  Each item is a list
itself and has the following structure:

@example
 (@var{env-or-macro}  @var{type-key}  @var{label-prefix}  @var{reference-format}
    @var{context-method}  (@var{magic-word} ... )  @var{toc-level})
@end example

Each list entry describes either an environment carrying a counter for
use with @code{\label} and @code{\ref}, or a @LaTeX{} macro defining a
label as (or inside) one of its arguments.  The elements of each list
entry are:

@table @asis
@item @var{env-or-macro}
Name of the environment (like @samp{table}) or macro (like
@samp{\myfig}).  For macros, indicate the arguments, as in
@samp{\myfig[]@{@}@{@}@{*@}@{@}}.  Use square brackets for optional
arguments, a star to mark the label argument, if any.  The macro does
not have to have a label argument; you could also use
@samp{\label@{...@}} inside one of its arguments.

Special names: @code{section} for section labels, @code{any} to define a
group which contains all labels.

This may also be a function to do local parsing and identify point to be
in a non-standard label environment.  The function must take an
argument @var{bound} and limit backward searches to this value.  It
should return either nil or a cons cell @code{(@var{function}
. @var{position})} with the function symbol and the position where the
special environment starts.  See the Info documentation for an
example.

Finally this may also be @code{nil} if the entry is only meant to change
some settings associated with the type indicator character (see
below).

@item @var{type-key}
Type indicator character, like @code{?t}, must be a printable ASCII
character.  The type indicator is a single character which defines a
label type.  Any label inside the environment or macro is assumed to
belong to this type.  The same character may occur several times in this
list, to cover cases in which different environments carry the same
label type (like @code{equation} and @code{eqnarray}).  If the type
indicator is @code{nil} and the macro has a label argument @samp{@{*@}},
the macro defines neutral labels just like @code{\label}.  In this case
the remainder of this entry is ignored.

@item @var{label-prefix}
Label prefix string, like @samp{tab:}.  The prefix is a short string
used as the start of a label.  It may be the empty string.  The prefix
may contain the following @samp{%} escapes:

@example
%f Current file name, directory and extension stripped.
%F Current file name relative to master file directory.
%m Master file name, directory and extension stripped.
%M Directory name (without path) where master file is located.
%u User login name, on systems which support this.
%S A section prefix derived with variable @code{reftex-section-prefixes}.
@end example

@noindent
Example: In a file @file{intro.tex}, @samp{eq:%f:} will become
@samp{eq:intro:}.

@item @var{reference-format}
Format string for reference insertion in buffer.  @samp{%s} will be
replaced by the label.  When the format starts with @samp{~}, this
@samp{~} will only be inserted when the character before point is
@emph{not} a whitespace.

@item @var{context-method}
Indication on how to find the short context.
@itemize @minus
@item
If @code{nil}, use the text following the @samp{\label@{...@}} macro.
@item
If @code{t}, use
@itemize @minus
@item
the section heading for section labels.
@item
text following the @samp{\begin@{...@}} statement of environments (not
a good choice for environments like eqnarray or enumerate, where one has
several labels in a single environment).
@item
text after the macro name (starting with the first arg) for
macros.
@end itemize
@item
If an integer, use the nth argument of the macro.  As a special case,
1000 means to get text after the last macro argument.
@item
If a string, use as regexp to search @emph{backward} from the label.
Context is then the text following the end of the match.  E.g., setting
this to @samp{\\caption[[@{]} will use the caption in a figure or table
environment.  @samp{\\begin@{eqnarray@}\|\\\\} works for
eqnarrays.
@item
If any of @code{caption}, @code{item}, @code{eqnarray-like},
@code{alignat-like}, this symbol will internally be translated into an
appropriate regexp (see also the variable
@code{reftex-default-context-regexps}).
@item
If a function, call this function with the name of the environment/macro
as argument.  On call, point will be just after the @code{\label} macro.
The function is expected to return a suitable context string.  It should
throw an exception (error) when failing to find context.  As an example,
here is a function returning the 10 chars following the label macro as
context:

@example
(defun my-context-function (env-or-mac)
   (if (> (point-max) (+ 10 (point)))
       (buffer-substring (point) (+ 10 (point)))
     (error "Buffer too small")))
@end example
@end itemize

Label context is used in two ways by @RefTeX{}: For display in the label
menu, and to derive a label string.  If you want to use a different
method for each of these, specify them as a dotted pair.
E.g., @code{(nil . t)} uses the text after the label (@code{nil}) for
display, and text from the default position (@code{t}) to derive a label
string.  This is actually used for section labels.

@item @var{magic-word-list}
List of magic words which identify a reference to be of this type.  If
the word before point is equal to one of these words when calling
@code{reftex-reference}, the label list offered will be automatically
restricted to labels of the correct type.  If the first element of this
word list is the symbol `regexp', the strings are interpreted as regular
expressions.

@item @var{toc-level}
The integer level at which this environment should be added to the table
of contents.  See also @code{reftex-section-levels}.  A positive value
will number the entries mixed with the sectioning commands of the same
level.  A negative value will make unnumbered entries.  Useful only for
theorem-like environments which structure the document.  Will be ignored
for macros.  When omitted or @code{nil}, no TOC entries will be
made.
@end table

If the type indicator characters of two or more entries are the same,
@RefTeX{} will use
@itemize @minus
@item
the first non-@code{nil} format and prefix
@item
the magic words of all involved entries.
@end itemize

Any list entry may also be a symbol.  If that has an association in
@code{reftex-label-alist-builtin}, the @code{cddr} of that association is
spliced into the list.  However, builtin defaults should normally be set
with the variable @code{reftex-default-label-alist-entries}.
@end defopt

@defopt reftex-section-prefixes
Prefixes for section labels.  When the label prefix given in an entry in
@code{reftex-label-alist} contains @samp{%S}, this list is used to
determine the correct prefix string depending on the current section
level.  The list is an alist, with each entry of the form
@w{@code{(@var{key} . @var{prefix})}}. Possible keys are sectioning macro
names like @samp{chapter}, integer section levels (as given in
@code{reftex-section-levels}), and @code{t} for the default.
@end defopt

@defopt reftex-default-context-regexps
Alist with default regular expressions for finding context.  The emacs
lisp form @w{@code{(format regexp (regexp-quote environment))}} is used
to calculate the final regular expression, so @samp{%s} will be
replaced with the environment or macro.
@end defopt

@defopt reftex-trust-label-prefix
Non-@code{nil} means, trust the label prefix when determining label type.
It is customary to use special label prefixes to distinguish different label
types.  The label prefixes have no syntactic meaning in @LaTeX{} (unless
special packages like fancyref) are being used.  RefTeX can and by
default does parse around each label to detect the correct label type,
but this process can be slow when a document contains thousands of
labels.  If you use label prefixes consistently, you may speed up
document parsing by setting this variable to a non-nil value.  RefTeX
will then compare the label prefix with the prefixes found in
`reftex-label-alist' and derive the correct label type in this way.
Possible values for this option are:

@example
t       @r{This means to trust any label prefixes found.}
regexp  @r{If a regexp, only prefixes matched by the regexp are trusted.}
list    @r{List of accepted prefixes, as strings.  The colon is part of}
        @r{the prefix, e.g., ("fn:" "eqn:" "item:").}
nil     @r{Never trust a label prefix.}
@end example
The only disadvantage of using this feature is that the label context
displayed in the label selection buffer along with each label is
simply some text after the label definition.  This is no problem if you
place labels keeping this in mind (e.g., @i{before} the equation, @i{at
the beginning} of a fig/tab caption ...).  Anyway, it is probably best
to use the regexp or the list value types to fine-tune this feature.
For example, if your document contains thousands of footnotes with
labels fn:xxx, you may want to set this variable to the value "^fn:$" or
("fn:").  Then RefTeX will still do extensive parsing for any
non-footnote labels.
@end defopt

<<<<<<< HEAD
@node Options (Creating Labels)
=======
@node Options - Creating Labels, Options - Referencing Labels, Options - Defining Label Environments, Options
>>>>>>> 55f612f0
@section Creating Labels
@cindex Options, creating labels
@cindex Creating labels, options

@defopt reftex-insert-label-flags
Flags governing label insertion.  The value has the form

@example
(@var{derive} @var{prompt})
@end example

If @var{derive} is @code{t}, @RefTeX{} will try to derive a sensible
label from context.  A section label for example will be derived from
the section heading.  The conversion of the context to a valid label is
governed by the specifications given in
@code{reftex-derive-label-parameters}.  If @var{derive} is @code{nil},
the default label will consist of the prefix and a unique number, like
@samp{eq:23}.

If @var{prompt} is @code{t}, the user will be prompted for a label
string.  When @var{prompt} is @code{nil}, the default label will be
inserted without query.

So the combination of @var{derive} and @var{prompt} controls label
insertion.  Here is a table describing all four possibilities:

@example
@group
@var{derive} @var{prompt} @var{action}
-----------------------------------------------------------
nil    nil    @r{Insert simple label, like @samp{eq:22} or @samp{sec:13}. No query.}
nil    t      @r{Prompt for label.}
t      nil    @r{Derive a label from context and insert. No query.}
t      t      @r{Derive a label from context, prompt for confirmation.}
@end group
@end example

Each flag may be set to @code{t}, @code{nil}, or a string of label type
letters indicating the label types for which it should be true.  Thus,
the combination may be set differently for each label type.  The default
settings @samp{"s"} and @samp{"sft"} mean: Derive section labels from
headings (with confirmation).  Prompt for figure and table labels.  Use
simple labels without confirmation for everything else.

The available label types are: @code{s} (section), @code{f} (figure),
@code{t} (table), @code{i} (item), @code{e} (equation), @code{n}
(footnote), @code{N} (endnote) plus any definitions in
@code{reftex-label-alist}.
@end defopt

@deffn Hook reftex-format-label-function
If non-@code{nil}, should be a function which produces the string to
insert as a label definition.  The function will be called with two
arguments, the @var{label} and the @var{default-format} (usually
@samp{\label@{%s@}}).  It should return the string to insert into the
buffer.
@end deffn

@deffn Hook reftex-string-to-label-function
Function to turn an arbitrary string into a valid label.
@RefTeX{}'s default function uses the variable
@code{reftex-derive-label-parameters}.
@end deffn

@deffn Hook reftex-translate-to-ascii-function
Filter function which will process a context string before it is used to
derive a label from it.  The intended application is to convert ISO or
Mule characters into something valid in labels.  The default function
@code{reftex-latin1-to-ascii} removes the accents from Latin-1
characters.  X-Symbol (>=2.6) sets this variable to the much more
general @code{x-symbol-translate-to-ascii}.
@end deffn

@defopt reftex-derive-label-parameters
Parameters for converting a string into a label.  This variable is a
list of the following items:
@table @asis
@item @var{nwords}
Number of words to use.
@item @var{maxchar}
Maximum number of characters in a label string.
@item @var{invalid}
@code{nil}: Throw away any words containing characters invalid in labels.@*
@code{t}:   Throw away only the invalid characters, not the whole word.
@item @var{abbrev}
@code{nil}: Never abbreviate words.@*
@code{t}:   Always abbreviate words (see @code{reftex-abbrev-parameters}).@*
@code{1}:   Abbreviate words if necessary to shorten label string.
@item @var{separator}
String separating different words in the label.
@item @var{ignorewords}
List of words which should not be part of labels.
@item @var{downcase}
@code{t}:   Downcase words before putting them into the label.@*
@end table
@end defopt

@defopt reftex-label-illegal-re
Regexp matching characters not valid in labels.
@end defopt

@defopt reftex-abbrev-parameters
Parameters for abbreviation of words.  A list of four parameters.
@table @asis
@item @var{min-chars}
Minimum number of characters remaining after abbreviation.
@item @var{min-kill}
Minimum number of characters to remove when abbreviating words.
@item @var{before}
Character class before abbrev point in word.
@item @var{after}
Character class after  abbrev point in word.
@end table
@end defopt

<<<<<<< HEAD
@node Options (Referencing Labels)
=======
@node Options - Referencing Labels, Options - Creating Citations, Options - Creating Labels, Options
>>>>>>> 55f612f0
@section Referencing Labels
@cindex Options, referencing labels
@cindex Referencing labels, options

@defopt reftex-label-menu-flags
List of flags governing the label menu makeup. The flags are:
@table @asis
@item @var{table-of-contents}
Show the labels embedded in a table of context.
@item @var{section-numbers}
Include section numbers (like 4.1.3) in table of contents.
@item @var{counters}
Show counters.  This just numbers the labels in the menu.
@item @var{no-context}
Non-@code{nil} means do @emph{not} show the short context.
@item @var{follow}
Follow full context in other window.
@item @var{show-commented}
Show labels from regions which are commented out.
@item @var{match-everywhere}
Obsolete flag.
@item @var{show-files}
Show begin and end of included files.
@end table

Each of these flags can be set to @code{t} or @code{nil}, or to a string
of type letters indicating the label types for which it should be true.
These strings work like character classes in regular expressions.  Thus,
setting one of the flags to @samp{"sf"} makes the flag true for section
and figure labels, @code{nil} for everything else.  Setting it to
@samp{"^sf"} makes it the other way round.

The available label types are: @code{s} (section), @code{f} (figure),
@code{t} (table), @code{i} (item), @code{e} (equation), @code{n}
(footnote), plus any definitions in @code{reftex-label-alist}.

Most options can also be switched from the label menu itself, so if you
decide here to not have a table of contents in the label menu, you can
still get one interactively during selection from the label menu.
@end defopt

@defopt reftex-multiref-punctuation
Punctuation strings for multiple references.  When marking is used in
the selection buffer to select several references, this variable
associates the 3 marking characters @samp{,-+} with prefix strings to be
inserted into the buffer before the corresponding @code{\ref} macro.
This is used to string together whole reference sets, like
@samp{eqs. 1,2,3-5,6 and 7} in a single call to
@code{reftex-reference}.
@end defopt

@defopt reftex-ref-style-alist
Alist of reference styles.  Each element is a list of the style name,
the name of the @LaTeX{} package associated with the style or @code{t}
for any package, and an alist of macros where the first entry of each
item is the reference macro and the second a key for selecting the macro
when the macro type is being prompted for.  (See also
@code{reftex-ref-macro-prompt}.)  The keys, represented as characters,
have to be unique.
@end defopt

@defopt reftex-ref-style-default-list
List of reference styles to be activated by default.  The order is
significant and controls the order in which macros can be cycled in the
buffer for selecting a label.  The entries in the list have to match the
respective reference style names used in the variable
@code{reftex-ref-style-alist}.
@end defopt

@defopt reftex-ref-macro-prompt
Controls if @code{reftex-reference} prompts for the reference macro.
@end defopt

@deffn Hook reftex-format-ref-function
If non-@code{nil}, should be a function which produces the string to
insert as a reference.  Note that the insertion format can also be
changed with @code{reftex-label-alist}.  This hook also is used by the
special commands to insert, e.g., @code{\vref} and @code{\fref}
references, so even if you set this, your setting will be ignored by the
special commands.  The function will be called with three arguments, the
@var{label}, the @var{default format} which normally is
@samp{~\ref@{%s@}} and the @var{reference style}.  The function should
return the string to insert into the buffer.
@end deffn

@defopt reftex-level-indent
Number of spaces to be used for indentation per section level.
@end defopt

@defopt reftex-guess-label-type
Non-@code{nil} means, @code{reftex-reference} will try to guess the
label type.  To do that, @RefTeX{} will look at the word before the
cursor and compare it with the magic words given in
@code{reftex-label-alist}.  When it finds a match, @RefTeX{} will
immediately offer the correct label menu; otherwise it will prompt you
for a label type.  If you set this variable to @code{nil}, @RefTeX{}
will always prompt for a label type.
@end defopt

@deffn {Normal Hook} reftex-display-copied-context-hook
Normal Hook which is run before context is displayed anywhere.  Designed
for @w{@code{X-Symbol}}, but may have other uses as well.
@end deffn

@deffn Hook reftex-pre-refontification-functions
@code{X-Symbol} specific hook.  Probably not useful for other purposes.
The functions get two arguments, the buffer from where the command
started and a symbol indicating in what context the hook is
called.
@end deffn

@deffn {Normal Hook} reftex-select-label-mode-hook
Normal hook which is run when a selection buffer enters
@code{reftex-select-label-mode}.
@end deffn

@deffn Keymap reftex-select-label-map
The keymap which is active in the labels selection process
(@pxref{Referencing Labels}).
@end deffn

<<<<<<< HEAD
@node Options (Creating Citations)
=======
@node Options - Creating Citations, Options - Index Support, Options - Referencing Labels, Options
>>>>>>> 55f612f0
@section Creating Citations
@cindex Options, creating citations
@cindex Creating citations, options

@defopt reftex-bibliography-commands
@LaTeX{} commands which specify the @BibTeX{} databases to use with the document.
@end defopt

@defopt reftex-bibfile-ignore-regexps
List of regular expressions to exclude files in
@code{\\bibliography@{..@}}.  File names matched by any of these regexps
will not be parsed.  Intended for files which contain only
@code{@@string} macro definitions and the like, which are ignored by
@RefTeX{} anyway.
@end defopt

@defopt reftex-default-bibliography
List of @BibTeX{} database files which should be used if none are specified.
When @code{reftex-citation} is called from a document with neither
a @samp{\bibliography@{...@}} statement nor a @code{thebibliography}
environment, @RefTeX{} will scan these files instead.  Intended for
using @code{reftex-citation} in non-@LaTeX{} files.  The files will be
searched along the BIBINPUTS or TEXBIB path.
@end defopt

@defopt reftex-sort-bibtex-matches
Sorting of the entries found in @BibTeX{} databases by reftex-citation.
Possible values:
@example
nil          @r{Do not sort entries.}
author       @r{Sort entries by author name.}
year         @r{Sort entries by increasing year.}
reverse-year @r{Sort entries by decreasing year.}
@end example
@end defopt

@defopt reftex-cite-format
The format of citations to be inserted into the buffer.  It can be a
string, an alist or a symbol.  In the simplest case this is just the string
@samp{\cite@{%l@}}, which is also the default.  See the definition of
@code{reftex-cite-format-builtin} for more complex examples.

If @code{reftex-cite-format} is a string, it will be used as the format.
In the format, the following percent escapes will be expanded.

@table @code
@item %l
The @BibTeX{} label of the citation.
@item %a
List of author names, see also @code{reftex-cite-punctuation}.
@item %2a
Like %a, but abbreviate more than 2 authors like Jones et al.
@item %A
First author name only.
@item %e
Works like @samp{%a}, but on list of editor names. (@samp{%2e} and
@samp{%E} work a well).
@end table

It is also possible to access all other @BibTeX{} database fields:

@example
%b booktitle     %c chapter        %d edition    %h howpublished
%i institution   %j journal        %k key        %m month
%n number        %o organization   %p pages      %P first page
%r address       %s school         %u publisher  %t title
%v volume        %y year
%B booktitle, abbreviated          %T title, abbreviated
@end example

@noindent
Usually, only @samp{%l} is needed.  The other stuff is mainly for the
echo area display, and for @code{(setq reftex-comment-citations t)}.

@samp{%<} as a special operator kills punctuation and space around it
after the string has been formatted.

A pair of square brackets indicates an optional argument, and RefTeX
will prompt for the values of these arguments.

Beware that all this only works with @BibTeX{} database files.  When
citations are made from the @code{\bibitems} in an explicit
@code{thebibliography} environment, only @samp{%l} is available.

If @code{reftex-cite-format} is an alist of characters and strings, the
user will be prompted for a character to select one of the possible
format strings.

In order to configure this variable, you can either set
@code{reftex-cite-format} directly yourself or set it to the
@emph{symbol} of one of the predefined styles.  The predefined symbols
are those which have an association in the constant
@code{reftex-cite-format-builtin})  E.g.: @code{(setq reftex-cite-format
'natbib)}.
@end defopt

@deffn Hook reftex-format-cite-function
If non-@code{nil}, should be a function which produces the string to
insert as a citation.  Note that the citation format can also be changed
with the variable @code{reftex-cite-format}.  The function will be
called with two arguments, the @var{citation-key} and the
@var{default-format} (taken from @code{reftex-cite-format}).  It should
return the string to insert into the buffer.
@end deffn

@defopt reftex-cite-prompt-optional-args
Non-@code{nil} means, prompt for empty optional arguments in cite macros.
When an entry in @code{reftex-cite-format} ist given with square brackets to
indicate optional arguments (for example @samp{\\cite[][]@{%l@}}), RefTeX can
prompt for values.  Possible values are:
@example
nil     @r{Never prompt for optional arguments}
t       @r{Always prompt}
maybe   @r{Prompt only if @code{reftex-citation} was called with C-u prefix arg}
@end example
Unnecessary empty optional arguments are removed before insertion into
the buffer.  See @code{reftex-cite-cleanup-optional-args}.
@end defopt

@defopt reftex-cite-cleanup-optional-args
Non-@code{nil} means, remove empty optional arguments from cite macros
if possible.
@end defopt

@defopt reftex-comment-citations
Non-@code{nil} means add a comment for each citation describing the full
entry.  The comment is formatted according to
@code{reftex-cite-comment-format}.
@end defopt

@defopt reftex-cite-comment-format
Citation format used for commented citations.  Must @emph{not} contain
@samp{%l}.  See the variable @code{reftex-cite-format} for possible
percent escapes.
@end defopt

@defopt reftex-cite-punctuation
Punctuation for formatting of name lists in citations.  This is a list
of 3 strings.
@enumerate
@item
normal names separator, like @samp{, } in Jones, Brown and Miller
@item
final names separator, like @samp{ and }  in Jones, Brown and Miller
@item
The @samp{et al.} string, like @samp{ @{\it et al.@}} in
Jones @{\it et al.@}
@end enumerate
@end defopt

@deffn {Normal Hook} reftex-select-bib-mode-hook
Normal hook which is run when a selection buffer enters
@code{reftex-select-bib-mode}.
@end deffn

@deffn Keymap reftex-select-bib-map
The keymap which is active in the citation-key selection process
(@pxref{Creating Citations}).
@end deffn

@defopt reftex-cite-key-separator
String used to separate several keys in a single @samp{\\cite} macro.
Per default this is @samp{","} but if you often have to deal with a lot
of entries and need to break the macro across several lines you might
want to change it to @samp{", "}.
@end defopt

@defopt reftex-create-bibtex-header
Header to insert in BibTeX files generated by
@code{reftex-create-bibtex-file}.
@end defopt

@defopt reftex-create-bibtex-footer
Footer to insert in BibTeX files generated by
@code{reftex-create-bibtex-file}.
@end defopt


<<<<<<< HEAD
@node Options (Index Support)
=======
@node Options - Index Support, Options - Viewing Cross-References, Options - Creating Citations,  Options
>>>>>>> 55f612f0
@section Index Support
@cindex Options, Index support
@cindex Index support, options

@defopt reftex-support-index
Non-@code{nil} means, index entries are parsed as well.  Index support
is resource intensive and the internal structure holding the parsed
information can become quite big.  Therefore it can be turned off.  When
this is @code{nil} and you execute a command which requires index
support, you will be asked for confirmation to turn it on and rescan the
document.
@end defopt

@defopt reftex-index-special-chars
List of special characters in index entries, given as strings.  These
correspond to the @code{MakeIndex} keywords
@code{(@var{level} @var{encap} @var{actual} @var{quote} @var{escape})}.
@end defopt

@defopt reftex-index-macros
List of macros which define index entries.  The structure of each entry
is
@lisp
(@var{macro} @var{index-tag} @var{key} @var{prefix} @var{exclude} @var{repeat})
@end lisp

@var{macro} is the macro.  Arguments should be denoted by empty braces,
as for example in @samp{\index[]@{*@}}.  Use square brackets to denote
optional arguments.  The star marks where the index key is.

@var{index-tag} is a short name of the index.  @samp{idx} and @samp{glo}
are reserved for the default index and the glossary.  Other indices can
be defined as well.  If this is an integer, the Nth argument of the
macro holds the index tag.

@var{key} is a character which is used to identify the macro for input
with @code{reftex-index}.  @samp{?i}, @samp{?I}, and @samp{?g} are
reserved for default index and glossary.

@var{prefix} can be a prefix which is added to the @var{key} part of the
index entry.  If you have a macro
@code{\newcommand@{\molec@}[1]@{#1\index@{Molecules!#1@}}, this prefix
should be @samp{Molecules!}.

@var{exclude} can be a function.  If this function exists and returns a
non-@code{nil} value, the index entry at point is ignored.  This was
implemented to support the (deprecated) @samp{^} and @samp{_} shortcuts
in the @LaTeX{}2e @code{index} package.

@var{repeat}, if non-@code{nil}, means the index macro does not typeset
the entry in the text, so that the text has to be repeated outside the
index macro.  Needed for @code{reftex-index-selection-or-word} and for
indexing from the phrase buffer.

The final entry may also be a symbol.  It must have an association in
the variable @code{reftex-index-macros-builtin} to specify the main
indexing package you are using.  Valid values are currently
@example
default         @r{The @LaTeX{} default; unnecessary to specify this one}
multind         @r{The multind.sty package}
index           @r{The index.sty package}
index-shortcut  @r{The index.sty packages with the ^ and _ shortcuts.}
                @r{Should not be used; only for old documents}
@end example
Note that @AUCTeX{} sets these things internally for @RefTeX{} as well,
so with a sufficiently new version of @AUCTeX{}, you should not set the
package here.
@end defopt

@defopt reftex-index-default-macro
The default index macro for @code{reftex-index-selection-or-word}.
This is a list with @code{(@var{macro-key} @var{default-tag})}.

@var{macro-key} is a character identifying an index macro; see
@code{reftex-index-macros}.

@var{default-tag} is the tag to be used if the macro requires a
@var{tag} argument.  When this is @code{nil} and a @var{tag} is needed,
@RefTeX{} will ask for it.  When this is the empty string and the
TAG argument of the index macro is optional, the TAG argument will be
omitted.
@end defopt

@defopt reftex-index-default-tag
Default index tag.  When working with multiple indexes, RefTeX queries
for an index tag when creating index entries or displaying a specific
index.  This variable controls the default offered for these queries.
The default can be selected with @key{RET} during selection or
completion.  Valid values of this variable are:
@example
nil        @r{Do not provide a default index}
"tag"      @r{The default index tag given as a string, e.g., "idx"}
last       @r{The last used index tag will be offered as default}
@end example
@end defopt

@defopt reftex-index-math-format
Format of index entries when copied from inside math mode.  When
@code{reftex-index-selection-or-word} is executed inside @TeX{} math mode,
the index key copied from the buffer is processed with this format
string through the @code{format} function.  This can be used to add the
math delimiters (e.g., @samp{$}) to the string.  Requires the
@file{texmathp.el} library which is part of @AUCTeX{}.
@end defopt

@defopt reftex-index-phrase-file-extension
File extension for the index phrase file.  This extension will be added
to the base name of the master file.
@end defopt

@defopt reftex-index-phrases-logical-and-regexp
Regexp matching the @samp{and} operator for index arguments in phrases
file.  When several index arguments in a phrase line are separated by
this operator, each part will generate an index macro.  So each match of
the search phrase will produce @emph{several} different index entries.
Make sure this does no match things which are not separators.  This
logical @samp{and} has higher priority than the logical @samp{or}
specified in @code{reftex-index-phrases-logical-or-regexp}.
@end defopt

@defopt reftex-index-phrases-logical-or-regexp
Regexp matching the @samp{or} operator for index arguments in phrases
file.  When several index arguments in a phrase line are separated by
this operator, the user will be asked to select one of them at each
match of the search phrase.  The first index arg will be the default.  A
number key @kbd{1}--@kbd{9} must be pressed to switch to another.  Make
sure this does no match things which are not separators.  The logical
@samp{and} specified in @code{reftex-index-phrases-logical-or-regexp}
has higher priority than this logical @samp{or}.
@end defopt

@defopt reftex-index-phrases-search-whole-words
Non-@code{nil} means phrases search will look for whole words, not subwords.
This works by requiring word boundaries at the beginning and end of
the search string.  When the search phrase already has a non-word-char
at one of these points, no word boundary is required there.
@end defopt

@defopt reftex-index-phrases-case-fold-search
Non-@code{nil} means, searching for index phrases will ignore
case.
@end defopt

@defopt reftex-index-verify-function
A function which is called at each match during global indexing.
If the function returns nil, the current match is skipped.
@end defopt

@defopt reftex-index-phrases-skip-indexed-matches
Non-@code{nil} means, skip matches which appear to be indexed already.
When doing global indexing from the phrases buffer, searches for some
phrases may match at places where that phrase was already indexed.  In
particular when indexing an already processed document again, this
will even be the norm.  When this variable is non-@code{nil},
@RefTeX{} checks if the match is an index macro argument, or if an
index macro is directly before or after the phrase.  If that is the
case, that match will be ignored.
@end defopt

@defopt reftex-index-phrases-wrap-long-lines
Non-@code{nil} means, when indexing from the phrases buffer, wrap lines.
Inserting indexing commands in a line makes the line longer, often
so long that it does not fit onto the screen.  When this variable is
non-@code{nil}, newlines will be added as necessary before and/or after the
indexing command to keep lines short.  However, the matched text
phrase and its index command will always end up on a single line.
@end defopt

@defopt reftex-index-phrases-sort-prefers-entry
Non-@code{nil} means when sorting phrase lines, the explicit index entry
is used. Phrase lines in the phrases buffer contain a search phrase, and
sorting is normally based on these.  Some phrase lines also have
an explicit index argument specified.  When this variable is
non-@code{nil}, the index argument will be used for sorting.
@end defopt

@defopt reftex-index-phrases-sort-in-blocks
Non-@code{nil} means, empty and comment lines separate phrase buffer
into blocks.  Sorting will then preserve blocks, so that lines are
re-arranged only within blocks.
@end defopt

@defopt reftex-index-phrases-map
Keymap for the Index Phrases buffer.
@end defopt

@defopt reftex-index-phrases-mode-hook
Normal hook which is run when a buffer is put into
@code{reftex-index-phrases-mode}.
@end defopt

@defopt reftex-index-section-letters
The letters which denote sections in the index.  Usually these are all
capital letters.  Don't use any downcase letters.  Order is not
significant, the index will be sorted by whatever the sort function
thinks is correct.  In addition to these letters, @RefTeX{} will
create a group @samp{!} which contains all entries sorted below the
lowest specified letter.  In the @file{*Index*} buffer, pressing any of
these capital letters or @kbd{!} will jump to that section.
@end defopt

@defopt reftex-index-include-context
Non-@code{nil} means, display the index definition context in the
@file{*Index*} buffer.  This flag may also be toggled from the
@file{*Index*} buffer with the @kbd{c} key.
@end defopt

@defopt reftex-index-follow-mode
Non-@code{nil} means, point in @file{*Index*} buffer will cause other
window to follow.  The other window will show the corresponding part of
the document.  This flag can be toggled from within the @file{*Index*}
buffer with the @kbd{f} key.
@end defopt

@deffn Keymap reftex-index-map
The keymap which is active in the @file{*Index*} buffer
(@pxref{Index Support}).
@end deffn

<<<<<<< HEAD
@node Options (Viewing Cross-References)
=======
@node Options - Viewing Cross-References, Options - Finding Files, Options - Index Support,  Options
>>>>>>> 55f612f0
@section Viewing Cross-References
@cindex Options, viewing cross-references
@cindex Viewing cross-references, options

@defopt reftex-view-crossref-extra
Macros which can be used for the display of cross references.
This is used when `reftex-view-crossref' is called with point in an
argument of a macro.  Note that crossref viewing for citations,
references (both ways) and index entries is hard-coded.  This variable
is only to configure additional structures for which crossreference
viewing can be useful.  Each entry has the structure
@example
(@var{macro-re} @var{search-re} @var{highlight}).
@end example
@var{macro-re} is matched against the macro.  @var{search-re} is the
regexp used to search for cross references.  @samp{%s} in this regexp is
replaced with the macro argument at point.  @var{highlight} is an
integer indicating which subgroup of the match should be highlighted.
@end defopt

@defopt reftex-auto-view-crossref
Non-@code{nil} means, initially turn automatic viewing of crossref info
on.  Automatic viewing of crossref info normally uses the echo area.
Whenever point is idle for more than @code{reftex-idle-time} seconds on
the argument of a @code{\ref} or @code{\cite} macro, and no other
message is being displayed, the echo area will display information about
that cross reference.  You can also set the variable to the symbol
@code{window}.  In this case a small temporary window is used for the
display.  This feature can be turned on and off from the menu
(Ref->Options).
@end defopt

@defopt reftex-idle-time
Time (secs) Emacs has to be idle before automatic crossref display
or toc recentering is done.
@end defopt

@defopt reftex-cite-view-format
Citation format used to display citation info in the message area.  See
the variable @code{reftex-cite-format} for possible percent
escapes.
@end defopt

@defopt reftex-revisit-to-echo
Non-@code{nil} means, automatic citation display will revisit files if
necessary.  When nil, citation display in echo area will only be active
for cached echo strings (see @code{reftex-cache-cite-echo}), or for
@BibTeX{} database files which are already visited by a live associated
buffers.
@end defopt

@defopt reftex-cache-cite-echo
Non-@code{nil} means, the information displayed in the echo area for
cite macros (see variable @code{reftex-auto-view-crossref}) is cached and
saved along with the parsing information.  The cache survives document
scans.  In order to clear it, use @kbd{M-x reftex-reset-mode}.
@end defopt

<<<<<<< HEAD
@node Options (Finding Files)
=======
@node Options - Finding Files, Options - Optimizations, Options - Viewing Cross-References,  Options
>>>>>>> 55f612f0
@section Finding Files
@cindex Options, Finding Files
@cindex Finding files, options

@defopt reftex-texpath-environment-variables
List of specifications how to retrieve the search path for @TeX{} files.
Several entries are possible.
@itemize @minus
@item
If an element is the name of an environment variable, its content is
used.
@item
If an element starts with an exclamation mark, it is used as a command
to retrieve the path.  A typical command with the kpathsearch library
would be @w{@code{"!kpsewhich -show-path=.tex"}}.
@item
Otherwise the element itself is interpreted as a path.
@end itemize
Multiple directories can be separated by the system dependent
@code{path-separator}.  Directories ending in @samp{//} or @samp{!!} will
be expanded recursively.  See also @code{reftex-use-external-file-finders}.
@end defopt

@defopt reftex-bibpath-environment-variables
List of specifications how to retrieve the search path for @BibTeX{}
files.  Several entries are possible.
@itemize @minus
@item
If an element is the name of an environment variable, its content is
used.
@item
If an element starts with an exclamation mark, it is used as a command
to retrieve the path.  A typical command with the kpathsearch library
would be @w{@code{"!kpsewhich -show-path=.bib"}}.
@item
Otherwise the element itself is interpreted as a path.
@end itemize
Multiple directories can be separated by the system dependent
@code{path-separator}.  Directories ending in @samp{//} or @samp{!!} will
be expanded recursively.  See also @code{reftex-use-external-file-finders}.
@end defopt

@defopt reftex-file-extensions
Association list with file extensions for different file types.
This is a list of items, each item is like:
@code{(@var{type} . (@var{def-ext} @var{other-ext} ...))}
@example
@var{type}:       @r{File type like @code{"bib"} or @code{"tex"}.}
@var{def-ext}:    @r{The default extension for that file type, like @code{".tex"} or @code{".bib"}.}
@var{other-ext}:  @r{Any number of other valid extensions for this file type.}
@end example
When a files is searched and it does not have any of the valid extensions,
we try the default extension first, and then the naked file name.
@end defopt

@defopt reftex-search-unrecursed-path-first
Non-@code{nil} means, search all specified directories before trying
recursion.  Thus, in a path @samp{.//:/tex/}, search first @samp{./},
then @samp{/tex/}, and then all subdirectories of @samp{./}.  If this
option is @code{nil}, the subdirectories of @samp{./} are searched
before @samp{/tex/}.  This is mainly for speed; most of the time the
recursive path is for the system files and not for the user files.  Set
this to @code{nil} if the default makes @RefTeX{} finding files with
equal names in wrong sequence.
@end defopt

@defopt reftex-use-external-file-finders
Non-@code{nil} means, use external programs to find files.  Normally,
@RefTeX{} searches the paths given in the environment variables
@code{TEXINPUTS} and @code{BIBINPUTS} to find @TeX{} files and @BibTeX{}
database files.  With this option turned on, it calls an external
program specified in the option @code{reftex-external-file-finders}
instead.  As a side effect, the variables
@code{reftex-texpath-environment-variables} and
@code{reftex-bibpath-environment-variables} will be ignored.
@end defopt

@defopt reftex-external-file-finders
Association list with external programs to call for finding files.  Each
entry is a cons cell @w{@code{(@var{type} . @var{program})}}.
@var{type} is either @code{"tex"} or @code{"bib"}.  @var{program} is a
string containing the external program to use with any arguments.
@code{%f} will be replaced by the name of the file to be found.  Note
that these commands will be executed directly, not via a shell.  Only
relevant when @code{reftex-use-external-file-finders} is
non-@code{nil}.
@end defopt

@page
<<<<<<< HEAD
@node Options (Optimizations)
=======
@node Options - Optimizations, Options - Fontification, Options - Finding Files, Options
>>>>>>> 55f612f0
@section Optimizations
@cindex Options, optimizations
@cindex Optimizations, options

@defopt reftex-keep-temporary-buffers
Non-@code{nil} means, keep buffers created for parsing and lookup.
@RefTeX{} sometimes needs to visit files related to the current
document.  We distinguish files visited for
@table @asis
@item PARSING
Parts of a multifile document loaded when (re)-parsing the
document.
@item LOOKUP
@BibTeX{} database files and @TeX{} files loaded to find a reference, to
display label context, etc.
@end table
The created buffers can be kept for later use, or be thrown away
immediately after use, depending on the value of this variable:

@table @code
@item nil
Throw away as much as possible.
@item t
Keep everything.
@item 1
Throw away buffers created for parsing, but keep the ones created for
lookup.
@end table

If a buffer is to be kept, the file is visited normally (which is
potentially slow but will happen only once). If a buffer is to be thrown
away, the initialization of the buffer depends upon the variable
@code{reftex-initialize-temporary-buffers}.
@end defopt

@defopt reftex-initialize-temporary-buffers
Non-@code{nil} means do initializations even when visiting file
temporarily.  When @code{nil}, @RefTeX{} may turn off find-file hooks and
other stuff to briefly visit a file. When @code{t}, the full default
initializations are done (@code{find-file-hook} etc.).  Instead of
@code{t} or @code{nil}, this variable may also be a list of hook
functions to do a minimal initialization.
@end defopt

@defopt reftex-no-include-regexps
List of regular expressions to exclude certain input files from parsing.
If the name of a file included via @code{\include} or @code{\input} is
matched by any of the regular expressions in this list, that file is not
parsed by @RefTeX{}.
@end defopt

@defopt reftex-enable-partial-scans
Non-@code{nil} means, re-parse only 1 file when asked to re-parse.
Re-parsing is normally requested with a @kbd{C-u} prefix to many @RefTeX{}
commands, or with the @kbd{r} key in menus.  When this option is
@code{t} in a multifile document, we will only parse the current buffer,
or the file associated with the label or section heading near point in a
menu.  Requesting re-parsing of an entire multifile document then
requires a @kbd{C-u C-u} prefix or the capital @kbd{R} key in
menus.
@end defopt

@defopt reftex-save-parse-info
Non-@code{nil} means, save information gathered with parsing in files.
The file @file{MASTER.rel} in the same directory as @file{MASTER.tex} is
used to save the information.  When this variable is @code{t},
@itemize @minus
@item
accessing the parsing information for the first time in an editing
session will read that file (if available) instead of parsing the
document.
@item
exiting Emacs or killing a buffer in reftex-mode will cause a new
version of the file to be written.
@end itemize
@end defopt

@defopt reftex-parse-file-extension
File extension for the file in which parser information is stored.
This extension is added to the base name of the master file.
@end defopt

@defopt reftex-allow-automatic-rescan
Non-@code{nil} means, @RefTeX{} may rescan the document when this seems
necessary.  Applies (currently) only in rare cases, when a new label
cannot be placed with certainty into the internal label list.
@end defopt

@defopt reftex-use-multiple-selection-buffers
Non-@code{nil} means use a separate selection buffer for each label
type.  These buffers are kept from one selection to the next and need
not be created for each use, so the menu generally comes up faster.
The selection buffers will be erased (and therefore updated)
automatically when new labels in its category are added.  See the
variable @code{reftex-auto-update-selection-buffers}.
@end defopt

@defopt reftex-auto-update-selection-buffers
Non-@code{nil} means, selection buffers will be updated automatically.
When a new label is defined with @code{reftex-label}, all selection
buffers associated with that label category are emptied, in order to
force an update upon next use.  When @code{nil}, the buffers are left
alone and have to be updated by hand, with the @kbd{g} key from the
label selection process.  The value of this variable will only have any
effect when @code{reftex-use-multiple-selection-buffers} is
non-@code{nil}.
@end defopt

<<<<<<< HEAD
@node Options (Fontification)
=======
@node Options - Fontification, Options - Misc, Options - Optimizations, Options
>>>>>>> 55f612f0
@section Fontification
@cindex Options, fontification
@cindex Fontification, options

@defopt reftex-use-fonts
Non-@code{nil} means, use fonts in label menu and on-the-fly help.
Font-lock must be loaded as well to actually get fontified
display.  After changing this option, a rescan may be necessary to
activate it.
@end defopt

@defopt reftex-refontify-context
Non-@code{nil} means, re-fontify the context in the label menu with
font-lock.  This slightly slows down the creation of the label menu.  It
is only necessary when you definitely want the context fontified.

This option may have 3 different values:
@table @code
@item nil
Never refontify.
@item t
Always refontify.
@item 1
Refontify when necessary, e.g., with old versions of the x-symbol
package.
@end table
The option is ignored when @code{reftex-use-fonts} is @code{nil}.
@end defopt

@defopt reftex-highlight-selection
Non-@code{nil} means, highlight selected text in selection and
@file{*toc*} buffers.  Normally, the text near the cursor is the
@emph{selected} text, and it is highlighted.  This is the entry most
keys in the selection and @file{*toc*} buffers act on.  However, if you
mainly use the mouse to select an item, you may find it nice to have
mouse-triggered highlighting @emph{instead} or @emph{as well}. The
variable may have one of these values:

@example
nil      @r{No highlighting.}
cursor   @r{Highlighting is cursor driven.}
mouse    @r{Highlighting is mouse driven.}
both     @r{Both cursor and mouse trigger highlighting.}
@end example

Changing this variable requires to rebuild the selection and *toc*
buffers to become effective (keys @kbd{g} or @kbd{r}).
@end defopt

@defopt reftex-cursor-selected-face
Face name to highlight cursor selected item in toc and selection buffers.
See also the variable @code{reftex-highlight-selection}.
@end defopt
@defopt reftex-mouse-selected-face
Face name to highlight mouse selected item in toc and selection buffers.
See also the variable @code{reftex-highlight-selection}.
@end defopt
@defopt reftex-file-boundary-face
Face name for file boundaries in selection buffer.
@end defopt
@defopt reftex-label-face
Face name for labels in selection buffer.
@end defopt
@defopt reftex-section-heading-face
Face name for section headings in toc and selection buffers.
@end defopt
@defopt reftex-toc-header-face
Face name for the header of a toc buffer.
@end defopt
@defopt reftex-bib-author-face
Face name for author names in bib selection buffer.
@end defopt
@defopt reftex-bib-year-face
Face name for year in bib selection buffer.
@end defopt
@defopt reftex-bib-title-face
Face name for article title in bib selection buffer.
@end defopt
@defopt reftex-bib-extra-face
Face name for bibliographic information in bib selection buffer.
@end defopt
@defopt reftex-select-mark-face
Face name for marked entries in the selection buffers.
@end defopt
@defopt reftex-index-header-face
Face name for the header of an index buffer.
@end defopt
@defopt reftex-index-section-face
Face name for the start of a new letter section in the index.
@end defopt
@defopt reftex-index-tag-face
Face name for index names (for multiple indices).
@end defopt
@defopt reftex-index-face
Face name for index entries.
@end defopt

<<<<<<< HEAD
@node Options (Misc)
=======
@node Options - Misc, , Options - Fontification, Options
>>>>>>> 55f612f0
@section Miscellaneous
@cindex Options, misc

@defopt reftex-extra-bindings
Non-@code{nil} means, make additional key bindings on startup.  These
extra bindings are located in the users @samp{C-c letter}
map.  @xref{Key Bindings}.
@end defopt

@defopt reftex-plug-into-AUCTeX
Plug-in flags for @AUCTeX{} interface.  This variable is a list of
5 boolean flags.  When a flag is non-@code{nil}, @RefTeX{}
will

@example
- supply labels in new sections and environments  (flag 1)
- supply arguments for macros like @code{\label}         (flag 2)
- supply arguments for macros like @code{\ref}           (flag 3)
- supply arguments for macros like @code{\cite}          (flag 4)
- supply arguments for macros like @code{\index}         (flag 5)
@end example

You may also set the variable itself to t or nil in order to turn all
options on or off, respectively.@*
Supplying labels in new sections and environments applies when creating
sections with @kbd{C-c C-s} and environments with @kbd{C-c C-e}.@*
Supplying macro arguments applies when you insert such a macro
interactively with @kbd{C-c @key{RET}}.@*
See the @AUCTeX{} documentation for more information.
@end defopt

@defopt reftex-revisit-to-follow
Non-@code{nil} means, follow-mode will revisit files if necessary.
When nil, follow-mode will be suspended for stuff in unvisited files.
@end defopt

@defopt reftex-allow-detached-macro-args
Non-@code{nil} means, allow arguments of macros to be detached by
whitespace.  When this is @code{t}, the @samp{aaa} in @w{@samp{\bbb
[xxx] @{aaa@}}} will be considered an argument of @code{\bb}.  Note that
this will be the case even if @code{\bb} is defined with zero or one
argument.
@end defopt

@node Keymaps and Hooks
@section Keymaps and Hooks
@cindex Keymaps

@RefTeX{} has the usual general keymap, load hook and mode hook.

@deffn Keymap reftex-mode-map
The keymap for @RefTeX{} mode.
@end deffn

@deffn {Normal Hook} reftex-load-hook
Normal hook which is being run when loading @file{reftex.el}.
@end deffn

@deffn {Normal Hook} reftex-mode-hook
Normal hook which is being run when turning on @RefTeX{} mode.
@end deffn

Furthermore, the four modes used for referencing labels, creating
citations, the table of contents buffer and the phrases buffer have
their own keymaps and mode hooks.  See the respective sections.  There
are many more hooks which are described in the relevant sections about
options for a specific part of @RefTeX{}.

@node Changes
@chapter Changes
@cindex Changes

Here is a list of recent changes to @RefTeX{}.

@noindent @b{Version 4.33}

@itemize @bullet
@item
Update to GPLv3.
@item
Parse files are created in a way that does not interfere with recentf
mode.
@end itemize

@noindent @b{Version 4.32}

@itemize @bullet
@item
First release by @AUCTeX{} project.
@item
Installation routine rewritten after structure of source package
changed.
@item
Activation of @RefTeX{} changed, so make sure you read the installation
instructions and remove obsolete cruft related to @RefTeX{} from your
init file.
@item
Fixed bug where point would end up in the wrong buffer when jumping
between several @LaTeX{} and phrases buffers.
@item
Fixed bug where @BibTeX{} keys with hyphens were parsed incorrectly.
@item
Some performance improvements.
@item
The separator used between multiple citations in a \cite macro can now
be changed by customizing the variable @code{reftex-cite-key-separator}.
@end itemize

@noindent @b{Version 4.28}
@itemize @bullet
@item Support for the Jurabib package.
@item Improvements when selecting several items in a selection buffer.
@end itemize

@noindent @b{Version 4.26}
@itemize @bullet
@item
Support for global incremental search.
@item
Some improvements for XEmacs compatibility.
@end itemize

@noindent @b{Version 4.25}
@itemize @bullet
@item
Fixed bug with @samp{%F} in a label prefix.  Added new escapes
@samp{%m} and @samp{%M} for mater file name and master directory.
@end itemize

@noindent @b{Version 4.24}
@itemize @bullet
@item
Inserting citation commands now prompts for optional arguments
when called with a prefix argument.  Related new options are
@code{reftex-cite-prompt-optional-args} and
@code{reftex-cite-cleanup-optional-args}.
@item
New option @code{reftex-trust-label-prefix}.  Configure this variable
if you'd like RefTeX to base its classification of labels on prefixes.
This can speed-up document parsing, but may in some cases reduce the
quality of the context used by RefTeX to describe a label.
@item
Fixed bug in @code{reftex-create-bibtex-file} when @code{reftex-comment-citations}
is non-nil.
@item
Fixed bugs in indexing: Case-sensitive search, quotes before and/or
after words.  Disabled indexing in comment lines.
@end itemize

@noindent @b{Version 4.22}
@itemize @bullet
@item
New command @code{reftex-create-bibtex-file} to create a new database
with all entries referenced in the current document.
@item
New keys @kbd{e} and @kbd{E} allow to produce a BibTeX database file
from entries marked in a citation selection buffer.
@end itemize

@noindent @b{Version 4.21}
@itemize @bullet
@item
Renaming labels from the toc buffer with key @kbd{M-%}.
@end itemize

@noindent @b{Version 4.20}
@itemize @bullet
@item
Structure editing capabilities.  The command keys @kbd{<} and @kbd{>} in
the TOC buffer promote/demote the section at point or all sections in
the current region.
@item
New option @code{reftex-toc-split-windows-fraction} to set the size of
the window used by the TOC@.  This makes the old variable
@code{reftex-toc-split-windows-horizontally-fraction} obsolete.
@item
A dedicated frame can show the TOC with the current section
always automatically highlighted.  The frame is created and
deleted from the toc buffer with the @kbd{d} key.
@end itemize

@noindent @b{Version 4.19}
@itemize @bullet
@item
New command `reftex-toc-recenter' (@kbd{C-c -}) which shows the current
section in the TOC buffer without selecting the TOC window.
@item
Recentering happens automatically in idle time when the option
@code{reftex-auto-recenter-toc} is turned on.
@item
Fixed several bugs related to automatic cursor positioning in the TOC
buffer.
@item
The highlight in the TOC buffer stays when the focus moves to a
different window.
@item
New command `reftex-goto-label'.
@item
Part numbers are no longer included in chapter numbers, and a new
part does not reset the chapter counter.  See new option
@code{reftex-part-resets-chapter}.
@end itemize

@noindent @b{Version 4.18}
@itemize @bullet
@item
@code{reftex-citation} uses the word before the cursor as a default
search string.
@item
Simplified several regular expressions for speed.
@item
Better support for chapterbib.
@end itemize

@noindent @b{Version 4.17}
@itemize @bullet
@item
The toc window can be split off horizontally.  See new options
@code{reftex-toc-split-windows-horizontally},
@code{reftex-toc-split-windows-horizontally-fraction}.
@item
It is possible to specify a function which verifies an index match
during global indexing.  See new option @code{reftex-index-verify-function}.
@item
The macros which input a file in LaTeX (like \input, \include) can
be configured.  See new option @code{reftex-include-file-commands}.
@item
The macros which specify the bibliography file (like \bibliography) can
be configured.  See new option @code{reftex-bibliography-commands}.
@item
The regular expression used to search for the \bibliography macro has
been relaxed to allow for @samp{@{\bibliography@{...@}@}} needed by
chapterbib.
@item
Small bug fixes.
@end itemize

@noindent @b{Version 4.15}
@itemize @bullet
@item
Fixed bug with parsing of BibTeX files, when fields contain quotes or
unmatched parenthesis.
@item
Small bug fixes.
@item
Improved interaction with Emacs LaTeX mode.
@end itemize

@noindent @b{Version 4.12}
@itemize @bullet
@item
Support for @file{bibentry} citation style.
@end itemize

@noindent @b{Version 4.11}
@itemize @bullet
@item
Fixed bug which would parse @samp{\Section} just like @samp{\section}.
@end itemize

@noindent @b{Version 4.10}
@itemize @bullet
@item
Renamed @file{reftex-vcr.el} to @file{reftex-dcr.el} because of conflict
with @file{reftex-vars.el} on DOS machines.
@item
New options @code{reftex-parse-file-extension} and
@code{reftex-index-phrase-file-extension}.
@end itemize

@noindent [.....]
@ignore
@noindent @b{Version 4.09}
@itemize @bullet
@item
New option @code{reftex-toc-max-level} to limit the depth of the toc.
New key binding @kbd{t} in the @file{*toc*} buffer to change this
setting.
@item
RefTeX maintains an @file{Index Phrases} file in which phrases can be
collected.  When the document is ready, RefTeX can search all
these phrases and assist indexing all matches.
@item
The variables @code{reftex-index-macros} and
@code{reftex-index-default-macro} have changed their syntax slightly.
The @var{repeat} parameter has move from the latter to the former.
Also calls to @code{reftex-add-index-macros} from AUCTeX style files
need to be adapted.
@item
The variable @code{reftex-section-levels} no longer contains the
default stuff which has been moved to a constant.
@item
Environments like theorems can be placed into the TOC by putting
entries for @samp{"begin@{theorem@}"} in
@code{reftex-section-levels}.
@end itemize

@noindent @b{Version 4.06}
@itemize @bullet
@item
@code{reftex-section-levels} can contain a function to compute the level
of a sectioning command.
@item
Multiple @code{thebibliography} environments recognized.
@end itemize

@noindent @b{Version 4.04}
@itemize @bullet
@item
New option @code{reftex-index-default-tag} implements a default for queries.
@end itemize

@noindent @b{Version 4.02}
@itemize @bullet
@item
macros ending in @samp{refrange} are considered to contain references.
@item
Index entries made with @code{reftex-index-selection-or-word} in TeX
math mode automatically get enclosing @samp{$} to preserve math mode.  See
new option @code{reftex-index-math-format}.  Requires AUCTeX.
@end itemize

@noindent @b{Version 4.01}
@itemize @bullet
@item
New command @code{reftex-index-globally} to index a word in many
places in the document.  Also available from the index buffer with
@kbd{&}.
@item
The first item in a @code{reftex-label-alist} entry may now also be a parser
function to do non-standard parsing.
@item
@code{reftex-auto-view-crossref} no longer interferes with
@code{pop-up-frames} (patch from Stefan Monnier).
@end itemize

@noindent @b{Version 4.00}
@itemize @bullet
@item
RefTeX has been split into several smaller files which are autoloaded on
demand.
@item
Index support, along with many new options.
@item
The selection of keys for @code{\ref} and @code{\cite} now allows to
select multiple items by marking entries with the @kbd{m} key.
@item
Fancyref support.
@end itemize

@noindent @b{Version 3.43}
@itemize @bullet
@item
Viewing cross-references generalized.  Now works on @code{\label},
@code{\ref}, @code{\cite}, @code{\bibitem}, @code{\index}, variations of
these, and from BibTeX buffers.
@item
New option @code{reftex-view-crossref-extra}.
@item
Support for the additional sectioning commands @code{\addchap} and
@code{\addsec} which are defined in the LaTeX KOMA-Script classes.
@item
Files in @code{reftex-default-bibliography} will be searched along
@code{BIBINPUTS} path.
@item
Reading a parse file now checks consistency.
@end itemize

@noindent @b{Version 3.42}
@itemize @bullet
@item
File search further refined.  New option @code{reftex-file-extensions}.
@item
@file{*toc*} buffer can show the file boundaries of a multifile
document, all labels and associated context.  New keys @kbd{i}, @kbd{l},
and @kbd{c}.  New options @code{reftex-toc-include-labels},
@code{reftex-toc-include-context},
@code{reftex-toc-include-file-boundaries}.
@end itemize

@noindent @b{Version 3.41}
@itemize @bullet
@item
New options @code{reftex-texpath-environment-variables},
@code{reftex-use-external-file-finders},
@code{reftex-external-file-finders},
@code{reftex-search-unrecursed-path-first}.
@item
@emph{kpathsearch} support.  See new options and
@code{reftex-bibpath-environment-variables}.
@end itemize

@noindent @b{Version 3.38}
@itemize @bullet
@item
@code{reftex-view-crossref} no longer moves to find a macro.  Point has
to be on the macro argument.
@end itemize

@noindent @b{Version 3.36}
@itemize @bullet
@item
New value @code{window} for option @code{reftex-auto-view-crossref}.
@end itemize

@noindent @b{Version 3.35}
@itemize @bullet
@item
ISO 8859 Latin-1 chars are converted to ASCII to derive better labels.
This takes back the related changes in 3.34 for safety reasons.
@end itemize

@noindent @b{Version 3.34}
@itemize @bullet
@item
Additional flag in @code{reftex-derive-label-parameters} do make only
lowercase labels (default @code{t}).
@item
All @file{.rel} files have a final newline to avoid queries.
@item
Single byte representations of accented European letters (ISO-8859-1)
are now valid in labels.
@end itemize

@noindent @b{Version 3.33}
@itemize @bullet
@item
Multiple selection buffers are now hidden buffers (they start with a
SPACE).
@item
Fixed bug with file search when TEXINPUTS environment variable is empty.
@end itemize

@noindent @b{Version 3.30}
@itemize @bullet
@item
In @code{reftex-citation}, the regular expression used to scan BibTeX
files can be specified using completion on known citation keys.
@item
New keys @kbd{a} and @kbd{A} in BibTeX selection process to cite @emph{all}
entries.
@item
New command @code{reftex-renumber-simple-labels} to renumber simple
labels like @samp{eq:13} sequentially through a document.
@end itemize

@noindent @b{Version 3.28}
@itemize @bullet
@item
Auto view crossref for XEmacs uses @code{post-command-hook} to restart the
timer, since itimer restart is not reliable.
@item
Option @code{reftex-bibfile-ignore-list} renamed to @code{-regexps}.
@item
Expansion of recursive tex and bib path rewritten.
@item
Fixed problem where @RefTeX{} did not scan unsaved buffers.
@item
Fixed bug with section numbering after *-red sections.
@end itemize

@noindent @b{Version 3.27}
@itemize @bullet
@item
Macros can define @emph{neutral} labels, just like @code{\label}
itself.
@item
New option @code{reftex-allow-detached-macro-args}, default @code{nil}!
@end itemize

@noindent @b{Version 3.26}
@itemize @bullet
@item
[X]Emacs 19 no longer supported.  Use 3.22 for Emacs 19.
@item
New hooks @code{reftex-translate-to-ascii-function},
@code{reftex-string-to-label-function}.
@item
Made sure automatic crossref display will not visit/scan files.
@end itemize

@noindent @b{Version 3.25}
@itemize @bullet
@item
Echoing of citation info caches the info for displayed entries.
New option @code{reftex-cache-cite-echo}.
@item
@kbd{M-x reftex-reset-mode} now also removes the file with parsing
info.
@item
Default of @code{reftex-revisit-to-follow} changed to nil.
@end itemize

@noindent @b{Version 3.24}
@itemize @bullet
@item
New option @code{reftex-revisit-to-echo}.
@item
Interface with X-Symbol (>=2.6) is now complete and stable.
@item
Adapted to new outline, which uses overlays.
@item
File names in @code{\bibliography} may now have the @code{.bib}
extension.
@item
Fixed Bug with parsing "single file" from master file buffer.
@end itemize

@noindent @b{Version 3.23}
@itemize @bullet
@item
Parse files @file{MASTER.rel} made compatible between Emacs and XEmacs.
@item
@code{kill-emacs-hook} and @code{kill-buffer-hook} now write the parse
file.
@item
The cursor inside a @code{\ref} or @code{\cite} macro can now trigger
automatic display of crossref information in the echo area.  See
variable @code{reftex-auto-view-crossref}.
@item
AUCTeX interface updates:
@itemize @minus
@item
AUCTeX 9.9c and later notifies @RefTeX{} about new sections.
@item
@RefTeX{} notifies AUCTeX about new labels.
@item
@code{TeX-arg-ref} no longer used (introduction was unnecessary).
@item
@code{reftex-arg-label} and @code{reftex-arg-cite} fixed up.
@item
Settings added to @RefTeX{} via style files remain local.
@end itemize
@item
Fixed bug with @code{reftex-citation} in non-latex buffers.
@item
Fixed bug with syntax table and context refontification.
@item
Safety-net for name change of @code{font-lock-reference-face}.
@end itemize

@noindent @b{Version 3.22}
@itemize @bullet
@item
Fixed bug with empty context strings.
@item
@code{reftex-mouse-view-crossref} is now bound by default at
@kbd{S-mouse-2}.
@end itemize

@noindent @b{Version 3.21}
@itemize @bullet
@item
New options for all faces used by @RefTeX{}. They're in the
customization group @code{reftex-fontification-configurations}.
@end itemize

@noindent @b{Version 3.19}
@itemize @bullet
@item
Fixed bug with AUCTeX @code{TeX-master}.
@end itemize

@noindent @b{Version 3.18}
@itemize @bullet
@item
The selection now uses a recursive edit, much like minibuffer input.
This removes all restrictions during selection.  E.g., you can now
switch buffers at will, use the mouse etc.
@item
New option @code{reftex-highlight-selection}.
@item
@kbd{mouse-2} can be used to select in selection and @file{*toc*}
buffers.
@item
Fixed some problems regarding the interaction with VIPER mode.
@item
Follow-mode is now only used after point motion.
@item
@RefTeX{} now finally does not fontify temporary files anymore.
@end itemize

@noindent @b{Version 3.17}
@itemize @bullet
@item
Additional bindings in selection and @file{*toc*} buffers.  @kbd{g}
redefined.
@item
New command @code{reftex-save-all-document-buffers}.
@item
Magic word matching made more intelligent.
@item
Selection process can switch to completion (with @key{TAB}).
@item
@code{\appendix} is now recognized and influences section numbering.
@item
File commentary shortened considerably (use Info documentation).
@item
New option @code{reftex-no-include-regexps} to skip some include files.
@item
New option @code{reftex-revisit-to-follow}.
@end itemize

@noindent @b{Version 3.16}
@itemize @bullet
@item
New hooks @code{reftex-format-label-function},
@code{reftex-format-ref-function}, @code{reftex-format-cite-function}.
@item
TeXInfo documentation completed.
@item
Some restrictions in Label inserting and referencing removed.
@item
New variable @code{reftex-default-bibliography}.
@end itemize

@noindent @b{Version 3.14}
@itemize @bullet
@item
Selection buffers can be kept between selections: this is faster.
See new variable @code{reftex-use-multiple-selection-buffers}.
@item
Prefix interpretation of reftex-view-crossref changed.
@item
Support for the @code{varioref} package (@kbd{v} key in selection
buffer).
@end itemize

@noindent @b{Version 3.12}
@itemize @bullet
@item
There are 3 new keymaps for customization: @code{reftex-toc-map},
@code{reftex-select-label-map}, @code{reftex-select-bib-map}.
@item
Refontification uses more standard font-lock stuff.
@item
When no BibTeX database files are specified, citations can also use
@code{\bibitem} entries from a @code{thebibliography} environment.
@end itemize

@noindent @b{Version 3.11}
@itemize @bullet
@item
Fixed bug which led to naked label in (e.g.@:) footnotes.
@item
Added scroll-other-window functions to RefTeX-Select.
@end itemize

@noindent @b{Version 3.10}
@itemize @bullet
@item
Fixed a bug which made reftex 3.07 fail on [X]Emacs version 19.
@item
Removed unimportant code which caused OS/2 Emacs to crash.
@item
All customization variables now accessible from menu.
@end itemize

@noindent @b{Version 3.07}
@itemize @bullet
@item
@code{Ref} menu improved.
@end itemize

@noindent @b{Version 3.05}
@itemize @bullet
@item
Compatibility code now first checks for XEmacs feature.
@end itemize

@noindent @b{Version 3.04}
@itemize @bullet
@item
Fixed BUG in the @emph{xr} support.
@end itemize

@noindent @b{Version 3.03}
@itemize @bullet
@item
Support for the LaTeX package @code{xr}, for inter-document
references.
@item
A few (minor) Mule-related changes.
@item
Fixed bug which could cause @emph{huge} @file{.rel} files.
@item
Search for input and @file{.bib} files with recursive path definitions.
@end itemize

@noindent @b{Version 3.00}
@itemize @bullet
@item
@RefTeX{} should work better for very large projects:
@item
The new parser works without creating a master buffer.
@item
Rescanning can be limited to a part of a multifile document.
@item
Information from the parser can be stored in a file.
@item
@RefTeX{} can deal with macros having a naked label as an argument.
@item
Macros may have white space and newlines between arguments.
@item
Multiple identical section headings no longer confuse
@code{reftex-toc}.
@item
@RefTeX{} should work correctly in combination with buffer-altering
packages like outline, folding, x-symbol, iso-cvt, isotex, etc.
@item
All labeled environments discussed in @emph{The LaTeX Companion} by
Goossens, Mittelbach & Samarin, Addison-Wesley 1994) are part of
@RefTeX{}'s defaults.
@end itemize

@noindent @b{Version 2.17}
@itemize @bullet
@item
Label prefix expands % escapes with current file name and other stuff.
@item
Citation format now with % escapes.  This is not backward
compatible!
@item
TEXINPUTS variable recognized when looking for input files.
@item
Context can be the nth argument of a macro.
@item
Searching in the select buffer is now possible (@kbd{C-s} and
@kbd{C-r}).
@item
Display and derive-label can use two different context methods.
@item
AMSmath @code{xalignat} and @code{xxalignat} added.
@end itemize

@noindent @b{Version 2.14}
@itemize @bullet
@item
Variable @code{reftex-plug-into-AUCTeX} simplifies cooperation with
AUCTeX.
@end itemize

@noindent @b{Version 2.11}
@itemize @bullet
@item
Submitted for inclusion to Emacs and XEmacs.
@end itemize

@noindent @b{Version 2.07}
@itemize @bullet
@item
New functions @code{reftex-search-document},
@code{reftex-query-replace-document}.
@end itemize

@noindent @b{Version 2.05}
@itemize @bullet
@item
Support for @file{custom.el}.
@item
New function @code{reftex-grep-document} (thanks to Stephen Eglen).
@end itemize

@noindent @b{Version 2.03}
@itemize @bullet
@item
@code{figure*}, @code{table*}, @code{sidewaysfigure/table} added to
default environments.
@item
@code{reftex-bibfile-ignore-list} introduced (thanks to Rory Molinari).
@item
New functions @code{reftex-arg-label}, @code{reftex-arg-ref},
@code{reftex-arg-cite}.
@item
Emacs/XEmacs compatibility reworked.  XEmacs 19.15 now is
required.
@item
@code{reftex-add-to-label-alist} (to be called from AUCTeX style
files).
@item
Finding context with a hook function.
@item
Sorting BibTeX entries (new variable:
@code{reftex-sort-bibtex-matches}).
@end itemize

@noindent @b{Version 2.00}
@itemize @bullet
@item
Labels can be derived from context (default for sections).
@item
Configuration of label insertion and label referencing revised.
@item
Crossref fields in BibTeX database entries.
@item
@code{reftex-toc} introduced (thanks to Stephen Eglen).
@end itemize

@noindent @b{Version 1.09}
@itemize @bullet
@item
Support for @code{tex-main-file}, an analogue for
@code{TeX-master}.
@item
MS-DOS support.
@end itemize

@noindent @b{Version 1.07}
@itemize @bullet
@item
@RefTeX{} gets its own menu.
@end itemize

@noindent @b{Version 1.05}
@itemize @bullet
@item
XEmacs port.
@end itemize

@noindent @b{Version 1.04}
@itemize @bullet
@item
Macros as wrappers, AMSTeX support, delayed context parsing for
new labels.
@end itemize
@end ignore

@noindent @b{Version 1.00}
@itemize @bullet
@item
released on 7 Jan 1997.
@end itemize

@node GNU Free Documentation License
@appendix GNU Free Documentation License
@include doclicense.texi

@node Index
@unnumbered Index
@printindex cp

@bye<|MERGE_RESOLUTION|>--- conflicted
+++ resolved
@@ -1657,11 +1657,7 @@
 @code{\label} macro.  @xref{Viewing Cross-References}, for more
 information.
 
-<<<<<<< HEAD
 @node Reference Styles
-=======
-@node Reference Styles, LaTeX xr Package, Reference Info, Labels and References
->>>>>>> 55f612f0
 @section Reference Styles
 
 In case you defined your own macros for referencing or you are using
@@ -1749,11 +1745,7 @@
 these variables are deprecated now.  Instead of setting them, the
 variable @code{reftex-ref-style-default-list} should be adapted now.
 
-<<<<<<< HEAD
-@node xr (LaTeX package)
-=======
-@node LaTeX xr Package, , Reference Styles, Labels and References
->>>>>>> 55f612f0
+@node LaTeX xr Package
 @section @code{xr}: Cross-Document References
 @cindex @code{xr}, LaTeX package
 @cindex LaTeX packages, @code{xr}
@@ -3899,23 +3891,6 @@
 reftex-customize} will get you there.
 
 @menu
-<<<<<<< HEAD
-* Options (Table of Contents)::
-* Options (Defining Label Environments)::
-* Options (Creating Labels)::
-* Options (Referencing Labels)::
-* Options (Creating Citations)::
-* Options (Index Support)::
-* Options (Viewing Cross-References)::
-* Options (Finding Files)::
-* Options (Optimizations)::
-* Options (Fontification)::
-* Options (Misc)::
-* Keymaps and Hooks::
-@end menu
-
-@node Options (Table of Contents)
-=======
 * Options - Table of Contents::
 * Options - Defining Label Environments::
 * Options - Creating Labels::
@@ -3927,10 +3902,10 @@
 * Options - Optimizations::
 * Options - Fontification::
 * Options - Misc::
+* Keymaps and Hooks::
 @end menu
 
-@node Options - Table of Contents, Options - Defining Label Environments, ,  Options
->>>>>>> 55f612f0
+@node Options - Table of Contents
 @section Table of Contents
 @cindex Options, table of contents
 @cindex Table of contents, options
@@ -4054,11 +4029,7 @@
 (@pxref{Table of Contents}).
 @end deffn
 
-<<<<<<< HEAD
-@node Options (Defining Label Environments)
-=======
-@node Options - Defining Label Environments, Options - Creating Labels, Options - Table of Contents, Options
->>>>>>> 55f612f0
+@node Options - Defining Label Environments
 @section Defining Label Environments
 @cindex Options, defining label environments
 @cindex Defining label environments, options
@@ -4285,11 +4256,7 @@
 non-footnote labels.
 @end defopt
 
-<<<<<<< HEAD
-@node Options (Creating Labels)
-=======
-@node Options - Creating Labels, Options - Referencing Labels, Options - Defining Label Environments, Options
->>>>>>> 55f612f0
+@node Options - Creating Labels
 @section Creating Labels
 @cindex Options, creating labels
 @cindex Creating labels, options
@@ -4405,11 +4372,7 @@
 @end table
 @end defopt
 
-<<<<<<< HEAD
-@node Options (Referencing Labels)
-=======
-@node Options - Referencing Labels, Options - Creating Citations, Options - Creating Labels, Options
->>>>>>> 55f612f0
+@node Options - Referencing Labels
 @section Referencing Labels
 @cindex Options, referencing labels
 @cindex Referencing labels, options
@@ -4531,11 +4494,7 @@
 (@pxref{Referencing Labels}).
 @end deffn
 
-<<<<<<< HEAD
-@node Options (Creating Citations)
-=======
-@node Options - Creating Citations, Options - Index Support, Options - Referencing Labels, Options
->>>>>>> 55f612f0
+@node Options - Creating Citations
 @section Creating Citations
 @cindex Options, creating citations
 @cindex Creating citations, options
@@ -4714,11 +4673,7 @@
 @end defopt
 
 
-<<<<<<< HEAD
-@node Options (Index Support)
-=======
 @node Options - Index Support, Options - Viewing Cross-References, Options - Creating Citations,  Options
->>>>>>> 55f612f0
 @section Index Support
 @cindex Options, Index support
 @cindex Index support, options
@@ -4938,11 +4893,7 @@
 (@pxref{Index Support}).
 @end deffn
 
-<<<<<<< HEAD
-@node Options (Viewing Cross-References)
-=======
-@node Options - Viewing Cross-References, Options - Finding Files, Options - Index Support,  Options
->>>>>>> 55f612f0
+@node Options - Viewing Cross-References
 @section Viewing Cross-References
 @cindex Options, viewing cross-references
 @cindex Viewing cross-references, options
@@ -5001,11 +4952,7 @@
 scans.  In order to clear it, use @kbd{M-x reftex-reset-mode}.
 @end defopt
 
-<<<<<<< HEAD
-@node Options (Finding Files)
-=======
-@node Options - Finding Files, Options - Optimizations, Options - Viewing Cross-References,  Options
->>>>>>> 55f612f0
+@node Options - Finding Files
 @section Finding Files
 @cindex Options, Finding Files
 @cindex Finding files, options
@@ -5095,11 +5042,7 @@
 @end defopt
 
 @page
-<<<<<<< HEAD
-@node Options (Optimizations)
-=======
-@node Options - Optimizations, Options - Fontification, Options - Finding Files, Options
->>>>>>> 55f612f0
+@node Options - Optimizations
 @section Optimizations
 @cindex Options, optimizations
 @cindex Optimizations, options
@@ -5208,11 +5151,7 @@
 non-@code{nil}.
 @end defopt
 
-<<<<<<< HEAD
-@node Options (Fontification)
-=======
-@node Options - Fontification, Options - Misc, Options - Optimizations, Options
->>>>>>> 55f612f0
+@node Options - Fontification
 @section Fontification
 @cindex Options, fontification
 @cindex Fontification, options
@@ -5310,11 +5249,7 @@
 Face name for index entries.
 @end defopt
 
-<<<<<<< HEAD
-@node Options (Misc)
-=======
-@node Options - Misc, , Options - Fontification, Options
->>>>>>> 55f612f0
+@node Options - Misc
 @section Miscellaneous
 @cindex Options, misc
 
