--- conflicted
+++ resolved
@@ -1,4 +1,7 @@
-<<<<<<< HEAD
+2014-10-13  Glenn Morris  <rgm@gnu.org>
+
+	* Makefile.in (dist): Update for new output variables.
+
 2014-10-08  Leo Liu  <sdl.web@gmail.com>
 
 	* cl.texi (Porting Common Lisp): Remove parse-integer.
@@ -7,11 +10,6 @@
 
 	* newsticker.texi (Supported Formats): Fix order of subheading and
 	itemize.
-=======
-2014-10-13  Glenn Morris  <rgm@gnu.org>
-
-	* Makefile.in (dist): Update for new output variables.
->>>>>>> be3e1b61
 
 2014-10-04  Glenn Morris  <rgm@gnu.org>
 
