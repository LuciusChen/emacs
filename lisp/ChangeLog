--- conflicted
+++ resolved
@@ -1,4 +1,3 @@
-<<<<<<< HEAD
 2004-04-11  Miles Bader  <miles@gnu.org>
 
 	* emacs-lisp/bytecomp.el (byte-compile-top-level): Correctly
@@ -218,7 +217,7 @@
 
 	* subr.el (functionp): Function removed (now a subr).
 	* help-fns.el (describe-function-1): Handle interpreted closures.
-=======
+
 2004-04-14  Daniel Pfeiffer  <occitan@esperanto.org>
 
 	* progmodes/compile.el (compilation-setup): Localize
@@ -287,7 +286,6 @@
 
 	* url/url-handlers.el (url-handler-mode): New minor mode.
 	(url-setup-file-name-handlers): Remove.
->>>>>>> 92713841
 
 2004-04-12  Joe Buehler  <jbuehler@hekiman.com>
 
