;;; rlogin.el --- remote login interface

;; Copyright (C) 1992, 93, 94, 95, 97, 1998, 2002 Free Software Foundation, Inc.

;; Author: Noah Friedman
;; Maintainer: Noah Friedman <friedman@splode.com>
;; Keywords: unix, comm

<<<<<<< HEAD
;; $Id: rlogin.el,v 1.5 2003/09/01 15:45:33 miles Exp $

=======
>>>>>>> 1f3ddf11
;; This file is part of GNU Emacs.

;; GNU Emacs is free software; you can redistribute it and/or modify
;; it under the terms of the GNU General Public License as published by
;; the Free Software Foundation; either version 2, or (at your option)
;; any later version.

;; GNU Emacs is distributed in the hope that it will be useful,
;; but WITHOUT ANY WARRANTY; without even the implied warranty of
;; MERCHANTABILITY or FITNESS FOR A PARTICULAR PURPOSE.  See the
;; GNU General Public License for more details.

;; You should have received a copy of the GNU General Public License
;; along with GNU Emacs; see the file COPYING.  If not, write to the
;; Free Software Foundation, Inc., 59 Temple Place - Suite 330,
;; Boston, MA 02111-1307, USA.

;;; Commentary:

;; Support for remote logins using `rlogin'.
;; This program is layered on top of shell.el; the code here only accounts
;; for the variations needed to handle a remote process, e.g. directory
;; tracking and the sending of some special characters.

;; If you wish for rlogin mode to prompt you in the minibuffer for
;; passwords when a password prompt appears, just enter m-x send-invisible
;; and type in your line, or add `comint-watch-for-password-prompt' to
;; `comint-output-filter-functions'.

;;; Code:

(require 'comint)
(require 'shell)

(defgroup rlogin nil
  "Remote login interface"
  :group 'processes
  :group 'unix)

(defcustom rlogin-program "rlogin"
  "*Name of program to invoke rlogin"
  :type 'string
  :group 'rlogin)

(defcustom rlogin-explicit-args nil
  "*List of arguments to pass to rlogin on the command line."
  :type '(repeat (string :tag "Argument"))
  :group 'rlogin)

(defcustom rlogin-mode-hook nil
  "*Hooks to run after setting current buffer to rlogin-mode."
  :type 'hook
  :group 'rlogin)

(defcustom rlogin-process-connection-type
  (save-match-data
    ;; Solaris 2.x `rlogin' will spew a bunch of ioctl error messages if
    ;; stdin isn't a tty.
    (cond ((and (boundp 'system-configuration)
                (stringp system-configuration)
                (string-match "-solaris2" system-configuration))
           t)
          (t nil)))
  "*If non-nil, use a pty for the local rlogin process.
If nil, use a pipe (if pipes are supported on the local system).

Generally it is better not to waste ptys on systems which have a static
number of them.  On the other hand, some implementations of `rlogin' assume
a pty is being used, and errors will result from using a pipe instead."
  :type '(choice (const :tag "pipes" nil)
		 (other :tag "ptys" t))
  :group 'rlogin)

(defcustom rlogin-directory-tracking-mode 'local
  "*Control whether and how to do directory tracking in an rlogin buffer.

nil means don't do directory tracking.

t means do so using an ftp remote file name.

Any other value means do directory tracking using local file names.
This works only if the remote machine and the local one
share the same directories (through NFS).  This is the default.

This variable becomes local to a buffer when set in any fashion for it.

It is better to use the function of the same name to change the behavior of
directory tracking in an rlogin session once it has begun, rather than
simply setting this variable, since the function does the necessary
re-synching of directories."
  :type '(choice (const :tag "off" nil)
		 (const :tag "ftp" t)
		 (other :tag "local" local))
  :group 'rlogin)

(make-variable-buffer-local 'rlogin-directory-tracking-mode)

(defcustom rlogin-host nil
  "*The name of the remote host.  This variable is buffer-local."
  :type '(choice (const nil) string)
  :group 'rlogin)

(defcustom rlogin-remote-user nil
  "*The username used on the remote host.
This variable is buffer-local and defaults to your local user name.
If rlogin is invoked with the `-l' option to specify the remote username,
this variable is set from that."
  :type '(choice (const nil) string)
  :group 'rlogin)

;; Initialize rlogin mode map.
(defvar rlogin-mode-map '())
(cond
 ((null rlogin-mode-map)
  (setq rlogin-mode-map (if (consp shell-mode-map)
                            (cons 'keymap shell-mode-map)
                          (copy-keymap shell-mode-map)))
  (define-key rlogin-mode-map "\C-c\C-c" 'rlogin-send-Ctrl-C)
  (define-key rlogin-mode-map "\C-c\C-d" 'rlogin-send-Ctrl-D)
  (define-key rlogin-mode-map "\C-c\C-z" 'rlogin-send-Ctrl-Z)
  (define-key rlogin-mode-map "\C-c\C-\\" 'rlogin-send-Ctrl-backslash)
  (define-key rlogin-mode-map "\C-d" 'rlogin-delchar-or-send-Ctrl-D)
  (define-key rlogin-mode-map "\C-i" 'rlogin-tab-or-complete)))


;;;###autoload (add-hook 'same-window-regexps "^\\*rlogin-.*\\*\\(\\|<[0-9]+>\\)")

(defvar rlogin-history nil)

;;;###autoload
(defun rlogin (input-args &optional buffer)
  "Open a network login connection via `rlogin' with args INPUT-ARGS.
INPUT-ARGS should start with a host name; it may also contain
other arguments for `rlogin'.

Input is sent line-at-a-time to the remote connection.

Communication with the remote host is recorded in a buffer `*rlogin-HOST*'
\(or `*rlogin-USER@HOST*' if the remote username differs\).
If a prefix argument is given and the buffer `*rlogin-HOST*' already exists,
a new buffer with a different connection will be made.

When called from a program, if the optional second argument BUFFER is
a string or buffer, it specifies the buffer to use.

The variable `rlogin-program' contains the name of the actual program to
run.  It can be a relative or absolute path.

The variable `rlogin-explicit-args' is a list of arguments to give to
the rlogin when starting.  They are added after any arguments given in
INPUT-ARGS.

If the default value of `rlogin-directory-tracking-mode' is t, then the
default directory in that buffer is set to a remote (FTP) file name to
access your home directory on the remote machine.  Occasionally this causes
an error, if you cannot access the home directory on that machine.  This
error is harmless as long as you don't try to use that default directory.

If `rlogin-directory-tracking-mode' is neither t nor nil, then the default
directory is initially set up to your (local) home directory.
This is useful if the remote machine and your local machine
share the same files via NFS.  This is the default.

If you wish to change directory tracking styles during a session, use the
function `rlogin-directory-tracking-mode' rather than simply setting the
variable."
  (interactive (list
		(read-from-minibuffer "rlogin arguments (hostname first): "
				      nil nil nil 'rlogin-history)
		current-prefix-arg))

  (let* ((process-connection-type rlogin-process-connection-type)
         (args (if rlogin-explicit-args
                   (append (rlogin-parse-words input-args)
                           rlogin-explicit-args)
                 (rlogin-parse-words input-args)))
	 (host (car args))
	 (user (or (car (cdr (member "-l" args)))
                   (user-login-name)))
         (buffer-name (if (string= user (user-login-name))
                          (format "*rlogin-%s*" host)
                        (format "*rlogin-%s@%s*" user host))))

    (cond ((null buffer))
	  ((stringp buffer)
	   (setq buffer-name buffer))
          ((bufferp buffer)
           (setq buffer-name (buffer-name buffer)))
          ((numberp buffer)
           (setq buffer-name (format "%s<%d>" buffer-name buffer)))
          (t
           (setq buffer-name (generate-new-buffer-name buffer-name))))

    (setq buffer (get-buffer-create buffer-name))
    (pop-to-buffer buffer-name)

    (unless (comint-check-proc buffer-name)
      (comint-exec buffer buffer-name rlogin-program nil args)

      (rlogin-mode)

      (make-local-variable 'rlogin-host)
      (setq rlogin-host host)
      (make-local-variable 'rlogin-remote-user)
      (setq rlogin-remote-user user)

      (condition-case ()
          (cond ((eq rlogin-directory-tracking-mode t)
                 ;; Do this here, rather than calling the tracking mode
                 ;; function, to avoid a gratuitous resync check; the default
                 ;; should be the user's home directory, be it local or remote.
                 (setq comint-file-name-prefix
                       (concat "/" rlogin-remote-user "@" rlogin-host ":"))
                 (cd-absolute comint-file-name-prefix))
                ((null rlogin-directory-tracking-mode))
                (t
                 (cd-absolute (concat comint-file-name-prefix "~/"))))
        (error nil)))))

(put 'rlogin-mode 'mode-class 'special)

(define-derived-mode rlogin-mode shell-mode "Rlogin"
  (setq shell-dirtrackp rlogin-directory-tracking-mode)
  (make-local-variable 'comint-file-name-prefix))

(defun rlogin-directory-tracking-mode (&optional prefix)
  "Do remote or local directory tracking, or disable entirely.

If called with no prefix argument or a unspecified prefix argument (just
``\\[universal-argument]'' with no number) do remote directory tracking via
ange-ftp.  If called as a function, give it no argument.

If called with a negative prefix argument, disable directory tracking
entirely.

If called with a positive, numeric prefix argument, e.g.
``\\[universal-argument] 1 M-x rlogin-directory-tracking-mode\'',
then do directory tracking but assume the remote filesystem is the same as
the local system.  This only works in general if the remote machine and the
local one share the same directories (through NFS)."
  (interactive "P")
  (cond
   ((or (null prefix)
        (consp prefix))
    (setq rlogin-directory-tracking-mode t)
    (setq shell-dirtrackp t)
    (setq comint-file-name-prefix
          (concat "/" rlogin-remote-user "@" rlogin-host ":")))
   ((< prefix 0)
    (setq rlogin-directory-tracking-mode nil)
    (setq shell-dirtrackp nil))
   (t
    (setq rlogin-directory-tracking-mode 'local)
    (setq comint-file-name-prefix "")
    (setq shell-dirtrackp t)))
  (cond
   (shell-dirtrackp
    (let* ((proc (get-buffer-process (current-buffer)))
           (proc-mark (process-mark proc))
           (current-input (buffer-substring proc-mark (point-max)))
           (orig-point (point))
           (offset (and (>= orig-point proc-mark)
                        (- (point-max) orig-point))))
      (unwind-protect
          (progn
            (delete-region proc-mark (point-max))
            (goto-char (point-max))
            (shell-resync-dirs))
        (goto-char proc-mark)
        (insert current-input)
        (if offset
            (goto-char (- (point-max) offset))
          (goto-char orig-point)))))))


;; Parse a line into its constituent parts (words separated by
;; whitespace).  Return a list of the words.
(defun rlogin-parse-words (line)
  (let ((list nil)
	(posn 0)
        (match-data (match-data)))
    (while (string-match "[^ \t\n]+" line posn)
      (setq list (cons (substring line (match-beginning 0) (match-end 0))
                       list))
      (setq posn (match-end 0)))
    (set-match-data (match-data))
    (nreverse list)))

(defun rlogin-send-Ctrl-C ()
  (interactive)
  (process-send-string nil "\C-c"))

(defun rlogin-send-Ctrl-D ()
  (interactive)
  (process-send-string nil "\C-d"))

(defun rlogin-send-Ctrl-Z ()
  (interactive)
  (process-send-string nil "\C-z"))

(defun rlogin-send-Ctrl-backslash ()
  (interactive)
  (process-send-string nil "\C-\\"))

(defun rlogin-delchar-or-send-Ctrl-D (arg)
  "\
Delete ARG characters forward, or send a C-d to process if at end of buffer."
  (interactive "p")
  (if (eobp)
      (rlogin-send-Ctrl-D)
    (delete-char arg)))

(defun rlogin-tab-or-complete ()
  "Complete file name if doing directory tracking, or just insert TAB."
  (interactive)
  (if rlogin-directory-tracking-mode
      (comint-dynamic-complete)
    (insert "\C-i")))

(provide 'rlogin)

;;; arch-tag: 6e20eabf-feda-40fa-ab40-0d156db447e4
;;; rlogin.el ends here<|MERGE_RESOLUTION|>--- conflicted
+++ resolved
@@ -6,11 +6,6 @@
 ;; Maintainer: Noah Friedman <friedman@splode.com>
 ;; Keywords: unix, comm
 
-<<<<<<< HEAD
-;; $Id: rlogin.el,v 1.5 2003/09/01 15:45:33 miles Exp $
-
-=======
->>>>>>> 1f3ddf11
 ;; This file is part of GNU Emacs.
 
 ;; GNU Emacs is free software; you can redistribute it and/or modify
