--- conflicted
+++ resolved
@@ -4114,12 +4114,8 @@
   ;; Otherwise, remove any trailing slash from localname component.
   ;; Method, host, etc, are unchanged.
   (while (with-parsed-tramp-file-name directory nil
-<<<<<<< HEAD
+	   (setq localname (file-name-unquote localname))
 	   (and (length> localname 0)
-=======
-	   (setq localname (file-name-unquote localname))
-	   (and (tramp-compat-length> localname 0)
->>>>>>> 28a276ef
 		(eq (aref localname (1- (length localname))) ?/)
 		(not (string= localname "/"))))
     (setq directory (substring directory 0 -1)))
