;;; gnus-sum.el --- summary mode commands for Gnus  -*- lexical-binding:t -*-

;; Copyright (C) 1996-2019 Free Software Foundation, Inc.

;; Author: Lars Magne Ingebrigtsen <larsi@gnus.org>
;; Keywords: news

;; This file is part of GNU Emacs.

;; GNU Emacs is free software: you can redistribute it and/or modify
;; it under the terms of the GNU General Public License as published by
;; the Free Software Foundation, either version 3 of the License, or
;; (at your option) any later version.

;; GNU Emacs is distributed in the hope that it will be useful,
;; but WITHOUT ANY WARRANTY; without even the implied warranty of
;; MERCHANTABILITY or FITNESS FOR A PARTICULAR PURPOSE.  See the
;; GNU General Public License for more details.

;; You should have received a copy of the GNU General Public License
;; along with GNU Emacs.  If not, see <https://www.gnu.org/licenses/>.

;;; Commentary:

;;; Code:

(require 'cl-lib)

(defvar tool-bar-mode)
(defvar gnus-category-predicate-alist)
(defvar gnus-category-predicate-cache)
(defvar gnus-inhibit-article-treatments)
(defvar gnus-inhibit-demon)
(defvar gnus-tmp-article-number)
(defvar gnus-tmp-closing-bracket)
(defvar gnus-tmp-current)
(defvar gnus-tmp-dummy)
(defvar gnus-tmp-expirable)
(defvar gnus-tmp-from)
(defvar gnus-tmp-group-name)
(defvar gnus-tmp-header)
(defvar gnus-tmp-indentation)
(defvar gnus-tmp-level)
(defvar gnus-tmp-lines)
(defvar gnus-tmp-name)
(defvar gnus-tmp-number)
(defvar gnus-tmp-opening-bracket)
(defvar gnus-tmp-process)
(defvar gnus-tmp-replied)
(defvar gnus-tmp-score)
(defvar gnus-tmp-score-char)
(defvar gnus-tmp-subject)
(defvar gnus-tmp-subject-or-nil)
(defvar gnus-tmp-thread)
(defvar gnus-tmp-unread)
(defvar gnus-tmp-unread-and-unselected)
(defvar gnus-tmp-unread-and-unticked)
(defvar gnus-tmp-user-defined)
(defvar gnus-use-article-prefetch)

(require 'gnus)
(require 'gnus-group)
(require 'gnus-spec)
(require 'gnus-range)
(require 'gnus-int)
(require 'gnus-undo)
(require 'gnus-util)
(require 'gmm-utils)
(require 'mm-decode)
(require 'shr)
(require 'url)
(require 'nnoo)
(eval-when-compile
  (require 'subr-x))

(autoload 'gnus-summary-limit-include-cached "gnus-cache" nil t)
(autoload 'gnus-cache-write-active "gnus-cache")
(autoload 'gnus-mailing-list-insinuate "gnus-ml" nil t)
(autoload 'turn-on-gnus-mailing-list-mode "gnus-ml" nil t)
(autoload 'gnus-pick-line-number "gnus-salt" nil t)
(autoload 'mm-uu-dissect "mm-uu")
(autoload 'gnus-article-outlook-deuglify-article "deuglify"
  "Deuglify broken Outlook (Express) articles and redisplay."
  t)
(autoload 'gnus-article-outlook-unwrap-lines "deuglify" nil t)
(autoload 'gnus-article-outlook-repair-attribution "deuglify" nil t)
(autoload 'gnus-article-outlook-rearrange-citation "deuglify" nil t)
(autoload 'nnselect-article-rsv "nnselect" nil nil)
(autoload 'nnselect-article-group "nnselect" nil nil)

(defcustom gnus-kill-summary-on-exit t
  "If non-nil, kill the summary buffer when you exit from it.
If nil, the summary will become a \"*Dead Summary*\" buffer, and
it will be killed sometime later."
  :group 'gnus-summary-exit
  :type 'boolean)

(defcustom gnus-summary-next-group-on-exit t
  "If non-nil, go to the next unread newsgroup on summary exit.
See `gnus-group-goto-unread'."
  :link '(custom-manual "(gnus)Group Maneuvering")
  :group 'gnus-summary-exit
  :version "23.1" ;; No Gnus
  :type 'boolean)

(defcustom gnus-summary-stop-at-end-of-message nil
  "If non-nil, don't select the next message when using `SPC'."
  :link '(custom-manual "(gnus)Group Maneuvering")
  :group 'gnus-summary-maneuvering
  :version "24.1"
  :type 'boolean)

(defcustom gnus-fetch-old-headers nil
  "Non-nil means that Gnus will try to build threads by grabbing old headers.
If an unread article in the group refers to an older, already
read (or just marked as read) article, the old article will not
normally be displayed in the Summary buffer.  If this variable is
t, Gnus will attempt to grab the headers to the old articles, and
thereby build complete threads.  If the value is the symbol `some',
all old headers will be fetched but only enough headers to connect
otherwise loose threads will be displayed.  This variable can
also be a number.  In that case, no more than that number of old
headers will be fetched.  If the value is the symbol `invisible',
all old headers will be fetched, but none will be displayed.

The server has to support NOV for any of this to work.

This feature can seriously impact performance it ignores all
locally cached header entries.  Setting it to t for groups for a
server that doesn't expire articles (such as news.gmane.org),
leads to very slow summary generation."
  :group 'gnus-thread
  :type '(choice (const :tag "off" nil)
		 (const :tag "on" t)
		 (const some)
		 (const invisible)
		 number
		 (sexp :menu-tag "other" t)))

(defcustom gnus-refer-thread-limit 500
  "The number of old headers to fetch when doing \\<gnus-summary-mode-map>\\[gnus-summary-refer-thread].
If t, fetch all the available old headers."
  :group 'gnus-thread
  :type '(choice number
		 (sexp :menu-tag "other" t)))

<<<<<<< HEAD
(defcustom gnus-refer-thread-use-search nil
  "Search an entire server when referring threads. A
nil value will only search for thread-related articles in the
=======
(defcustom gnus-refer-thread-use-nnir nil
  "Use nnir to search an entire server when referring threads.
A nil value will only search for thread-related articles in the
>>>>>>> 4fef6e68
current group."
  :version "24.1"
  :group 'gnus-thread
  :type 'boolean)

(defcustom gnus-refer-thread-limit-to-thread nil
  "If non-nil referring a thread will limit the summary buffer to
articles in the thread.  A nil value will add the thread articles
to the summary buffer."
  :version "25.1"
  :group 'gnus-thread
  :type 'boolean)

(defcustom gnus-summary-make-false-root 'adopt
  "nil means that Gnus won't gather loose threads.
If the root of a thread has expired or been read in a previous
session, the information necessary to build a complete thread has been
lost.  Instead of having many small sub-threads from this original thread
scattered all over the summary buffer, Gnus can gather them.

If non-nil, Gnus will try to gather all loose sub-threads from an
original thread into one large thread.

If this variable is non-nil, it should be one of `none', `adopt',
`dummy' or `empty'.

If this variable is `none', Gnus will not make a false root, but just
present the sub-threads after another.
If this variable is `dummy', Gnus will create a dummy root that will
have all the sub-threads as children.
If this variable is `adopt', Gnus will make one of the \"children\"
the parent and mark all the step-children as such.
If this variable is `empty', the \"children\" are printed with empty
subject fields.  (Or rather, they will be printed with a string
given by the `gnus-summary-same-subject' variable.)"
  :group 'gnus-thread
  :type '(choice (const :tag "off" nil)
		 (const none)
		 (const dummy)
		 (const adopt)
		 (const empty)))

(defcustom gnus-summary-make-false-root-always nil
  "Always make a false dummy root."
  :version "22.1"
  :group 'gnus-thread
  :type 'boolean)

(defcustom gnus-summary-gather-exclude-subject "^ *$\\|^(none)$"
  "A regexp to match subjects to be excluded from loose thread gathering.
As loose thread gathering is done on subjects only, that means that
there can be many false gatherings performed.  By rooting out certain
common subjects, gathering might become saner."
  :group 'gnus-thread
  :type 'regexp)

(defcustom gnus-summary-gather-subject-limit nil
  "Maximum length of subject comparisons when gathering loose threads.
Use nil to compare full subjects.  Setting this variable to a low
number will help gather threads that have been corrupted by
newsreaders chopping off subject lines, but it might also mean that
unrelated articles that have subject that happen to begin with the
same few characters will be incorrectly gathered.

If this variable is `fuzzy', Gnus will use a fuzzy algorithm when
comparing subjects."
  :group 'gnus-thread
  :type '(choice (const :tag "off" nil)
		 (const fuzzy)
		 (sexp :menu-tag "on" t)))

(defcustom gnus-simplify-subject-functions nil
  "List of functions taking a string argument that simplify subjects.
The functions are applied recursively.

Useful functions to put in this list include:
`gnus-simplify-subject-re', `gnus-simplify-subject-fuzzy',
`gnus-simplify-whitespace', and `gnus-simplify-all-whitespace'."
  :group 'gnus-thread
  :type '(repeat function))

(defcustom gnus-simplify-ignored-prefixes nil
  "Remove matches for this regexp from subject lines when simplifying fuzzily."
  :group 'gnus-thread
  :type '(choice (const :tag "off" nil)
		 regexp))

(defcustom gnus-build-sparse-threads nil
  "If non-nil, fill in the gaps in threads.
If set to the symbol `some', only fill in the gaps that are
needed to tie loose threads together.  If the symbol `more', fill
in all leaf nodes that Gnus can find.  If t (or any other value),
fill in all gaps that Gnus manages to guess."
  :group 'gnus-thread
  :type '(choice (const :tag "off" nil)
		 (const some)
		 (const more)
		 (sexp :menu-tag "all" t)))

(defcustom gnus-summary-thread-gathering-function
  #'gnus-gather-threads-by-subject
  "Function used for gathering loose threads.
There are two pre-defined functions: `gnus-gather-threads-by-subject',
which only takes Subjects into consideration; and
`gnus-gather-threads-by-references', which compared the References
headers of the articles to find matches."
  :group 'gnus-thread
  :type '(radio (function-item gnus-gather-threads-by-subject)
		(function-item gnus-gather-threads-by-references)
		(function :tag "other")))

(defcustom gnus-summary-same-subject ""
  "String indicating that the current article has the same subject as the previous.
This variable will only be used if the value of
`gnus-summary-make-false-root' is `empty'."
  :group 'gnus-summary-format
  :type 'string)

(defcustom gnus-summary-goto-unread nil
  "If t, many commands will go to the next unread article.
This applies to marking commands as well as other commands that
\"naturally\" select the next article, like, for instance, `SPC' at
the end of an article.

If nil, the marking commands do NOT go to the next unread article
\(they go to the next article instead).  If `never', commands that
usually go to the next unread article, will go to the next article,
whether it is read or not."
  :version "24.1"
  :group 'gnus-summary-marks
  :link '(custom-manual "(gnus)Setting Marks")
  :type '(choice (const :tag "off" nil)
		 (const never)
		 (sexp :menu-tag "on" t)))

(defcustom gnus-summary-default-score 0
  "Default article score level.
All scores generated by the score files will be added to this score.
If this variable is nil, scoring will be disabled."
  :group 'gnus-score-default
  :type '(choice (const :tag "disable")
		 integer))

(defcustom gnus-summary-default-high-score 0
  "Default threshold for a high scored article.
An article will be highlighted as high scored if its score is greater
than this score."
  :version "22.1"
  :group 'gnus-score-default
  :type 'integer)

(defcustom gnus-summary-default-low-score 0
  "Default threshold for a low scored article.
An article will be highlighted as low scored if its score is smaller
than this score."
  :version "22.1"
  :group 'gnus-score-default
  :type 'integer)

(defcustom gnus-summary-zcore-fuzz 0
  "Fuzziness factor for the zcore in the summary buffer.
Articles with scores closer than this to `gnus-summary-default-score'
will not be marked."
  :group 'gnus-summary-format
  :type 'integer)

(defcustom gnus-simplify-subject-fuzzy-regexp nil
  "Strings to be removed when doing fuzzy matches.
This can either be a regular expression or list of regular expressions
that will be removed from subject strings if fuzzy subject
simplification is selected."
  :group 'gnus-thread
  :type '(repeat regexp))

(defcustom gnus-show-threads t
  "If non-nil, display threads in summary mode."
  :group 'gnus-thread
  :type 'boolean)

(defcustom gnus-thread-hide-subtree nil
  "If non-nil, hide all threads initially.
This can be a predicate specifier which says which threads to hide.
If threads are hidden, you have to run the command
`gnus-summary-show-thread' by hand or select an article."
  :group 'gnus-thread
  :type '(radio (sexp :format "Non-nil\n"
		      :match (lambda (widget value)
			       (not (or (consp value) (functionp value))))
		      :value t)
		(const nil)
		(sexp :tag "Predicate specifier")))

(defcustom gnus-thread-hide-killed t
  "If non-nil, hide killed threads automatically."
  :group 'gnus-thread
  :type 'boolean)

(defcustom gnus-thread-ignore-subject t
  "If non-nil, ignore subjects when creating threads.

If nil, articles that have different subjects from their parents will
start separate threads.

Threads that are split because the subject changes will still be
sorted as if they were part of the same thread, and
`gnus-thread-sort-functions' will not apply to these split
threads."
  :group 'gnus-thread
  :type 'boolean)

(defcustom gnus-thread-operation-ignore-subject t
  "If non-nil, subjects will be ignored when doing thread commands.
This affects commands like `gnus-summary-kill-thread' and
`gnus-summary-lower-thread'.

If this variable is nil, articles in the same thread with different
subjects will not be included in the operation in question.  If this
variable is `fuzzy', only articles that have subjects that are fuzzily
equal will be included."
  :group 'gnus-thread
  :type '(choice (const :tag "off" nil)
		 (const fuzzy)
		 (sexp :tag "on" t)))

(defcustom gnus-thread-indent-level 4
  "Number that says how much each sub-thread should be indented."
  :group 'gnus-thread
  :type 'integer)

(defcustom gnus-auto-extend-newsgroup t
  "If non-nil, extend newsgroup forward and backward when requested."
  :group 'gnus-summary-choose
  :type 'boolean)

(defcustom gnus-auto-select-first t
  "If non-nil, select an article on group entry.
An article is selected automatically when entering a group
e.g. with \\<gnus-group-mode-map>\\[gnus-group-read-group], or via `gnus-summary-next-page' or
`gnus-summary-catchup-and-goto-next-group'.

Which article is selected is controlled by the variable
`gnus-auto-select-subject'.

If you want to prevent automatic selection of articles in some
newsgroups, set the variable to nil in `gnus-select-group-hook'."
  ;; Commands include...
  ;; \\<gnus-group-mode-map>\\[gnus-group-read-group]
  ;; \\<gnus-summary-mode-map>\\[gnus-summary-next-page]
  ;; \\<gnus-summary-mode-map>\\[gnus-summary-catchup-and-goto-next-group]
  :group 'gnus-group-select
  :type '(choice (const :tag "none" nil)
		 (sexp :menu-tag "first" t)))

(defcustom gnus-auto-select-subject 'unseen-or-unread
  "Says what subject to place under point when entering a group.

This variable can either be the symbols `first' (place point on the
first subject), `unread' (place point on the subject line of the first
unread article), `best' (place point on the subject line of the
highest-scored article), `unseen' (place point on the subject line of
the first unseen article), `unseen-or-unread' (place point on the subject
line of the first unseen article or, if all articles have been seen, on the
subject line of the first unread article), or a function to be called to
place point on some subject line."
  :version "24.1"
  :group 'gnus-group-select
  :type '(choice (const best)
		 (const unread)
		 (const first)
		 (const unseen)
	         (const unseen-or-unread)
		 (function :tag "Function to call")))

(defcustom gnus-auto-select-next t
  "If non-nil, offer to go to the next group from the end of the previous.
If the value is t and the next newsgroup is empty, Gnus will exit
summary mode and go back to group mode.  If the value is neither nil
nor t, Gnus will select the following unread newsgroup.  In
particular, if the value is the symbol `quietly', the next unread
newsgroup will be selected without any confirmation, and if it is
`almost-quietly', the next group will be selected without any
confirmation if you are located on the last article in the group.
Finally, if this variable is `slightly-quietly', the `\\<gnus-summary-mode-map>\\[gnus-summary-catchup-and-goto-next-group]' command
will go to the next group without confirmation."
  :group 'gnus-summary-maneuvering
  :type '(choice (const :tag "off" nil)
		 (const quietly)
		 (const almost-quietly)
		 (const slightly-quietly)
		 (sexp :menu-tag "on" t)))

(defcustom gnus-auto-select-same nil
  "If non-nil, select the next article with the same subject.
If there are no more articles with the same subject, go to
the first unread article."
  :group 'gnus-summary-maneuvering
  :type 'boolean)

(defcustom gnus-auto-select-on-ephemeral-exit 'next-noselect
  "What article should be selected after exiting an ephemeral group.
Valid values include:

`next'
  Select the next article.
`next-unread'
  Select the next unread article.
`next-noselect'
  Move the cursor to the next article.  This is the default.
`next-unread-noselect'
  Move the cursor to the next unread article.

If it has any other value or there is no next (unread) article, the
article selected before entering to the ephemeral group will appear."
  :version "23.1" ;; No Gnus
  :group 'gnus-summary-maneuvering
  :type '(choice :format "%{%t%}:\n %[Value Menu%] %v"
		 (const next) (const next-unread)
		 (const next-noselect) (const next-unread-noselect)
		 (sexp :tag "other" :value nil)))

(defcustom gnus-auto-goto-ignores 'unfetched
  "Says how to handle unfetched articles when maneuvering.

This variable can either be the symbols nil (maneuver to any
article), `undownloaded' (maneuvering while unplugged ignores articles
that have not been fetched), `always-undownloaded' (maneuvering always
ignores articles that have not been fetched), `unfetched' (maneuvering
ignores articles whose headers have not been fetched).

NOTE: The list of unfetched articles will always be nil when plugged
and, when unplugged, a subset of the undownloaded article list."
  :version "22.1"
  :group 'gnus-summary-maneuvering
  :type '(choice (const :tag "None" nil)
                 (const :tag "Undownloaded when unplugged" undownloaded)
                 (const :tag "Undownloaded" always-undownloaded)
                 (const :tag "Unfetched" unfetched)))

(defcustom gnus-summary-check-current nil
  "If non-nil, consider the current article when moving.
The \"unread\" movement commands will stay on the same line if the
current article is unread."
  :group 'gnus-summary-maneuvering
  :type 'boolean)

(defcustom gnus-auto-center-summary
  (max (or (bound-and-true-p scroll-margin) 0) 2)
  "If non-nil, always center the current summary buffer.
In particular, if `vertical' do only vertical recentering.  If non-nil
and non-`vertical', do both horizontal and vertical recentering."
  :group 'gnus-summary-maneuvering
  :type '(choice (const :tag "none" nil)
		 (const vertical)
		 (integer :tag "height")
		 (sexp :menu-tag "both" t)))

(defcustom gnus-auto-center-group t
  "If non-nil, always center the group buffer."
  :group 'gnus-summary-maneuvering
  :type 'boolean)

(defcustom gnus-show-all-headers nil
  "If non-nil, don't hide any headers."
  :group 'gnus-article-hiding
  :group 'gnus-article-headers
  :type 'boolean)

(defcustom gnus-summary-ignore-duplicates nil
  "If non-nil, ignore articles with identical Message-ID headers."
  :group 'gnus-summary
  :type 'boolean)

(defcustom gnus-single-article-buffer nil
  "If non-nil, display all articles in the same buffer.
If nil, each group will get its own article buffer."
  :version "24.1"
  :group 'gnus-article-various
  :type 'boolean)

(defcustom gnus-widen-article-window nil
  "If non-nil, selecting the article buffer will display only the article buffer."
  :version "24.1"
  :group 'gnus-article-various
  :type 'boolean)

(defcustom gnus-break-pages t
  "If non-nil, do page breaking on articles.
The page delimiter is specified by the `gnus-page-delimiter'
variable."
  :group 'gnus-article-various
  :type 'boolean)

(defcustom gnus-move-split-methods nil
  "Variable used to suggest where articles are to be moved to.
It uses the same syntax as the `gnus-split-methods' variable.
However, whereas `gnus-split-methods' specifies file names as targets,
this variable specifies group names."
  :group 'gnus-summary-mail
  :type '(repeat (choice (list :value (fun) function)
			 (cons :value ("" "") regexp (repeat string))
			 (sexp :value nil))))

(defcustom gnus-move-group-prefix-function #'gnus-group-real-prefix
  "Function used to compute default prefix for article move/copy/etc prompts.
The function should take one argument, a group name, and return a
string with the suggested prefix."
  :group 'gnus-summary-mail
  :type 'function)

;; FIXME: Although the custom type is `character' for the following variables,
;; using multibyte characters (Latin-1, UTF-8) doesn't work.  -- rs

(defcustom gnus-unread-mark ?           ;Whitespace
  "Mark used for unread articles."
  :group 'gnus-summary-marks
  :type 'character)

(defcustom gnus-ticked-mark ?!
  "Mark used for ticked articles."
  :group 'gnus-summary-marks
  :type 'character)

(defcustom gnus-dormant-mark ??
  "Mark used for dormant articles."
  :group 'gnus-summary-marks
  :type 'character)

(defcustom gnus-del-mark ?r
  "Mark used for del'd articles."
  :group 'gnus-summary-marks
  :type 'character)

(defcustom gnus-read-mark ?R
  "Mark used for read articles."
  :group 'gnus-summary-marks
  :type 'character)

(defcustom gnus-expirable-mark ?E
  "Mark used for expirable articles."
  :group 'gnus-summary-marks
  :type 'character)

(defcustom gnus-killed-mark ?K
  "Mark used for killed articles."
  :group 'gnus-summary-marks
  :type 'character)

(defcustom gnus-spam-mark ?$
  "Mark used for spam articles."
  :version "22.1"
  :group 'gnus-summary-marks
  :type 'character)

(defcustom gnus-kill-file-mark ?X
  "Mark used for articles killed by kill files."
  :group 'gnus-summary-marks
  :type 'character)

(defcustom gnus-low-score-mark ?Y
  "Mark used for articles with a low score."
  :group 'gnus-summary-marks
  :type 'character)

(defcustom gnus-catchup-mark ?C
  "Mark used for articles that are caught up."
  :group 'gnus-summary-marks
  :type 'character)

(defcustom gnus-replied-mark ?A
  "Mark used for articles that have been replied to."
  :group 'gnus-summary-marks
  :type 'character)

(defcustom gnus-forwarded-mark ?F
  "Mark used for articles that have been forwarded."
  :version "22.1"
  :group 'gnus-summary-marks
  :type 'character)

(defcustom gnus-recent-mark ?N
  "Mark used for articles that are recent."
  :version "22.1"
  :group 'gnus-summary-marks
  :type 'character)

(defcustom gnus-cached-mark ?*
  "Mark used for articles that are in the cache."
  :group 'gnus-summary-marks
  :type 'character)

(defcustom gnus-saved-mark ?S
  "Mark used for articles that have been saved."
  :group 'gnus-summary-marks
  :type 'character)

(defcustom gnus-unseen-mark ?.
  "Mark used for articles that haven't been seen."
  :version "22.1"
  :group 'gnus-summary-marks
  :type 'character)

(defcustom gnus-no-mark ?               ;Whitespace
  "Mark used for articles that have no other secondary mark."
  :version "22.1"
  :group 'gnus-summary-marks
  :type 'character)

(defcustom gnus-ancient-mark ?O
  "Mark used for ancient articles."
  :group 'gnus-summary-marks
  :type 'character)

(defcustom gnus-sparse-mark ?Q
  "Mark used for sparsely reffed articles."
  :group 'gnus-summary-marks
  :type 'character)

(defcustom gnus-canceled-mark ?G
  "Mark used for canceled articles."
  :group 'gnus-summary-marks
  :type 'character)

(defcustom gnus-duplicate-mark ?M
  "Mark used for duplicate articles."
  :group 'gnus-summary-marks
  :type 'character)

(defcustom gnus-undownloaded-mark ?-
  "Mark used for articles that weren't downloaded."
  :version "22.1"
  :group 'gnus-summary-marks
  :type 'character)

(defcustom gnus-downloaded-mark ?+
  "Mark used for articles that were downloaded."
  :group 'gnus-summary-marks
  :type 'character)

(defcustom gnus-downloadable-mark ?%
  "Mark used for articles that are to be downloaded."
  :group 'gnus-summary-marks
  :type 'character)

(defcustom gnus-unsendable-mark ?=
  "Mark used for articles that won't be sent."
  :group 'gnus-summary-marks
  :type 'character)

(defcustom gnus-score-over-mark ?+
  "Score mark used for articles with high scores."
  :group 'gnus-summary-marks
  :type 'character)

(defcustom gnus-score-below-mark ?-
  "Score mark used for articles with low scores."
  :group 'gnus-summary-marks
  :type 'character)

(defcustom gnus-empty-thread-mark ?     ;Whitespace
  "There is no thread under the article."
  :group 'gnus-summary-marks
  :type 'character)

(defcustom gnus-not-empty-thread-mark ?=
  "There is a thread under the article."
  :group 'gnus-summary-marks
  :type 'character)

(defcustom gnus-view-pseudo-asynchronously nil
  "If non-nil, Gnus will view pseudo-articles asynchronously."
  :group 'gnus-extract-view
  :type 'boolean)

(defcustom gnus-auto-expirable-marks
  (list gnus-killed-mark gnus-del-mark gnus-catchup-mark
	gnus-low-score-mark gnus-ancient-mark gnus-read-mark
	gnus-duplicate-mark)
  "The list of marks converted into expiration if a group is auto-expirable."
  :version "24.1"
  :group 'gnus-summary
  :type '(repeat character))

(defcustom gnus-inhibit-user-auto-expire t
  "If non-nil, user marking commands will not mark an article as expirable, even if the group has auto-expire turned on."
  :version "21.1"
  :group 'gnus-summary
  :type 'boolean)

(defcustom gnus-mark-copied-or-moved-articles-as-expirable nil
  "If non-nil, mark articles copied or moved to auto-expire group as expirable.
If nil, the expirable marks will be unchanged except that the marks
will be removed when copying or moving articles to a group that has
not turned auto-expire on.  If non-nil, articles that have been read
will be marked as expirable when being copied or moved to a group in
which auto-expire is turned on."
  :version "23.2"
  :type 'boolean
  :group 'gnus-summary-marks)

(defcustom gnus-view-pseudos nil
  "If `automatic', pseudo-articles will be viewed automatically.
If `not-confirm', pseudos will be viewed automatically, and the user
will not be asked to confirm the command."
  :group 'gnus-extract-view
  :type '(choice (const :tag "off" nil)
		 (const automatic)
		 (const not-confirm)))

(defcustom gnus-view-pseudos-separately t
  "If non-nil, one pseudo-article will be created for each file to be viewed.
If nil, all files that use the same viewing command will be given as a
list of parameters to that command."
  :group 'gnus-extract-view
  :type 'boolean)

(defcustom gnus-insert-pseudo-articles t
  "If non-nil, insert pseudo-articles when decoding articles."
  :group 'gnus-extract-view
  :type 'boolean)

(defcustom gnus-summary-dummy-line-format
  "   %(:                             :%) %S\n"
  "The format specification for the dummy roots in the summary buffer.
It works along the same lines as a normal formatting string,
with some simple extensions.

%S  The subject

General format specifiers can also be used.
See `(gnus)Formatting Variables'."
  :link '(custom-manual "(gnus)Formatting Variables")
  :group 'gnus-threading
  :type 'string)

(defcustom gnus-summary-mode-line-format "Gnus: %g [%A] %Z"
  "The format specification for the summary mode line.
It works along the same lines as a normal formatting string,
with some simple extensions:

%G  Group name
%p  Unprefixed group name
%A  Current article number
%z  Current article score
%V  Gnus version
%U  Number of unread articles in the group
%e  Number of unselected articles in the group
%Z  A string with unread/unselected article counts
%g  Shortish group name
%S  Subject of the current article
%u  User-defined spec
%s  Current score file name
%d  Number of dormant articles
%r  Number of articles that have been marked as read in this session
%E  Number of articles expunged by the score files"
  :group 'gnus-summary-format
  :type 'string)

(defcustom gnus-list-identifiers nil
  "Regexp that matches list identifiers to be removed from subject.
This can also be a list of regexps."
  :version "21.1"
  :group 'gnus-summary-format
  :group 'gnus-article-hiding
  :type '(choice (const :tag "none" nil)
		 (regexp :value ".*")
		 (repeat :value (".*") regexp)))

(defcustom gnus-summary-mark-below 0
  "Mark all articles with a score below this variable as read.
This variable is local to each summary buffer and usually set by the
score file."
  :group 'gnus-score-default
  :type 'integer)

(defun gnus-widget-reversible-match (_widget value)
  "Ignoring WIDGET, convert VALUE to internal form.
VALUE should have the form `FOO' or `(not FOO)', where FOO is an symbol."
  ;; (debug value)
  (or (symbolp value)
      (and (listp value)
           (eq (length value) 2)
           (eq (nth 0 value) 'not)
           (symbolp (nth 1 value)))))

(defun gnus-widget-reversible-to-internal (_widget value)
  "Ignoring WIDGET, convert VALUE to internal form.
VALUE should have the form `FOO' or `(not FOO)', where FOO is an atom.
FOO is converted to (FOO nil) and (not FOO) is converted to (FOO t)."
  ;; (debug value)
  (if (atom value)
      (list value nil)
    (list (nth 1 value) t)))

(defun gnus-widget-reversible-to-external (_widget value)
  "Ignoring WIDGET, convert VALUE to external form.
VALUE should have the form `(FOO nil)' or `(FOO t)', where FOO is an atom.
\(FOO  nil) is converted to FOO and (FOO t) is converted to (not FOO)."
  ;; (debug value)
  (if (nth 1 value)
      (list 'not (nth 0 value))
    (nth 0 value)))

(define-widget 'gnus-widget-reversible 'group
  "A `group' that convert values."
  :match 'gnus-widget-reversible-match
  :value-to-internal 'gnus-widget-reversible-to-internal
  :value-to-external 'gnus-widget-reversible-to-external)

(defcustom gnus-article-sort-functions '(gnus-article-sort-by-number)
  "List of functions used for sorting articles in the summary buffer.

Each function takes two articles and returns non-nil if the first
article should be sorted before the other.  If you use more than one
function, the primary sort function should be the last.  You should
probably always include `gnus-article-sort-by-number' in the list of
sorting functions -- preferably first.  Also note that sorting by date
is often much slower than sorting by number, and the sorting order is
very similar.  (Sorting by date means sorting by the time the message
was sent, sorting by number means sorting by arrival time.)

Each item can also be a list `(not F)' where F is a function;
this reverses the sort order.

Ready-made functions include `gnus-article-sort-by-number',
`gnus-article-sort-by-author', `gnus-article-sort-by-subject',
`gnus-article-sort-by-date', `gnus-article-sort-by-random'
and `gnus-article-sort-by-score'.

When threading is turned on, the variable `gnus-thread-sort-functions'
controls how articles are sorted."
  :group 'gnus-summary-sort
  :type '(repeat (gnus-widget-reversible
                  (choice (function-item gnus-article-sort-by-number)
                          (function-item gnus-article-sort-by-author)
                          (function-item gnus-article-sort-by-subject)
                          (function-item gnus-article-sort-by-date)
                          (function-item gnus-article-sort-by-score)
                          (function-item gnus-article-sort-by-rsv)
                          (function-item gnus-article-sort-by-random)
                          (function :tag "other"))
                  (boolean :tag "Reverse order"))))

(defcustom gnus-thread-sort-functions '(gnus-thread-sort-by-number)
  "List of functions used for sorting threads in the summary buffer.
By default, threads are sorted by article number.

Each function takes two threads and returns non-nil if the first
thread should be sorted before the other.  If you use more than one
function, the primary sort function should be the last.  You should
probably always include `gnus-thread-sort-by-number' in the list of
sorting functions -- preferably first.  Also note that sorting by date
is often much slower than sorting by number, and the sorting order is
very similar.  (Sorting by date means sorting by the time the message
was sent, sorting by number means sorting by arrival time.)

Each list item can also be a list `(not F)' where F is a
function; this specifies reversed sort order.

Ready-made functions include `gnus-thread-sort-by-number',
`gnus-thread-sort-by-author', `gnus-thread-sort-by-recipient'
`gnus-thread-sort-by-subject', `gnus-thread-sort-by-date',
`gnus-thread-sort-by-score', `gnus-thread-sort-by-most-recent-number',
`gnus-thread-sort-by-most-recent-date', `gnus-thread-sort-by-random',
and `gnus-thread-sort-by-total-score' (see
`gnus-thread-score-function').

When threading is turned off, the variable
`gnus-article-sort-functions' controls how articles are sorted.

By default, threads and their subthreads are sorted according to
the value of this variable.  To use a different sorting order for
subthreads, customize `gnus-subthread-sort-functions'."
  :group 'gnus-summary-sort
  :type '(repeat
          (gnus-widget-reversible
           (choice (function-item gnus-thread-sort-by-number)
                   (function-item gnus-thread-sort-by-author)
                   (function-item gnus-thread-sort-by-recipient)
                   (function-item gnus-thread-sort-by-subject)
                   (function-item gnus-thread-sort-by-date)
                   (function-item gnus-thread-sort-by-score)
                   (function-item gnus-thread-sort-by-rsv)
                   (function-item gnus-thread-sort-by-most-recent-number)
                   (function-item gnus-thread-sort-by-most-recent-date)
                   (function-item gnus-thread-sort-by-random)
                   (function-item gnus-thread-sort-by-total-score)
                   (function :tag "other"))
           (boolean :tag "Reverse order"))))

(defcustom gnus-subthread-sort-functions 'gnus-thread-sort-functions
  "List of functions used for sorting subthreads in the summary buffer.
By default, subthreads are sorted the same as threads, i.e.,
according to the value of `gnus-thread-sort-functions'."
  :version "24.4"
  :group 'gnus-summary-sort
  :type '(choice
	  (const :tag "Sort subthreads like threads" gnus-thread-sort-functions)
	  (repeat
	   (gnus-widget-reversible
	    (choice (function-item gnus-thread-sort-by-number)
		    (function-item gnus-thread-sort-by-author)
		    (function-item gnus-thread-sort-by-recipient)
		    (function-item gnus-thread-sort-by-subject)
		    (function-item gnus-thread-sort-by-date)
		    (function-item gnus-thread-sort-by-score)
		    (function-item gnus-thread-sort-by-most-recent-number)
		    (function-item gnus-thread-sort-by-most-recent-date)
		    (function-item gnus-thread-sort-by-random)
		    (function-item gnus-thread-sort-by-total-score)
		    (function :tag "other"))
	    (boolean :tag "Reverse order")))))

(defcustom gnus-thread-score-function #'+
  "Function used for calculating the total score of a thread.

The function is called with the scores of the article and each
subthread and should then return the score of the thread.

Some functions you can use are `+', `max', or `min'."
  :group 'gnus-summary-sort
  :type 'function)

(defcustom gnus-summary-expunge-below nil
  "All articles that have a score less than this variable will be expunged.
This variable is local to the summary buffers."
  :group 'gnus-score-default
  :type '(choice (const :tag "off" nil)
		 integer))

(defcustom gnus-thread-expunge-below nil
  "All threads that have a total score less than this variable will be expunged.
See `gnus-thread-score-function' for en explanation of what a
\"thread score\" is.

This variable is local to the summary buffers."
  :group 'gnus-threading
  :group 'gnus-score-default
  :type '(choice (const :tag "off" nil)
		 integer))

(defcustom gnus-summary-menu-hook nil
  "Hook run after the creation of the summary mode menu."
  :group 'gnus-summary-visual
  :type 'hook)

(defcustom gnus-summary-exit-hook nil
  "A hook called on exit from the summary buffer.
It will be called with point in the group buffer."
  :group 'gnus-summary-exit
  :type 'hook)

(defcustom gnus-summary-prepare-hook nil
  "A hook called after the summary buffer has been generated.
If you want to modify the summary buffer, you can use this hook."
  :group 'gnus-summary-various
  :type 'hook)

(defcustom gnus-summary-prepared-hook nil
  "A hook called as the last thing after the summary buffer has been generated."
  :group 'gnus-summary-various
  :type 'hook)

(defcustom gnus-summary-generate-hook nil
  "A hook run just before generating the summary buffer.
This hook is commonly used to customize threading variables and the
like."
  :group 'gnus-summary-various
  :type 'hook)

(defcustom gnus-select-group-hook nil
  "A hook called when a newsgroup is selected.

If you'd like to simplify subjects like the
`gnus-summary-next-same-subject' command does, you can use the
following hook:

 (add-hook gnus-select-group-hook
	   (lambda ()
	     (mapcar (lambda (header)
		       (setf (mail-header-subject header)
		             (gnus-simplify-subject
		              (mail-header-subject header) \\='re-only)))
		     gnus-newsgroup-headers)))"
  :group 'gnus-group-select
  :type 'hook)

(defcustom gnus-select-article-hook nil
  "A hook called when an article is selected."
  :group 'gnus-summary-choose
  :options '(gnus-agent-fetch-selected-article)
  :type 'hook)

(defcustom gnus-visual-mark-article-hook
  (list 'gnus-highlight-selected-summary)
  "Hook run after selecting an article in the summary buffer.
It is meant to be used for highlighting the article in some way.  It
is not run if `gnus-visual' is nil."
  :group 'gnus-summary-visual
  :type 'hook)

(defcustom gnus-parse-headers-hook nil
  "A hook called before parsing the headers."
  :group 'gnus-various
  :type 'hook)

(defcustom gnus-exit-group-hook nil
  "A hook called when exiting summary mode.
This hook is not called from the non-updating exit commands like `Q'."
  :group 'gnus-various
  :type 'hook)

(defcustom gnus-summary-update-hook nil
  "A hook called when a summary line is changed.
The hook will not be called if `gnus-visual' is nil.

The default function `gnus-summary-highlight-line' will
highlight the line according to the `gnus-summary-highlight'
variable."
  :group 'gnus-summary-visual
  :type 'hook)

(defcustom gnus-mark-article-hook '(gnus-summary-mark-read-and-unread-as-read)
  "A hook called when an article is selected for the first time.
The hook is intended to mark an article as read (or unread)
automatically when it is selected."
  :group 'gnus-summary-choose
  :type 'hook)

(defcustom gnus-group-no-more-groups-hook nil
  "A hook run when returning to group mode having no more (unread) groups."
  :group 'gnus-group-select
  :type 'hook)

(defcustom gnus-ps-print-hook nil
  "A hook run before ps-printing something from Gnus."
  :group 'gnus-summary
  :type 'hook)

(defcustom gnus-summary-article-move-hook nil
  "A hook called after an article is moved, copied, respooled, or crossposted."
  :version "22.1"
  :group 'gnus-summary
  :type 'hook)

(defcustom gnus-summary-article-delete-hook nil
  "A hook called after an article is deleted."
  :version "22.1"
  :group 'gnus-summary
  :type 'hook)

(defcustom gnus-summary-article-expire-hook nil
  "A hook called after an article is expired."
  :version "22.1"
  :group 'gnus-summary
  :type 'hook)

(defcustom gnus-summary-display-arrow (display-graphic-p)
  "If non-nil, display an arrow highlighting the current article."
  :version "22.1"
  :group 'gnus-summary
  :type 'boolean)

(defcustom gnus-summary-selected-face 'gnus-summary-selected
  "Face used for highlighting the current article in the summary buffer."
  :group 'gnus-summary-visual
  :type 'face)

(defvar gnus-tmp-downloaded nil)

(defcustom gnus-summary-highlight
  '(((eq mark gnus-canceled-mark)
     . gnus-summary-cancelled)
    ((and uncached (> score default-high))
     . gnus-summary-high-undownloaded)
    ((and uncached (< score default-low))
     . gnus-summary-low-undownloaded)
    (uncached
     . gnus-summary-normal-undownloaded)
    ((and (> score default-high)
	  (or (eq mark gnus-dormant-mark)
	      (eq mark gnus-ticked-mark)))
     . gnus-summary-high-ticked)
    ((and (< score default-low)
	  (or (eq mark gnus-dormant-mark)
	      (eq mark gnus-ticked-mark)))
     . gnus-summary-low-ticked)
    ((or (eq mark gnus-dormant-mark)
	 (eq mark gnus-ticked-mark))
     . gnus-summary-normal-ticked)
    ((and (> score default-high) (eq mark gnus-ancient-mark))
     . gnus-summary-high-ancient)
    ((and (< score default-low) (eq mark gnus-ancient-mark))
     . gnus-summary-low-ancient)
    ((eq mark gnus-ancient-mark)
     . gnus-summary-normal-ancient)
    ((and (> score default-high) (eq mark gnus-unread-mark))
     . gnus-summary-high-unread)
    ((and (< score default-low) (eq mark gnus-unread-mark))
     . gnus-summary-low-unread)
    ((eq mark gnus-unread-mark)
     . gnus-summary-normal-unread)
    ((> score default-high)
     . gnus-summary-high-read)
    ((< score default-low)
     . gnus-summary-low-read)
    (t
     . gnus-summary-normal-read))
  "Controls the highlighting of summary buffer lines.

A list of (FORM . FACE) pairs.  When deciding how a particular
summary line should be displayed, each form is evaluated.  The content
of the face field after the first true form is used.  You can change
how those summary lines are displayed, by editing the face field.

You can use the following variables in the FORM field.

score:        The article's score.
default:      The default article score.
default-high: The default score for high scored articles.
default-low:  The default score for low scored articles.
mark:         The article's mark.
uncached:     Non-nil if the article is uncached."
  :group 'gnus-summary-visual
  :type '(repeat (cons (sexp :tag "Form" nil)
		       face)))
(put 'gnus-summary-highlight 'risky-local-variable t)

(defcustom gnus-alter-header-function nil
  "Function called to allow alteration of article header structures.
The function is called with one parameter, the article header vector,
which it may alter in any way."
  :type '(choice (const :tag "None" nil)
		 function)
  :group 'gnus-summary)

(defvar gnus-decode-encoded-word-function #'mail-decode-encoded-word-string
  "Function used to decode a string with encoded words.")

(defvar gnus-decode-encoded-address-function
  #'mail-decode-encoded-address-string
  "Function used to decode addresses with encoded words.")

(defcustom gnus-extra-headers '(To Cc Keywords Gcc Newsgroups X-GM-LABELS)
  "Extra headers to parse."
  :version "25.1"
  :group 'gnus-summary
  :type '(repeat symbol))

(defcustom gnus-ignored-from-addresses
  (and user-mail-address
       (not (string= user-mail-address ""))
       (regexp-quote user-mail-address))
  "From headers that may be suppressed in favor of To headers.
This can be a regexp, a list of regexps or a function.

If a function, an email string is passed as the argument."
  :version "21.1"
  :group 'gnus-summary
  :type '(choice regexp
		 (repeat :tag "Regexp List" regexp)
                 function))

(defsubst gnus-ignored-from-addresses ()
  (cond ((functionp gnus-ignored-from-addresses)
         gnus-ignored-from-addresses)
        (t (gmm-regexp-concat gnus-ignored-from-addresses))))

(defcustom gnus-summary-to-prefix "-> "
  "String prefixed to the To field in the summary line when
using `gnus-ignored-from-addresses'."
  :version "22.1"
  :group 'gnus-summary
  :type 'string)

(defcustom gnus-summary-newsgroup-prefix "=> "
  "String prefixed to the Newsgroup field in the summary
line when using the option `gnus-ignored-from-addresses'."
  :version "22.1"
  :group 'gnus-summary
  :type 'string)

(defcustom gnus-newsgroup-ignored-charsets '(unknown-8bit x-unknown)
  "List of charsets that should be ignored.
When these charsets are used in the \"charset\" parameter, the
default charset will be used instead."
  :version "21.1"
  :type '(repeat symbol)
  :group 'gnus-charset)

(defcustom gnus-newsgroup-maximum-articles nil
  "The maximum number of articles a newsgroup.
If this is a number, old articles in a newsgroup exceeding this number
are silently ignored.  If it is nil, no article is ignored.  Note that
setting this variable to a number might prevent you from reading very
old articles."
  :group 'gnus-group-select
  :version "22.2"
  :type '(choice (const :tag "No limit" nil)
		 integer))

(gnus-define-group-parameter
 ignored-charsets
 :type list
 :function-document
 "Return the ignored charsets of GROUP."
 :variable gnus-group-ignored-charsets-alist
 :variable-default
 '(("alt\\.chinese\\.text" iso-8859-1))
 :variable-document
 "Alist of regexps (to match group names) and charsets that should be ignored.
When these charsets are used in the \"charset\" parameter, the
default charset will be used instead."
 :variable-group gnus-charset
 :variable-type '(repeat (cons (regexp :tag "Group")
			       (repeat symbol)))
 :parameter-type '(choice :tag "Ignored charsets"
			  :value nil
			  (repeat (symbol)))
 :parameter-document       "\
List of charsets that should be ignored.

When these charsets are used in the \"charset\" parameter, the
default charset will be used instead.")

(defcustom gnus-group-highlight-words-alist nil
  "Alist of group regexps and highlight regexps.
This variable uses the same syntax as `gnus-emphasis-alist'."
  :version "21.1"
  :type '(repeat (cons (regexp :tag "Group")
		       (repeat (list (regexp :tag "Highlight regexp")
				     (number :tag "Group for entire word" 0)
				     (number :tag "Group for displayed part" 0)
				     (symbol :tag "Face"
					     gnus-emphasis-highlight-words)))))
  :group 'gnus-summary-visual)

(defcustom gnus-summary-show-article-charset-alist
  nil
  "Alist of number and charset.
The article will be shown with the charset corresponding to the
numbered argument.
For example: ((1 . cn-gb-2312) (2 . big5))."
  :version "21.1"
  :type '(repeat (cons (number :tag "Argument" 1)
		       (symbol :tag "Charset")))
  :group 'gnus-charset)

(defcustom gnus-preserve-marks t
  "Whether marks are preserved when moving, copying and respooling messages."
  :version "21.1"
  :type 'boolean
  :group 'gnus-summary-marks)

(defcustom gnus-alter-articles-to-read-function
  (lambda (_group article-list) article-list)
  "Function to be called to alter the list of articles to be selected.
This option defaults to a lambda form that simply returns the
list of articles unchanged.  Use `add-function' to set one or
more custom filter functions."
  :type 'function
  :group 'gnus-summary)

(defcustom gnus-orphan-score nil
  "All orphans get this score added.  Set in the score file."
  :group 'gnus-score-default
  :type '(choice (const nil)
		 integer))

(defcustom gnus-summary-save-parts-default-mime "image/.*"
  "A regexp to match MIME parts when saving multiple parts of a
message with `gnus-summary-save-parts' (\\<gnus-summary-mode-map>\\[gnus-summary-save-parts]).
This regexp will be used by default when prompting the user for which
type of files to save."
  :group 'gnus-summary
  :type 'regexp)

(defcustom gnus-read-all-available-headers nil
  "Whether Gnus should parse all headers made available to it.
This is mostly relevant for slow back ends where the user may
wish to widen the summary buffer to include all headers
that were fetched."
  :version "22.1"
  :group 'gnus-summary
  :type '(choice boolean regexp))

(defcustom gnus-summary-pipe-output-default-command nil
  "Command (and optional arguments) used to pipe article to subprocess.
This will be used as the default command if it is non-nil.  The value
will be updated if you modify it when executing the command
`gnus-summary-pipe-output' or the function `gnus-summary-save-in-pipe'."
  :version "23.1" ;; No Gnus
  :group 'gnus-summary
  :type '(radio (const :tag "None" nil) (string :tag "Command")))

(defcustom gnus-summary-muttprint-program "muttprint"
  "Command (and optional arguments) used to run Muttprint.
The value will be updated if you modify it when executing the command
`gnus-summary-muttprint'."
  :version "22.1"
  :group 'gnus-summary
  :type 'string)

(defcustom gnus-article-loose-mime t
  "If non-nil, don't require MIME-Version header.
Some brain-damaged MUA/MTA, e.g. Lotus Domino 5.0.6 clients, does not
supply the MIME-Version header or deliberately strip it from the mail.
If non-nil (the default), Gnus will treat some articles as MIME
even if the MIME-Version header is missing."
  :version "22.1"
  :type 'boolean
  :group 'gnus-article-mime)

(defcustom gnus-article-emulate-mime t
  "If non-nil, use MIME emulation for uuencode and the like.
This means that Gnus will search message bodies for text that look
like uuencoded bits, yEncoded bits, and so on, and present that using
the normal Gnus MIME machinery."
  :version "22.1"
  :type 'boolean
  :group 'gnus-article-mime)

;;; Internal variables

(defvar gnus-summary-display-cache nil)
(defvar gnus-article-mime-handles nil)
(defvar gnus-article-decoded-p nil)
(defvar gnus-article-charset nil)
(defvar gnus-article-ignored-charsets nil)
(defvar gnus-scores-exclude-files nil)
(defvar gnus-page-broken nil)

(defvar gnus-original-article nil)
(defvar gnus-article-internal-prepare-hook nil)
(defvar gnus-newsgroup-process-stack nil)

(defvar gnus-thread-indent-array nil)
(defvar gnus-thread-indent-array-level gnus-thread-indent-level)
(defvar gnus-sort-gathered-threads-function #'gnus-thread-sort-by-number
  "Function called to sort the articles within a thread after it has been gathered together.")

(defvar gnus-summary-save-parts-type-history nil)
(defvar gnus-summary-save-parts-last-directory mm-default-directory)

;; Avoid highlighting in kill files.
(defvar gnus-summary-inhibit-highlight nil)
(defvar gnus-newsgroup-selected-overlay nil)
(defvar gnus-inhibit-limiting nil)
(defvar gnus-newsgroup-adaptive-score-file nil)
(defvar gnus-current-score-file nil)
(defvar gnus-current-move-group nil)
(defvar gnus-current-copy-group nil)
(defvar gnus-current-crosspost-group nil)
(defvar gnus-newsgroup-display nil)

(defvar gnus-newsgroup-dependencies nil
  "A hash table holding dependencies between messages.")
;; Dependencies are held in a tree structure: a list with the root
;; message as car, and each immediate child a sublist (perhaps
;; containing further sublists).  Each message is represented as a
;; vector of headers.  Each message's list can be looked up in the
;; dependency table using the message's Message-ID as the key.  The
;; root key is the string "none".

(defvar gnus-newsgroup-adaptive nil)
(defvar gnus-summary-display-article-function nil)
(defvar gnus-summary-highlight-line-function nil
  "Function called after highlighting a summary line.")

(defvar gnus-summary-line-format-alist
  `((?N ,(macroexpand '(mail-header-number gnus-tmp-header)) ?d)
    (?S ,(macroexpand '(mail-header-subject gnus-tmp-header)) ?s)
    (?s gnus-tmp-subject-or-nil ?s)
    (?n gnus-tmp-name ?s)
    (?A (car (cdr (funcall gnus-extract-address-components gnus-tmp-from)))
	?s)
    (?a (or (car (funcall gnus-extract-address-components gnus-tmp-from))
	    gnus-tmp-from)
        ?s)
    (?F gnus-tmp-from ?s)
    (?x ,(macroexpand '(mail-header-xref gnus-tmp-header)) ?s)
    (?D ,(macroexpand '(mail-header-date gnus-tmp-header)) ?s)
    (?d (gnus-dd-mmm (mail-header-date gnus-tmp-header)) ?s)
    (?o (gnus-date-iso8601 (mail-header-date gnus-tmp-header)) ?s)
    (?M ,(macroexpand '(mail-header-id gnus-tmp-header)) ?s)
    (?r ,(macroexpand '(mail-header-references gnus-tmp-header)) ?s)
    (?c (or (mail-header-chars gnus-tmp-header) 0) ?d)
    (?k (gnus-summary-line-message-size gnus-tmp-header) ?s)
    (?L gnus-tmp-lines ?s)
<<<<<<< HEAD
    (?Z (or (nnselect-article-rsv (mail-header-number gnus-tmp-header))
	    0) ?d)
    (?G (or (nnselect-article-group (mail-header-number gnus-tmp-header))
	    "") ?s)
    (?g (or (gnus-group-short-name
	     (nnselect-article-group (mail-header-number gnus-tmp-header)))
	    "") ?s)
=======
    (?Z (or (nnir-article-rsv (mail-header-number gnus-tmp-header))
	    0)
        ?d)
    (?G (or (nnir-article-group (mail-header-number gnus-tmp-header))
	    "")
        ?s)
    (?g (or (gnus-group-short-name
	     (nnir-article-group (mail-header-number gnus-tmp-header)))
	    "")
        ?s)
>>>>>>> 4fef6e68
    (?O gnus-tmp-downloaded ?c)
    (?I gnus-tmp-indentation ?s)
    (?T (if (= gnus-tmp-level 0) "" (make-string (frame-width) ? )) ?s)
    (?R gnus-tmp-replied ?c)
    (?\[ gnus-tmp-opening-bracket ?c)
    (?\] gnus-tmp-closing-bracket ?c)
    (?\> (make-string gnus-tmp-level ? ) ?s)
    (?\< (make-string (max 0 (- 20 gnus-tmp-level)) ? ) ?s)
    (?i gnus-tmp-score ?d)
    (?z gnus-tmp-score-char ?c)
    (?V (gnus-thread-total-score
         (and (boundp 'gnus-tmp-thread) (car gnus-tmp-thread)))
        ?d)
    (?U gnus-tmp-unread ?c)
    (?f (gnus-summary-from-or-to-or-newsgroups gnus-tmp-header gnus-tmp-from)
	?s)
    (?t (gnus-summary-number-of-articles-in-thread
	 (and (boundp 'gnus-tmp-thread) (car gnus-tmp-thread)) gnus-tmp-level)
	?d)
    (?e (gnus-summary-number-of-articles-in-thread
	 (and (boundp 'gnus-tmp-thread) (car gnus-tmp-thread)) gnus-tmp-level t)
	?c)
    (?u gnus-tmp-user-defined ?s)
    (?P (gnus-pick-line-number) ?d)
    (?B gnus-tmp-thread-tree-header-string ?s)
    (user-date (gnus-user-date
		,(macroexpand '(mail-header-date gnus-tmp-header)))
               ?s))
  "An alist of format specifications that can appear in summary lines.
These are paired with what variables they correspond with, along with
the type of the variable (string, integer, character, etc).")

(defvar gnus-summary-dummy-line-format-alist
  '((?S gnus-tmp-subject ?s)
    (?N gnus-tmp-number ?d)
    (?u gnus-tmp-user-defined ?s)))

(defvar gnus-summary-mode-line-format-alist
  '((?G gnus-tmp-group-name ?s)
    (?g (gnus-short-group-name gnus-tmp-group-name) ?s)
    (?p (gnus-group-real-name gnus-tmp-group-name) ?s)
    (?A gnus-tmp-article-number ?d)
    (?Z gnus-tmp-unread-and-unselected ?s)
    (?V gnus-version ?s)
    (?U gnus-tmp-unread-and-unticked ?d)
    (?S gnus-tmp-subject ?s)
    (?e gnus-tmp-unselected ?d)
    (?u gnus-tmp-user-defined ?s)
    (?d (length gnus-newsgroup-dormant) ?d)
    (?t (length gnus-newsgroup-marked) ?d)
    (?h (length gnus-newsgroup-spam-marked) ?d)
    (?r (length gnus-newsgroup-reads) ?d)
    (?z (gnus-summary-article-score gnus-tmp-article-number) ?d)
    (?E gnus-newsgroup-expunged-tally ?d)
    (?s (gnus-current-score-file-nondirectory) ?s)))

;; This is here rather than in gnus-art for compilation reasons.
(defvar gnus-article-mode-line-format-alist
  (nconc '((?w (gnus-article-wash-status) ?s)
	   (?m (gnus-article-mime-part-status) ?s))
	 gnus-summary-mode-line-format-alist))

(defvar gnus-last-search-regexp nil
  "Default regexp for article search command.")

(defvar gnus-last-shell-command nil
  "Default shell command on article.")

(defvar gnus-newsgroup-agentized nil
  "Locally bound in each summary buffer to indicate whether the server has been agentized.")
(defvar gnus-newsgroup-begin nil)
(defvar gnus-newsgroup-end nil)
(defvar gnus-newsgroup-last-rmail nil)
(defvar gnus-newsgroup-last-mail nil)
(defvar gnus-newsgroup-last-folder nil)
(defvar gnus-newsgroup-last-file nil)
(defvar gnus-newsgroup-last-directory nil)
(defvar gnus-newsgroup-auto-expire nil)
(defvar gnus-newsgroup-active nil)
(defvar gnus-newsgroup-highest nil)

(defvar gnus-newsgroup-data nil)
(defvar gnus-newsgroup-data-reverse nil)
(defvar gnus-newsgroup-limit nil)
(defvar gnus-newsgroup-limits nil)
(defvar gnus-summary-use-undownloaded-faces nil)

(defvar gnus-newsgroup-unreads nil
  "Sorted list of unread articles in the current newsgroup.")

(defvar gnus-newsgroup-unselected nil
  "Sorted list of unselected unread articles in the current newsgroup.")

(defvar gnus-newsgroup-reads nil
  "Alist of read articles and article marks in the current newsgroup.")

(defvar gnus-newsgroup-expunged-tally nil)

(defvar gnus-newsgroup-marked nil
  "Sorted list of ticked articles in the current newsgroup (a subset of unread art).")

(defvar gnus-newsgroup-spam-marked nil
  "List of ranges of articles that have been marked as spam.")

(defvar gnus-newsgroup-killed nil
  "List of ranges of articles that have been through the scoring process.")

(defvar gnus-newsgroup-cached nil
  "Sorted list of articles that come from the article cache.")

(defvar gnus-newsgroup-saved nil
  "List of articles that have been saved.")

(defvar gnus-newsgroup-kill-headers nil)

(defvar gnus-newsgroup-replied nil
  "List of articles that have been replied to in the current newsgroup.")

(defvar gnus-newsgroup-forwarded nil
  "List of articles that have been forwarded in the current newsgroup.")

(defvar gnus-newsgroup-expirable nil
  "Sorted list of articles in the current newsgroup that can be expired.")

(defvar gnus-newsgroup-processable nil
  "List of articles in the current newsgroup that can be processed.")

(defvar gnus-newsgroup-downloadable nil
  "Sorted list of articles in the current newsgroup that can be processed.")

(defvar gnus-newsgroup-unfetched nil
  "Sorted list of articles in the current newsgroup whose headers have
not been fetched into the agent.

This list will always be a subset of gnus-newsgroup-undownloaded.")

(defvar gnus-newsgroup-undownloaded nil
  "List of articles in the current newsgroup that haven't been downloaded.")

(defvar gnus-newsgroup-unsendable nil
  "List of articles in the current newsgroup that won't be sent.")

(defvar gnus-newsgroup-bookmarks nil
  "List of articles in the current newsgroup that have bookmarks.")

(defvar gnus-newsgroup-dormant nil
  "Sorted list of dormant articles in the current newsgroup.")

(defvar gnus-newsgroup-unseen nil
  "List of unseen articles in the current newsgroup.")

(defvar gnus-newsgroup-seen nil
  "Range of seen articles in the current newsgroup.")

(defvar gnus-newsgroup-unexist nil
  "Range of unexisting articles in the current newsgroup.")

(defvar gnus-newsgroup-articles nil
  "List of articles in the current newsgroup.")

(defvar gnus-newsgroup-scored nil
  "List of scored articles in the current newsgroup.")

(defvar gnus-newsgroup-headers nil
  "List of article headers in the current newsgroup.")

(defvar gnus-newsgroup-threads nil)

(defvar gnus-newsgroup-prepared nil
  "Whether the current group has been prepared properly.")

(defvar gnus-newsgroup-ancient nil
  "List of `gnus-fetch-old-headers' articles in the current newsgroup.")

(defvar gnus-newsgroup-sparse nil)

(defvar gnus-newsgroup-selection nil)

(defvar gnus-current-article nil)
(defvar gnus-article-current nil)
(defvar gnus-current-headers nil)
(defvar gnus-have-all-headers nil)
(defvar gnus-last-article nil)
(defvar gnus-newsgroup-history nil)
(defvar gnus-newsgroup-charset nil)
(defvar gnus-newsgroup-ephemeral-charset nil)
(defvar gnus-newsgroup-ephemeral-ignored-charsets nil)

(defvar gnus-article-before-search nil)

(defvar gnus-summary-local-variables
  '(gnus-newsgroup-name

    ;; Marks lists
    gnus-newsgroup-unreads
    gnus-newsgroup-unselected
    gnus-newsgroup-marked
    gnus-newsgroup-spam-marked
    gnus-newsgroup-reads
    gnus-newsgroup-saved
    gnus-newsgroup-replied
    gnus-newsgroup-forwarded
    gnus-newsgroup-expirable
    gnus-newsgroup-killed
    gnus-newsgroup-unseen
    gnus-newsgroup-seen
    gnus-newsgroup-unexist
    gnus-newsgroup-cached
    gnus-newsgroup-downloadable
    gnus-newsgroup-undownloaded
    gnus-newsgroup-unsendable

    gnus-newsgroup-selection

    gnus-newsgroup-begin gnus-newsgroup-end
    gnus-newsgroup-last-rmail gnus-newsgroup-last-mail
    gnus-newsgroup-last-folder gnus-newsgroup-last-file
    gnus-newsgroup-last-directory
    gnus-newsgroup-auto-expire
    gnus-newsgroup-processable
    gnus-newsgroup-unfetched
    gnus-newsgroup-articles
    gnus-newsgroup-bookmarks gnus-newsgroup-dormant
    gnus-newsgroup-headers gnus-newsgroup-threads
    gnus-newsgroup-prepared gnus-summary-highlight-line-function
    gnus-current-article gnus-current-headers gnus-have-all-headers
    gnus-last-article gnus-article-internal-prepare-hook
    (gnus-summary-article-delete-hook . global)
    (gnus-summary-article-move-hook . global)
    gnus-newsgroup-dependencies gnus-newsgroup-selected-overlay
    gnus-newsgroup-scored gnus-newsgroup-kill-headers
    gnus-thread-expunge-below
    gnus-score-alist gnus-current-score-file
    (gnus-summary-expunge-below . global)
    (gnus-summary-mark-below . global)
    (gnus-orphan-score . global)
    gnus-newsgroup-active gnus-scores-exclude-files
    gnus-newsgroup-highest
    gnus-newsgroup-history gnus-newsgroup-ancient
    gnus-newsgroup-sparse gnus-newsgroup-process-stack
    (gnus-newsgroup-adaptive . gnus-use-adaptive-scoring)
    gnus-newsgroup-adaptive-score-file (gnus-reffed-article-number . -1)
    (gnus-newsgroup-expunged-tally . 0)
    gnus-cache-removable-articles
    gnus-newsgroup-data gnus-newsgroup-data-reverse
    gnus-newsgroup-limit gnus-newsgroup-limits
    gnus-newsgroup-charset gnus-newsgroup-display
    gnus-summary-use-undownloaded-faces)
  "Variables that are buffer-local to the summary buffers.")

(defvar gnus-newsgroup-variables nil
  "A list of variables that have separate values in different newsgroups.
A list of newsgroup (summary buffer) local variables, or cons of
variables and their default expressions to be evalled (when the default
values are not nil), that should be made global while the summary buffer
is active.

Note: The default expressions will be evaluated (using function `eval')
before assignment to the local variable rather than just assigned to it.
If the default expression is the symbol `global', that symbol will not
be evaluated but the global value of the local variable will be used
instead.

These variables can be used to set variables in the group parameters
while still allowing them to affect operations done in other buffers.
For example:

\(setq gnus-newsgroup-variables
     \\='(message-use-followup-to
       (gnus-visible-headers .
	 \"^From:\\\\|^Newsgroups:\\\\|^Subject:\\\\|^Date:\\\\|^To:\")))
")

(eval-when-compile
  ;; Bind features so that require will believe that gnus-sum has
  ;; already been loaded (avoids infinite recursion)
  (with-no-warnings (defvar features))  ;Not just a local variable.
  (let ((features (cons 'gnus-sum features)))
    ;; FIXME: Break this mutual dependency.
    (require 'gnus-art)))

;; MIME stuff.

(defvar gnus-decode-encoded-word-methods
  '(mail-decode-encoded-word-string)
  "List of methods used to decode encoded words.

This variable is a list of FUNCTION or (REGEXP . FUNCTION).  If item
is FUNCTION, FUNCTION will be apply to all newsgroups.  If item is a
\(REGEXP . FUNCTION), FUNCTION will be applied only to the newsgroups
whose names match REGEXP.

For example:
\((\"chinese\" . gnus-decode-encoded-word-string-by-guess)
 mail-decode-encoded-word-string
 (\"chinese\" . rfc1843-decode-string))")

(defvar gnus-decode-encoded-word-methods-cache nil)

(defun gnus-multi-decode-encoded-word-string (string)
  "Apply the functions from `gnus-encoded-word-methods' that match."
  (unless (and gnus-decode-encoded-word-methods-cache
	       (eq gnus-newsgroup-name
		   (car gnus-decode-encoded-word-methods-cache)))
    (setq gnus-decode-encoded-word-methods-cache (list gnus-newsgroup-name))
    (dolist (method gnus-decode-encoded-word-methods)
      (if (symbolp method)
	  (nconc gnus-decode-encoded-word-methods-cache (list method))
	(if (and gnus-newsgroup-name
		 (string-match (car method) gnus-newsgroup-name))
	    (nconc gnus-decode-encoded-word-methods-cache
		   (list (cdr method)))))))
  (dolist (method (cdr gnus-decode-encoded-word-methods-cache) string)
    (setq string (funcall method string))))

;; Subject simplification.

(defun gnus-simplify-whitespace (str)
  "Remove excessive whitespace from STR."
  ;; Multiple spaces.
  (while (string-match "[ \t][ \t]+" str)
    (setq str (concat (substring str 0 (match-beginning 0))
			" "
			(substring str (match-end 0)))))
  ;; Leading spaces.
  (when (string-match "^[ \t]+" str)
    (setq str (substring str (match-end 0))))
  ;; Trailing spaces.
  (when (string-match "[ \t]+$" str)
    (setq str (substring str 0 (match-beginning 0))))
  str)

(defun gnus-simplify-all-whitespace (str)
  "Remove all whitespace from STR."
  (while (string-match "[ \t\n]+" str)
    (setq str (replace-match "" nil nil str)))
  str)

(defsubst gnus-simplify-subject-re (subject)
  "Remove \"Re:\" from subject lines."
  (if (string-match message-subject-re-regexp subject)
      (substring subject (match-end 0))
    subject))

(defun gnus-simplify-subject (subject &optional re-only)
  "Remove `Re:' and words in parentheses.
If RE-ONLY is non-nil, strip leading `Re:'s only."
  (let ((case-fold-search t))		;Ignore case.
    ;; Remove `Re:', `Re^N:', `Re(n)', and `Re[n]:'.
    (when (string-match "\\`\\(re\\([[(^][0-9]+[])]?\\)?:[ \t]*\\)+" subject)
      (setq subject (substring subject (match-end 0))))
    ;; Remove uninteresting prefixes.
    (when (and (not re-only)
	       gnus-simplify-ignored-prefixes
	       (string-match gnus-simplify-ignored-prefixes subject))
      (setq subject (substring subject (match-end 0))))
    ;; Remove words in parentheses from end.
    (unless re-only
      (while (string-match "[ \t\n]*([^()]*)[ \t\n]*\\'" subject)
	(setq subject (substring subject 0 (match-beginning 0)))))
    ;; Return subject string.
    subject))

;; Remove any leading "re:"s, any trailing paren phrases, and simplify
;; all whitespace.
(defsubst gnus-simplify-buffer-fuzzy-step (regexp &optional newtext)
  (goto-char (point-min))
  (while (re-search-forward regexp nil t)
    (replace-match (or newtext ""))))

(defun gnus-simplify-buffer-fuzzy (regexp)
  "Simplify string in the buffer fuzzily.
The string in the accessible portion of the current buffer is simplified.
It is assumed to be a single-line subject.
Whitespace is generally cleaned up, and miscellaneous leading/trailing
matter is removed.  Additional things can be deleted by setting
`gnus-simplify-subject-fuzzy-regexp'."
  (let ((case-fold-search t)
	(modified-tick))
    (gnus-simplify-buffer-fuzzy-step "\t" " ")

    (while (not (eq modified-tick (buffer-modified-tick)))
      (setq modified-tick (buffer-modified-tick))
      (cond
       ((listp regexp)
	(mapc #'gnus-simplify-buffer-fuzzy-step regexp))
       (regexp
	(gnus-simplify-buffer-fuzzy-step regexp)))
      (gnus-simplify-buffer-fuzzy-step "^ *\\[[-+?*!][-+?*!]\\] *")
      (gnus-simplify-buffer-fuzzy-step
       "^ *\\(re\\|fw\\|fwd\\)[[{(^0-9]*[])}]?[:;] *")
      (gnus-simplify-buffer-fuzzy-step "^[[].*:\\( .*\\)[]]$" "\\1"))

    (gnus-simplify-buffer-fuzzy-step " *[[{(][^()\n]*[]})] *$")
    (gnus-simplify-buffer-fuzzy-step "  +" " ")
    (gnus-simplify-buffer-fuzzy-step " $")
    (gnus-simplify-buffer-fuzzy-step "^ +")))

(defun gnus-simplify-subject-fuzzy (subject)
  "Simplify a subject string fuzzily.
See `gnus-simplify-buffer-fuzzy' for details."
  (save-excursion
    (let ((regexp gnus-simplify-subject-fuzzy-regexp))
      (gnus-set-work-buffer)
      (let ((case-fold-search t))
	;; Remove uninteresting prefixes.
	(when (and gnus-simplify-ignored-prefixes
		   (string-match gnus-simplify-ignored-prefixes subject))
	  (setq subject (substring subject (match-end 0))))
	(insert subject)
	(inline (gnus-simplify-buffer-fuzzy regexp))
	(buffer-string)))))

(defsubst gnus-simplify-subject-fully (subject)
  "Simplify a subject string according to `gnus-summary-gather-subject-limit'."
  (cond
   (gnus-simplify-subject-functions
    (gnus-map-function gnus-simplify-subject-functions subject))
   ((null gnus-summary-gather-subject-limit)
    (gnus-simplify-subject-re subject))
   ((eq gnus-summary-gather-subject-limit 'fuzzy)
    (gnus-simplify-subject-fuzzy subject))
   ((numberp gnus-summary-gather-subject-limit)
    (truncate-string-to-width (gnus-simplify-subject-re subject)
			      gnus-summary-gather-subject-limit))
   (t
    subject)))

(defsubst gnus-subject-equal (s1 s2 &optional simple-first)
  "Check whether two subjects are equal.
If optional argument SIMPLE-FIRST is t, first argument is already
simplified."
  (cond
   ((null simple-first)
    (equal (gnus-simplify-subject-fully s1)
	   (gnus-simplify-subject-fully s2)))
   (t
    (equal s1
	   (gnus-simplify-subject-fully s2)))))

(defun gnus-summary-bubble-group ()
  "Increase the score of the current group.
This is a handy function to add to `gnus-summary-exit-hook' to
increase the score of each group you read."
  (gnus-group-add-score gnus-newsgroup-name))


;;;
;;; Gnus summary mode
;;;

(defvar gnus-article-commands-menu)

;; Non-orthogonal keys

(gnus-define-keys gnus-summary-mode-map
  " " gnus-summary-next-page
  [?\S-\ ] gnus-summary-prev-page
  "\177" gnus-summary-prev-page
  [delete] gnus-summary-prev-page
  "\r" gnus-summary-scroll-up
  "\M-\r" gnus-summary-scroll-down
  "n" gnus-summary-next-unread-article
  "p" gnus-summary-prev-unread-article
  "N" gnus-summary-next-article
  "P" gnus-summary-prev-article
  "\M-\C-n" gnus-summary-next-same-subject
  "\M-\C-p" gnus-summary-prev-same-subject
  "\M-n" gnus-summary-next-unread-subject
  "\M-p" gnus-summary-prev-unread-subject
  "." gnus-summary-first-unread-article
  "," gnus-summary-best-unread-article
  "[" gnus-summary-prev-unseen-article
  "]" gnus-summary-next-unseen-article
  "\M-s" gnus-summary-search-article-forward
  "\M-r" gnus-summary-search-article-backward
  "\M-S" gnus-summary-repeat-search-article-forward
  "\M-R" gnus-summary-repeat-search-article-backward
  "<" gnus-summary-beginning-of-article
  ">" gnus-summary-end-of-article
  "j" gnus-summary-goto-article
  "^" gnus-summary-refer-parent-article
  "\M-^" gnus-summary-refer-article
  "u" gnus-summary-tick-article-forward
  "!" gnus-summary-tick-article-forward
  "U" gnus-summary-tick-article-backward
  "d" gnus-summary-mark-as-read-forward
  "D" gnus-summary-mark-as-read-backward
  "E" gnus-summary-mark-as-expirable
  "\M-u" gnus-summary-clear-mark-forward
  "\M-U" gnus-summary-clear-mark-backward
  "k" gnus-summary-kill-same-subject-and-select
  "\C-k" gnus-summary-kill-same-subject
  "\M-\C-k" gnus-summary-kill-thread
  "\M-\C-l" gnus-summary-lower-thread
  "e" gnus-summary-edit-article
  "#" gnus-summary-mark-as-processable
  "\M-#" gnus-summary-unmark-as-processable
  "\M-\C-t" gnus-summary-toggle-threads
  "\M-\C-s" gnus-summary-show-thread
  "\M-\C-h" gnus-summary-hide-thread
  "\M-\C-f" gnus-summary-next-thread
  "\M-\C-b" gnus-summary-prev-thread
  [(meta down)] gnus-summary-next-thread
  [(meta up)] gnus-summary-prev-thread
  "\M-\C-u" gnus-summary-up-thread
  "\M-\C-d" gnus-summary-down-thread
  "&" gnus-summary-execute-command
  "c" gnus-summary-catchup-and-exit
  "\C-w" gnus-summary-mark-region-as-read
  "\C-t" toggle-truncate-lines
  "?" gnus-summary-mark-as-dormant
  "\C-c\M-\C-s" gnus-summary-limit-include-expunged
  "\C-c\C-s\C-n" gnus-summary-sort-by-number
  "\C-c\C-s\C-m\C-n" gnus-summary-sort-by-most-recent-number
  "\C-c\C-s\C-l" gnus-summary-sort-by-lines
  "\C-c\C-s\C-c" gnus-summary-sort-by-chars
  "\C-c\C-s\C-m\C-m" gnus-summary-sort-by-marks
  "\C-c\C-s\C-a" gnus-summary-sort-by-author
  "\C-c\C-s\C-t" gnus-summary-sort-by-recipient
  "\C-c\C-s\C-s" gnus-summary-sort-by-subject
  "\C-c\C-s\C-d" gnus-summary-sort-by-date
  "\C-c\C-s\C-m\C-d" gnus-summary-sort-by-most-recent-date
  "\C-c\C-s\C-i" gnus-summary-sort-by-score
  "\C-c\C-s\C-o" gnus-summary-sort-by-original
  "\C-c\C-s\C-r" gnus-summary-sort-by-random
  "=" gnus-summary-expand-window
  "\C-x\C-s" gnus-summary-reselect-current-group
  "\M-g" gnus-summary-rescan-group
  "\C-c\C-r" gnus-summary-caesar-message
  "f" gnus-summary-followup
  "F" gnus-summary-followup-with-original
  "C" gnus-summary-cancel-article
  "r" gnus-summary-reply
  "R" gnus-summary-reply-with-original
  "\C-c\C-f" gnus-summary-mail-forward
  "o" gnus-summary-save-article
  "\C-o" gnus-summary-save-article-mail
  "|" gnus-summary-pipe-output
  "\M-k" gnus-summary-edit-local-kill
  "\M-K" gnus-summary-edit-global-kill
  ;; "V" gnus-version
  "\C-c\C-d" gnus-summary-describe-group
  "q" gnus-summary-exit
  "Q" gnus-summary-exit-no-update
  "\C-c\C-i" gnus-info-find-node
  [mouse-2] gnus-mouse-pick-article
  [follow-link] mouse-face
  "m" gnus-summary-mail-other-window
  "a" gnus-summary-post-news
  "x" gnus-summary-limit-to-unread
  "s" gnus-summary-isearch-article
  "\t" gnus-summary-button-forward
  [backtab] gnus-summary-widget-backward
  "w" gnus-summary-browse-url
  "t" gnus-summary-toggle-header
  "g" gnus-summary-show-article
  "l" gnus-summary-goto-last-article
  "\C-c\C-v\C-v" gnus-uu-decode-uu-view
  "\C-d" gnus-summary-enter-digest-group
  "\M-\C-d" gnus-summary-read-document
  "\M-\C-e" gnus-summary-edit-parameters
  "\M-\C-a" gnus-summary-customize-parameters
  "\C-c\C-b" gnus-bug
  "*" gnus-cache-enter-article
  "\M-*" gnus-cache-remove-article
  "\M-&" gnus-summary-universal-argument
  "\C-l" gnus-recenter
  "I" gnus-summary-increase-score
  "L" gnus-summary-lower-score
  "\M-i" gnus-symbolic-argument
  "h" gnus-summary-select-article-buffer

  "b" gnus-article-view-part
  "\M-t" gnus-summary-toggle-display-buttonized

  "V" gnus-summary-score-map
  "X" gnus-uu-extract-map
  "S" gnus-summary-send-map)

;; Sort of orthogonal keymap
(gnus-define-keys (gnus-summary-mark-map "M" gnus-summary-mode-map)
  "t" gnus-summary-tick-article-forward
  "!" gnus-summary-tick-article-forward
  "d" gnus-summary-mark-as-read-forward
  "r" gnus-summary-mark-as-read-forward
  "c" gnus-summary-clear-mark-forward
  " " gnus-summary-clear-mark-forward
  "e" gnus-summary-mark-as-expirable
  "x" gnus-summary-mark-as-expirable
  "?" gnus-summary-mark-as-dormant
  "b" gnus-summary-set-bookmark
  "B" gnus-summary-remove-bookmark
  "#" gnus-summary-mark-as-processable
  "\M-#" gnus-summary-unmark-as-processable
  "S" gnus-summary-limit-include-expunged
  "C" gnus-summary-catchup
  "H" gnus-summary-catchup-to-here
  "h" gnus-summary-catchup-from-here
  "\C-c" gnus-summary-catchup-all
  "k" gnus-summary-kill-same-subject-and-select
  "K" gnus-summary-kill-same-subject
  "P" gnus-uu-mark-map)

(gnus-define-keys (gnus-summary-mscore-map "V" gnus-summary-mark-map)
  "c" gnus-summary-clear-above
  "u" gnus-summary-tick-above
  "m" gnus-summary-mark-above
  "k" gnus-summary-kill-below)

(gnus-define-keys (gnus-summary-limit-map "/" gnus-summary-mode-map)
  "/" gnus-summary-limit-to-subject
  "n" gnus-summary-limit-to-articles
  "b" gnus-summary-limit-to-bodies
  "h" gnus-summary-limit-to-headers
  "w" gnus-summary-pop-limit
  "s" gnus-summary-limit-to-subject
  "a" gnus-summary-limit-to-author
  "u" gnus-summary-limit-to-unread
  "m" gnus-summary-limit-to-marks
  "M" gnus-summary-limit-exclude-marks
  "v" gnus-summary-limit-to-score
  "*" gnus-summary-limit-include-cached
  "D" gnus-summary-limit-include-dormant
  "T" gnus-summary-limit-include-thread
  "d" gnus-summary-limit-exclude-dormant
  "t" gnus-summary-limit-to-age
  "." gnus-summary-limit-to-unseen
  "x" gnus-summary-limit-to-extra
  "p" gnus-summary-limit-to-display-predicate
  "E" gnus-summary-limit-include-expunged
  "c" gnus-summary-limit-exclude-childless-dormant
  "C" gnus-summary-limit-mark-excluded-as-read
  "o" gnus-summary-insert-old-articles
  "N" gnus-summary-insert-new-articles
  "S" gnus-summary-limit-to-singletons
  "r" gnus-summary-limit-to-replied
  "R" gnus-summary-limit-to-recipient
  "A" gnus-summary-limit-to-address)

(gnus-define-keys (gnus-summary-goto-map "G" gnus-summary-mode-map)
  "n" gnus-summary-next-unread-article
  "p" gnus-summary-prev-unread-article
  "N" gnus-summary-next-article
  "P" gnus-summary-prev-article
  "\C-n" gnus-summary-next-same-subject
  "\C-p" gnus-summary-prev-same-subject
  "\M-n" gnus-summary-next-unread-subject
  "\M-p" gnus-summary-prev-unread-subject
  "f" gnus-summary-first-unread-article
  "b" gnus-summary-best-unread-article
  "u" gnus-summary-next-unseen-article
  "U" gnus-summary-prev-unseen-article
  "j" gnus-summary-goto-article
  "g" gnus-summary-goto-subject
  "l" gnus-summary-goto-last-article
  "o" gnus-summary-pop-article)

(gnus-define-keys (gnus-summary-thread-map "T" gnus-summary-mode-map)
  "k" gnus-summary-kill-thread
  "E" gnus-summary-expire-thread
  "l" gnus-summary-lower-thread
  "i" gnus-summary-raise-thread
  "T" gnus-summary-toggle-threads
  "t" gnus-summary-rethread-current
  "^" gnus-summary-reparent-thread
  "\M-^" gnus-summary-reparent-children
  "s" gnus-summary-show-thread
  "S" gnus-summary-show-all-threads
  "h" gnus-summary-hide-thread
  "H" gnus-summary-hide-all-threads
  "n" gnus-summary-next-thread
  "p" gnus-summary-prev-thread
  "u" gnus-summary-up-thread
  "o" gnus-summary-top-thread
  "d" gnus-summary-down-thread
  "#" gnus-uu-mark-thread
  "\M-#" gnus-uu-unmark-thread)

(gnus-define-keys (gnus-summary-buffer-map "Y" gnus-summary-mode-map)
  "g" gnus-summary-prepare
  "c" gnus-summary-insert-cached-articles
  "d" gnus-summary-insert-dormant-articles
  "t" gnus-summary-insert-ticked-articles)

(gnus-define-keys (gnus-summary-exit-map "Z" gnus-summary-mode-map)
  "c" gnus-summary-catchup-and-exit
  "C" gnus-summary-catchup-all-and-exit
  "E" gnus-summary-exit-no-update
  "Q" gnus-summary-exit
  "Z" gnus-summary-exit
  "n" gnus-summary-catchup-and-goto-next-group
  "p" gnus-summary-catchup-and-goto-prev-group
  "R" gnus-summary-reselect-current-group
  "G" gnus-summary-rescan-group
  "N" gnus-summary-next-group
  "s" gnus-summary-save-newsrc
  "P" gnus-summary-prev-group)

(gnus-define-keys (gnus-summary-article-map "A" gnus-summary-mode-map)
  " " gnus-summary-next-page
  "n" gnus-summary-next-page
  [?\S-\ ] gnus-summary-prev-page
  "\177" gnus-summary-prev-page
  [delete] gnus-summary-prev-page
  "p" gnus-summary-prev-page
  "\r" gnus-summary-scroll-up
  "\M-\r" gnus-summary-scroll-down
  "<" gnus-summary-beginning-of-article
  ">" gnus-summary-end-of-article
  "b" gnus-summary-beginning-of-article
  "e" gnus-summary-end-of-article
  "^" gnus-summary-refer-parent-article
  "r" gnus-summary-refer-parent-article
  "C" gnus-summary-show-complete-article
  "D" gnus-summary-enter-digest-group
  "R" gnus-summary-refer-references
  "T" gnus-summary-refer-thread
  "W" gnus-warp-to-article
  "g" gnus-summary-show-article
  "s" gnus-summary-isearch-article
  "\t" gnus-summary-button-forward
  [backtab] gnus-summary-widget-backward
  "w" gnus-summary-browse-url
  "P" gnus-summary-print-article
  "S" gnus-sticky-article
  "M" gnus-mailing-list-insinuate
  "t" gnus-article-babel)

(gnus-define-keys (gnus-summary-wash-map "W" gnus-summary-mode-map)
  "b" gnus-article-add-buttons
  "B" gnus-article-add-buttons-to-head
  "o" gnus-article-treat-overstrike
  "e" gnus-article-emphasize
  "w" gnus-article-fill-cited-article
  "Q" gnus-article-fill-long-lines
  "L" gnus-article-toggle-truncate-lines
  "C" gnus-article-capitalize-sentences
  "c" gnus-article-remove-cr
  "q" gnus-article-de-quoted-unreadable
  "6" gnus-article-de-base64-unreadable
  "Z" gnus-article-decode-HZ
  "A" gnus-article-treat-ansi-sequences
  "h" gnus-article-wash-html
  "u" gnus-article-unsplit-urls
  "s" gnus-summary-force-verify-and-decrypt
  "f" gnus-article-display-x-face
  "l" gnus-summary-stop-page-breaking
  "r" gnus-summary-caesar-message
  "m" gnus-summary-morse-message
  "t" gnus-summary-toggle-header
  "g" gnus-treat-smiley
  "v" gnus-summary-verbose-headers
  "a" gnus-article-strip-headers-in-body ;; mnemonic: wash archive
  "p" gnus-article-verify-x-pgp-sig
  "d" gnus-article-treat-smartquotes
  "U" gnus-article-treat-non-ascii
  "i" gnus-summary-idna-message)

(gnus-define-keys (gnus-summary-wash-deuglify-map "Y" gnus-summary-wash-map)
  ;; mnemonic: deuglif*Y*
  "u" gnus-article-outlook-unwrap-lines
  "a" gnus-article-outlook-repair-attribution
  "c" gnus-article-outlook-rearrange-citation
  "f" gnus-article-outlook-deuglify-article) ;; mnemonic: full deuglify

(gnus-define-keys (gnus-summary-wash-hide-map "W" gnus-summary-wash-map)
  "a" gnus-article-hide
  "h" gnus-article-hide-headers
  "b" gnus-article-hide-boring-headers
  "s" gnus-article-hide-signature
  "c" gnus-article-hide-citation
  "C" gnus-article-hide-citation-in-followups
  "l" gnus-article-hide-list-identifiers
  "B" gnus-article-strip-banner
  "P" gnus-article-hide-pem
  "\C-c" gnus-article-hide-citation-maybe)

(gnus-define-keys (gnus-summary-wash-highlight-map "H" gnus-summary-wash-map)
  "a" gnus-article-highlight
  "h" gnus-article-highlight-headers
  "c" gnus-article-highlight-citation
  "s" gnus-article-highlight-signature)

(gnus-define-keys (gnus-summary-wash-header-map "G" gnus-summary-wash-map)
  "f" gnus-article-treat-fold-headers
  "u" gnus-article-treat-unfold-headers
  "n" gnus-article-treat-fold-newsgroups)

(gnus-define-keys (gnus-summary-wash-display-map "D" gnus-summary-wash-map)
  "x" gnus-article-display-x-face
  "d" gnus-article-display-face
  "s" gnus-treat-smiley
  "D" gnus-article-remove-images
  "W" gnus-article-show-images
  "f" gnus-treat-from-picon
  "m" gnus-treat-mail-picon
  "n" gnus-treat-newsgroups-picon
  "g" gnus-treat-from-gravatar
  "h" gnus-treat-mail-gravatar)

(gnus-define-keys (gnus-summary-wash-mime-map "M" gnus-summary-wash-map)
  "w" gnus-article-decode-mime-words
  "c" gnus-article-decode-charset
  "h" gnus-mime-buttonize-attachments-in-header
  "v" gnus-mime-view-all-parts
  "b" gnus-article-view-part)

(gnus-define-keys (gnus-summary-wash-time-map "T" gnus-summary-wash-map)
  "z" gnus-article-date-ut
  "u" gnus-article-date-ut
  "l" gnus-article-date-local
  "p" gnus-article-date-english
  "e" gnus-article-date-lapsed
  "o" gnus-article-date-original
  "i" gnus-article-date-iso8601
  "s" gnus-article-date-user)

(gnus-define-keys (gnus-summary-wash-empty-map "E" gnus-summary-wash-map)
  "t" gnus-article-remove-trailing-blank-lines
  "l" gnus-article-strip-leading-blank-lines
  "m" gnus-article-strip-multiple-blank-lines
  "a" gnus-article-strip-blank-lines
  "A" gnus-article-strip-all-blank-lines
  "s" gnus-article-strip-leading-space
  "e" gnus-article-strip-trailing-space
  "w" gnus-article-remove-leading-whitespace)

(gnus-define-keys (gnus-summary-help-map "H" gnus-summary-mode-map)
  "v" gnus-version
  "d" gnus-summary-describe-group
  "h" gnus-summary-describe-briefly
  "i" gnus-info-find-node)

(gnus-define-keys (gnus-summary-backend-map "B" gnus-summary-mode-map)
  "e" gnus-summary-expire-articles
  "\M-\C-e" gnus-summary-expire-articles-now
  "\177" gnus-summary-delete-article
  [delete] gnus-summary-delete-article
  [backspace] gnus-summary-delete-article
  "m" gnus-summary-move-article
  "r" gnus-summary-respool-article
  "w" gnus-summary-edit-article
  "c" gnus-summary-copy-article
  "B" gnus-summary-crosspost-article
  "q" gnus-summary-respool-query
  "t" gnus-summary-respool-trace
  "i" gnus-summary-import-article
  "I" gnus-summary-create-article
  "p" gnus-summary-article-posted-p)

(gnus-define-keys (gnus-summary-save-map "O" gnus-summary-mode-map)
  "o" gnus-summary-save-article
  "m" gnus-summary-save-article-mail
  "F" gnus-summary-write-article-file
  "r" gnus-summary-save-article-rmail
  "f" gnus-summary-save-article-file
  "b" gnus-summary-save-article-body-file
  "B" gnus-summary-write-article-body-file
  "h" gnus-summary-save-article-folder
  "v" gnus-summary-save-article-vm
  "p" gnus-summary-pipe-output
  "P" gnus-summary-muttprint)

(gnus-define-keys (gnus-summary-mime-map "K" gnus-summary-mode-map)
  "b" gnus-summary-display-buttonized
  "m" gnus-summary-repair-multipart
  "v" gnus-article-view-part
  "o" gnus-article-save-part
  "O" gnus-article-save-part-and-strip
  "r" gnus-article-replace-part
  "d" gnus-article-delete-part
  "t" gnus-article-view-part-as-type
  "j" gnus-article-jump-to-part
  "c" gnus-article-copy-part
  "C" gnus-article-view-part-as-charset
  "e" gnus-article-view-part-externally
  "H" gnus-article-browse-html-article
  "E" gnus-article-encrypt-body
  "i" gnus-article-inline-part
  "|" gnus-article-pipe-part)

(gnus-define-keys (gnus-uu-mark-map "P" gnus-summary-mark-map)
  "p" gnus-summary-mark-as-processable
  "u" gnus-summary-unmark-as-processable
  "U" gnus-summary-unmark-all-processable
  "v" gnus-uu-mark-over
  "s" gnus-uu-mark-series
  "r" gnus-uu-mark-region
  "g" gnus-uu-unmark-region
  "R" gnus-uu-mark-by-regexp
  "G" gnus-uu-unmark-by-regexp
  "t" gnus-uu-mark-thread
  "T" gnus-uu-unmark-thread
  "a" gnus-uu-mark-all
  "b" gnus-uu-mark-buffer
  "S" gnus-uu-mark-sparse
  "k" gnus-summary-kill-process-mark
  "y" gnus-summary-yank-process-mark
  "w" gnus-summary-save-process-mark
  "i" gnus-uu-invert-processable)

(gnus-define-keys (gnus-uu-extract-map "X" gnus-summary-mode-map)
  ;;"x" gnus-uu-extract-any
  "m" gnus-summary-save-parts
  "u" gnus-uu-decode-uu
  "U" gnus-uu-decode-uu-and-save
  "s" gnus-uu-decode-unshar
  "S" gnus-uu-decode-unshar-and-save
  "o" gnus-uu-decode-save
  "O" gnus-uu-decode-save
  "b" gnus-uu-decode-binhex
  "B" gnus-uu-decode-binhex
  "Y" gnus-uu-decode-yenc
  "p" gnus-uu-decode-postscript
  "P" gnus-uu-decode-postscript-and-save)

(gnus-define-keys
    (gnus-uu-extract-view-map "v" gnus-uu-extract-map)
  "u" gnus-uu-decode-uu-view
  "U" gnus-uu-decode-uu-and-save-view
  "s" gnus-uu-decode-unshar-view
  "S" gnus-uu-decode-unshar-and-save-view
  "o" gnus-uu-decode-save-view
  "O" gnus-uu-decode-save-view
  "b" gnus-uu-decode-binhex-view
  "B" gnus-uu-decode-binhex-view
  "p" gnus-uu-decode-postscript-view
  "P" gnus-uu-decode-postscript-and-save-view)

(defvar gnus-article-post-menu nil)

(defconst gnus-summary-menu-maxlen 20)

(defun gnus-summary-menu-split (menu)
  ;; If we have lots of elements, divide them into groups of 20
  ;; and make a pane (or submenu) for each one.
  (if (> (length menu) (/ (* gnus-summary-menu-maxlen 3) 2))
      (let ((menu menu) sublists next
	    (i 1))
	(while menu
	  ;; Pull off the next gnus-summary-menu-maxlen elements
	  ;; and make them the next element of sublist.
	  (setq next (nthcdr gnus-summary-menu-maxlen menu))
	  (if next
	      (setcdr (nthcdr (1- gnus-summary-menu-maxlen) menu)
		      nil))
	  (setq sublists (cons (cons (format "%s ... %s" (aref (car menu) 0)
					     (aref (car (last menu)) 0)) menu)
			       sublists))
	  (setq i (1+ i))
	  (setq menu next))
	(nreverse sublists))
    ;; Few elements--put them all in one pane.
    menu))

(defun gnus-summary-make-menu-bar ()
  (gnus-turn-off-edit-menu 'summary)

  (unless (boundp 'gnus-summary-misc-menu)

    (easy-menu-define
      gnus-summary-kill-menu gnus-summary-mode-map ""
      (cons
       "Score"
       (nconc
	(list
	 ["Customize" gnus-score-customize t])
	(gnus-make-score-map 'increase)
	(gnus-make-score-map 'lower)
	'(("Mark"
	   ["Kill below" gnus-summary-kill-below t]
	   ["Mark above" gnus-summary-mark-above t]
	   ["Tick above" gnus-summary-tick-above t]
	   ["Clear above" gnus-summary-clear-above t])
	  ["Current article score" gnus-summary-current-score t]
	  ["Current thread score" (gnus-summary-current-score 'total) t]
	  ["Set score" gnus-summary-set-score t]
	  ["Switch current score file..." gnus-score-change-score-file t]
	  ["Set mark below..." gnus-score-set-mark-below t]
	  ["Set expunge below..." gnus-score-set-expunge-below t]
	  ["Edit current score file" gnus-score-edit-current-scores t]
	  ["Edit score file..." gnus-score-edit-file t]
	  ["Trace score" gnus-score-find-trace t]
	  ["Find words" gnus-score-find-favorite-words t]
	  ["Rescore buffer" gnus-summary-rescore t]
	  ["Increase score..." gnus-summary-increase-score t]
	  ["Lower score..." gnus-summary-lower-score t]))))

    ;; Define both the Article menu in the summary buffer and the
    ;; equivalent Commands menu in the article buffer here for
    ;; consistency.
    (let ((innards
	   `(("Hide"
	      ["All" gnus-article-hide t]
	      ["Headers" gnus-article-hide-headers t]
	      ["Signature" gnus-article-hide-signature t]
	      ["Citation" gnus-article-hide-citation t]
	      ["List identifiers" gnus-article-hide-list-identifiers t]
	      ["Banner" gnus-article-strip-banner t]
	      ["Boring headers" gnus-article-hide-boring-headers t])
	     ("Highlight"
	      ["All" gnus-article-highlight t]
	      ["Headers" gnus-article-highlight-headers t]
	      ["Signature" gnus-article-highlight-signature t]
	      ["Citation" gnus-article-highlight-citation t])
	     ("MIME"
	      ["Words" gnus-article-decode-mime-words t]
	      ["Charset" gnus-article-decode-charset t]
	      ["QP" gnus-article-de-quoted-unreadable t]
	      ["Base64" gnus-article-de-base64-unreadable t]
	      ["View MIME buttons" gnus-summary-display-buttonized t]
	      ["View MIME buttons in header"
	       gnus-mime-buttonize-attachments-in-header t]
	      ["View all" gnus-mime-view-all-parts t]
	      ["Verify and Decrypt" gnus-summary-force-verify-and-decrypt t]
	      ["Encrypt body" gnus-article-encrypt-body
	       :active (not (gnus-group-read-only-p))
	       :help "Encrypt the message body on disk"]
	      ["Extract all parts..." gnus-summary-save-parts t]
	      ("Multipart"
	       ["Repair multipart" gnus-summary-repair-multipart t]
	       ["Pipe part..." gnus-article-pipe-part t]
	       ["Inline part" gnus-article-inline-part t]
	       ["View part as type..." gnus-article-view-part-as-type t]
	       ["Encrypt body" gnus-article-encrypt-body
		:active (not (gnus-group-read-only-p))
	       :help "Encrypt the message body on disk"]
	       ["View part externally" gnus-article-view-part-externally t]
	       ["View HTML parts in browser" gnus-article-browse-html-article t]
	       ["View part with charset..." gnus-article-view-part-as-charset t]
	       ["Copy part" gnus-article-copy-part t]
	       ["Save part..." gnus-article-save-part t]
	       ["View part" gnus-article-view-part t]))
	     ("Date"
	      ["Local" gnus-article-date-local t]
	      ["ISO8601" gnus-article-date-iso8601 t]
	      ["UT" gnus-article-date-ut t]
	      ["Original" gnus-article-date-original t]
	      ["Lapsed" gnus-article-date-lapsed t]
	      ["User-defined" gnus-article-date-user t])
	     ("Display"
	      ["Display HTML images" gnus-article-show-images t]
	      ["Remove images" gnus-article-remove-images t]
	      ["Toggle smiley" gnus-treat-smiley t]
	      ["Show X-Face" gnus-article-display-x-face t]
	      ["Show picons in From" gnus-treat-from-picon t]
	      ["Show picons in mail headers" gnus-treat-mail-picon t]
	      ["Show picons in news headers" gnus-treat-newsgroups-picon t]
              ["Show Gravatars in From" gnus-treat-from-gravatar t]
	      ["Show Gravatars in mail headers" gnus-treat-mail-gravatar t]
	      ("View as different encoding"
	       ,@(gnus-summary-menu-split
		  (mapcar
		   (lambda (cs)
		     ;; Since easymenu under Emacs doesn't allow
		     ;; lambda forms for menu commands, we should
		     ;; provide intern'ed function symbols.
		     (let ((command (intern (format "\
gnus-summary-show-article-from-menu-as-charset-%s" cs))))
		       (fset command
			     (lambda ()
			       (interactive)
			       (let ((gnus-summary-show-article-charset-alist
				      `((1 . ,cs))))
				 (gnus-summary-show-article 1))))
		       `[,(symbol-name cs) ,command t]))
		   (sort (coding-system-list) #'string<)))))
	     ("Washing"
	      ("Remove Blanks"
	       ["Leading" gnus-article-strip-leading-blank-lines t]
	       ["Multiple" gnus-article-strip-multiple-blank-lines t]
	       ["Trailing" gnus-article-remove-trailing-blank-lines t]
	       ["All of the above" gnus-article-strip-blank-lines t]
	       ["All" gnus-article-strip-all-blank-lines t]
	       ["Leading space" gnus-article-strip-leading-space t]
	       ["Trailing space" gnus-article-strip-trailing-space t]
	       ["Leading space in headers"
		gnus-article-remove-leading-whitespace t])
	      ["Overstrike" gnus-article-treat-overstrike t]
	      ["Smartquotes" gnus-article-treat-smartquotes t]
	      ["Non-ASCII" gnus-article-treat-non-ascii t]
	      ["Emphasis" gnus-article-emphasize t]
	      ["Word wrap" gnus-article-fill-cited-article t]
	      ["Fill long lines" gnus-article-fill-long-lines t]
	      ["Toggle truncate long lines" gnus-article-toggle-truncate-lines t]
	      ["Capitalize sentences" gnus-article-capitalize-sentences t]
	      ["Remove CR" gnus-article-remove-cr t]
	      ["Quoted-Printable" gnus-article-de-quoted-unreadable t]
	      ["Base64" gnus-article-de-base64-unreadable t]
	      ["Rot 13" gnus-summary-caesar-message
	       :help "\"Caesar rotate\" article by 13"]
	      ["De-IDNA" gnus-summary-idna-message t]
	      ["Morse decode" gnus-summary-morse-message t]
	      ["Unix pipe..." gnus-summary-pipe-message t]
	      ["Add buttons" gnus-article-add-buttons t]
	      ["Add buttons to head" gnus-article-add-buttons-to-head t]
	      ["Stop page breaking" gnus-summary-stop-page-breaking t]
	      ["Verbose header" gnus-summary-verbose-headers t]
	      ["Toggle header" gnus-summary-toggle-header t]
	      ["Unfold headers" gnus-article-treat-unfold-headers t]
	      ["Fold newsgroups" gnus-article-treat-fold-newsgroups t]
	      ["Html" gnus-article-wash-html t]
	      ["Unsplit URLs" gnus-article-unsplit-urls t]
	      ["Verify X-PGP-Sig" gnus-article-verify-x-pgp-sig t]
	      ["Decode HZ" gnus-article-decode-HZ t]
	      ["ANSI sequences" gnus-article-treat-ansi-sequences t]
	      ("(Outlook) Deuglify"
	       ["Unwrap lines" gnus-article-outlook-unwrap-lines t]
	       ["Repair attribution" gnus-article-outlook-repair-attribution t]
	       ["Rearrange citation" gnus-article-outlook-rearrange-citation t]
	       ["Full (Outlook) deuglify"
		gnus-article-outlook-deuglify-article t])
	      )
	     ("Output"
	      ["Save in default format..." gnus-summary-save-article
	       :help "Save article using default method"]
	      ["Save in file..." gnus-summary-save-article-file
	       :help "Save article in file"]
	      ["Save in Unix mail format..." gnus-summary-save-article-mail t]
	      ["Save in MH folder..." gnus-summary-save-article-folder t]
	      ["Save in VM folder..." gnus-summary-save-article-vm t]
	      ["Save in RMAIL mbox..." gnus-summary-save-article-rmail t]
	      ["Save body in file..." gnus-summary-save-article-body-file t]
	      ["Pipe through a filter..." gnus-summary-pipe-output t]
	      ["Print with Muttprint..." gnus-summary-muttprint t]
	      ["Print" gnus-summary-print-article
	       :help "Generate and print a PostScript image"])
	     ("Copy, move,... (Backend)"
	      :help "Copying, moving, expiring articles..."
	      ["Respool article..." gnus-summary-respool-article t]
	      ["Move article..." gnus-summary-move-article
	       (gnus-check-backend-function
		'request-move-article gnus-newsgroup-name)]
	      ["Copy article..." gnus-summary-copy-article t]
	      ["Crosspost article..." gnus-summary-crosspost-article
	       (gnus-check-backend-function
		'request-replace-article gnus-newsgroup-name)]
	      ["Import file..." gnus-summary-import-article
	       (gnus-check-backend-function
		'request-accept-article gnus-newsgroup-name)]
	      ["Create article..." gnus-summary-create-article
	       (gnus-check-backend-function
		'request-accept-article gnus-newsgroup-name)]
	      ["Check if posted" gnus-summary-article-posted-p t]
	      ["Edit article" gnus-summary-edit-article
	       (not (gnus-group-read-only-p))]
	      ["Delete article" gnus-summary-delete-article
	       (gnus-check-backend-function
		'request-expire-articles gnus-newsgroup-name)]
	      ["Query respool" gnus-summary-respool-query t]
	      ["Trace respool" gnus-summary-respool-trace t]
	      ["Delete expirable articles" gnus-summary-expire-articles-now
	       (gnus-check-backend-function
		'request-expire-articles gnus-newsgroup-name)])
	     ("Extract"
	      ["Uudecode" gnus-uu-decode-uu :help "Decode uuencoded article(s)"]
	      ["Uudecode and save" gnus-uu-decode-uu-and-save t]
	      ["Unshar" gnus-uu-decode-unshar t]
	      ["Unshar and save" gnus-uu-decode-unshar-and-save t]
	      ["Save" gnus-uu-decode-save t]
	      ["Binhex" gnus-uu-decode-binhex t]
	      ["PostScript" gnus-uu-decode-postscript t]
	      ["All MIME parts" gnus-summary-save-parts t])
	     ("Cache"
	      ["Enter article" gnus-cache-enter-article t]
	      ["Remove article" gnus-cache-remove-article t])
	     ["Translate" gnus-article-babel t]
	     ["Select article buffer" gnus-summary-select-article-buffer t]
	     ["Make article buffer sticky" gnus-sticky-article t]
	     ["Enter digest buffer" gnus-summary-enter-digest-group t]
	     ["Isearch article..." gnus-summary-isearch-article t]
	     ["Beginning of the article" gnus-summary-beginning-of-article t]
	     ["End of the article" gnus-summary-end-of-article t]
	     ["Fetch parent of article" gnus-summary-refer-parent-article t]
	     ["Fetch referenced articles" gnus-summary-refer-references t]
	     ["Fetch current thread" gnus-summary-refer-thread t]
	     ["Fetch article with id..." gnus-summary-refer-article t]
	     ["Setup Mailing List Params" gnus-mailing-list-insinuate t]
	     ["Redisplay" gnus-summary-show-article t]
	     ["Raw article" gnus-summary-show-raw-article :keys "C-u g"])))
      (easy-menu-define
	gnus-summary-article-menu gnus-summary-mode-map ""
	(cons "Article" innards))

      (if (not (keymapp gnus-summary-article-menu))
	  (easy-menu-define
	    gnus-article-commands-menu gnus-article-mode-map ""
	    (cons "Commands" innards))
	;; Don't share the menu.
	(setq gnus-article-commands-menu
	      (copy-keymap gnus-summary-article-menu))
	(define-key gnus-article-mode-map [menu-bar commands]
	  (cons "Commands" gnus-article-commands-menu))))

    (easy-menu-define
      gnus-summary-thread-menu gnus-summary-mode-map ""
      '("Threads"
	["Find all messages in thread" gnus-summary-refer-thread t]
	["Toggle threading" gnus-summary-toggle-threads t]
	["Hide threads" gnus-summary-hide-all-threads t]
	["Show threads" gnus-summary-show-all-threads t]
	["Hide thread" gnus-summary-hide-thread t]
	["Show thread" gnus-summary-show-thread t]
	["Go to next thread" gnus-summary-next-thread t]
	["Go to previous thread" gnus-summary-prev-thread t]
	["Go down thread" gnus-summary-down-thread t]
	["Go up thread" gnus-summary-up-thread t]
	["Top of thread" gnus-summary-top-thread t]
	["Mark thread as read" gnus-summary-kill-thread t]
	["Mark thread as expired" gnus-summary-expire-thread t]
	["Lower thread score" gnus-summary-lower-thread t]
	["Raise thread score" gnus-summary-raise-thread t]
	["Rethread current" gnus-summary-rethread-current t]))

    (easy-menu-define
      gnus-summary-post-menu gnus-summary-mode-map ""
      '("Post"
	["Send a message (mail or news)" gnus-summary-post-news
	 :help "Compose a new message (mail or news)"]
	["Followup" gnus-summary-followup
	 :help "Post followup to this article"]
	["Followup and yank" gnus-summary-followup-with-original
	 :help "Post followup to this article, quoting its contents"]
	["Supersede article" gnus-summary-supersede-article t]
	["Cancel article" gnus-summary-cancel-article
	 :help "Cancel an article you posted"]
	["Reply" gnus-summary-reply t]
	["Reply and yank" gnus-summary-reply-with-original t]
	["Wide reply" gnus-summary-wide-reply t]
	["Wide reply and yank" gnus-summary-wide-reply-with-original
	 :help "Mail a reply, quoting this article"]
	["Very wide reply" gnus-summary-very-wide-reply t]
	["Very wide reply and yank" gnus-summary-very-wide-reply-with-original
	 :help "Mail a very wide reply, quoting this article"]
	["Mail forward" gnus-summary-mail-forward t]
	["Post forward" gnus-summary-post-forward t]
	["Digest and mail" gnus-uu-digest-mail-forward t]
	["Digest and post" gnus-uu-digest-post-forward t]
	["Resend message" gnus-summary-resend-message t]
	["Resend message edit" gnus-summary-resend-message-edit t]
	["Send bounced mail" gnus-summary-resend-bounced-mail t]
	["Send a mail" gnus-summary-mail-other-window t]
	["Attach article to outgoing message" gnus-summary-attach-article t]
	["Create a local message" gnus-summary-news-other-window t]
	["Uuencode and post" gnus-uu-post-news
	 :help "Post a uuencoded article"]
	["Followup via news" gnus-summary-followup-to-mail t]
	["Followup via news and yank"
	 gnus-summary-followup-to-mail-with-original t]
	["Strip signature on reply"
	 (lambda ()
	   (interactive)
	   (setq message-cite-function
		 (if (eq message-cite-function
			 #'message-cite-original-without-signature)
		     #'message-cite-original
		   #'message-cite-original-without-signature)))
	 :visible (memq message-cite-function
			'(message-cite-original-without-signature
			  message-cite-original))
	 :style toggle
	 :selected (eq message-cite-function
		       #'message-cite-original-without-signature)
	 :help "Strip signature from cited article when replying."]))

    (cond
     ((not (keymapp gnus-summary-post-menu))
      (setq gnus-article-post-menu gnus-summary-post-menu))
     ((not gnus-article-post-menu)
      ;; Don't share post menu.
      (setq gnus-article-post-menu
	    (copy-keymap gnus-summary-post-menu))))
    (define-key gnus-article-mode-map [menu-bar post]
      (cons "Post" gnus-article-post-menu))

    (easy-menu-define
      gnus-summary-misc-menu gnus-summary-mode-map ""
      '("Gnus"
	("Mark Read"
	 ["Mark as read" gnus-summary-mark-as-read-forward t]
	 ["Mark same subject and select"
	  gnus-summary-kill-same-subject-and-select t]
	 ["Mark same subject" gnus-summary-kill-same-subject t]
	 ["Catchup" gnus-summary-catchup
	  :help "Mark unread articles in this group as read"]
	 ["Catchup all" gnus-summary-catchup-all t]
	 ["Catchup to here" gnus-summary-catchup-to-here t]
	 ["Catchup from here" gnus-summary-catchup-from-here t]
	 ["Catchup region" gnus-summary-mark-region-as-read mark-active]
	 ["Mark excluded" gnus-summary-limit-mark-excluded-as-read t])
	("Mark Various"
	 ["Tick" gnus-summary-tick-article-forward t]
	 ["Mark as dormant" gnus-summary-mark-as-dormant t]
	 ["Remove marks" gnus-summary-clear-mark-forward t]
	 ["Set expirable mark" gnus-summary-mark-as-expirable t]
	 ["Set bookmark" gnus-summary-set-bookmark t]
	 ["Remove bookmark" gnus-summary-remove-bookmark t])
	("Limit to"
	 ["Marks..." gnus-summary-limit-to-marks t]
	 ["Subject..." gnus-summary-limit-to-subject t]
	 ["Author..." gnus-summary-limit-to-author t]
	 ["Recipient..." gnus-summary-limit-to-recipient t]
	 ["Address..." gnus-summary-limit-to-address t]
	 ["Age..." gnus-summary-limit-to-age t]
	 ["Extra..." gnus-summary-limit-to-extra t]
	 ["Score..." gnus-summary-limit-to-score t]
	 ["Display Predicate" gnus-summary-limit-to-display-predicate t]
	 ["Unread" gnus-summary-limit-to-unread t]
	 ["Unseen" gnus-summary-limit-to-unseen t]
	 ["Singletons" gnus-summary-limit-to-singletons t]
	 ["Replied" gnus-summary-limit-to-replied t]
	 ["Non-dormant" gnus-summary-limit-exclude-dormant t]
	 ["Next or process marked articles" gnus-summary-limit-to-articles t]
	 ["Pop limit" gnus-summary-pop-limit t]
	 ["Show dormant" gnus-summary-limit-include-dormant t]
	 ["Hide childless dormant"
	  gnus-summary-limit-exclude-childless-dormant t]
	 ;;["Hide thread" gnus-summary-limit-exclude-thread t]
	 ["Hide marked" gnus-summary-limit-exclude-marks t]
	 ["Show expunged" gnus-summary-limit-include-expunged t])
	("Process Mark"
	 ["Set mark" gnus-summary-mark-as-processable t]
	 ["Remove mark" gnus-summary-unmark-as-processable t]
	 ["Remove all marks" gnus-summary-unmark-all-processable t]
	 ["Invert marks" gnus-uu-invert-processable t]
	 ["Mark above" gnus-uu-mark-over t]
	 ["Mark series" gnus-uu-mark-series t]
	 ["Mark region" gnus-uu-mark-region mark-active]
	 ["Unmark region" gnus-uu-unmark-region mark-active]
	 ["Mark by regexp..." gnus-uu-mark-by-regexp t]
	 ["Unmark by regexp..." gnus-uu-unmark-by-regexp t]
	 ["Mark all" gnus-uu-mark-all t]
	 ["Mark buffer" gnus-uu-mark-buffer t]
	 ["Mark sparse" gnus-uu-mark-sparse t]
	 ["Mark thread" gnus-uu-mark-thread t]
	 ["Unmark thread" gnus-uu-unmark-thread t]
	 ("Process Mark Sets"
	  ["Kill" gnus-summary-kill-process-mark t]
	  ["Yank" gnus-summary-yank-process-mark
	   gnus-newsgroup-process-stack]
	  ["Save" gnus-summary-save-process-mark t]
	  ["Run command on marked..." gnus-summary-universal-argument t]))
	("Registry Marks")
	("Scroll article"
	 ["Page forward" gnus-summary-next-page
	  :help "Show next page of article"]
	 ["Page backward" gnus-summary-prev-page
	  :help "Show previous page of article"]
	 ["Line forward" gnus-summary-scroll-up t])
	("Move"
	 ["Next unread article" gnus-summary-next-unread-article t]
	 ["Previous unread article" gnus-summary-prev-unread-article t]
	 ["Next article" gnus-summary-next-article t]
	 ["Previous article" gnus-summary-prev-article t]
	 ["Next unread subject" gnus-summary-next-unread-subject t]
	 ["Previous unread subject" gnus-summary-prev-unread-subject t]
	 ["Next article same subject" gnus-summary-next-same-subject t]
	 ["Previous article same subject" gnus-summary-prev-same-subject t]
	 ["First unread article" gnus-summary-first-unread-article t]
	 ["Best unread article" gnus-summary-best-unread-article t]
	 ["Next unseen article" gnus-summary-next-unseen-article t]
	 ["Prev unseen article" gnus-summary-prev-unseen-article t]
	 ["Go to subject number..." gnus-summary-goto-subject t]
	 ["Go to article number..." gnus-summary-goto-article t]
	 ["Go to the last article" gnus-summary-goto-last-article t]
	 ["Pop article off history" gnus-summary-pop-article t])
	("Sort"
	 ["Sort by number" gnus-summary-sort-by-number t]
	 ["Sort by most recent number" gnus-summary-sort-by-most-recent-number t]
	 ["Sort by author" gnus-summary-sort-by-author t]
	 ["Sort by recipient" gnus-summary-sort-by-recipient t]
	 ["Sort by subject" gnus-summary-sort-by-subject t]
	 ["Sort by date" gnus-summary-sort-by-date t]
	 ["Sort by most recent date" gnus-summary-sort-by-most-recent-date t]
	 ["Sort by score" gnus-summary-sort-by-score t]
	 ["Sort by lines" gnus-summary-sort-by-lines t]
	 ["Sort by characters" gnus-summary-sort-by-chars t]
	 ["Sort by marks" gnus-summary-sort-by-marks t]
	 ["Randomize" gnus-summary-sort-by-random t]
	 ["Original sort" gnus-summary-sort-by-original t])
	("Help"
	 ["Describe group" gnus-summary-describe-group t]
	 ["Read manual" gnus-info-find-node t])
	("Modes"
	 ["Pick and read" gnus-pick-mode t]
	 ["Binary" gnus-binary-mode t])
	("Regeneration"
	 ["Regenerate" gnus-summary-prepare t]
	 ["Insert cached articles" gnus-summary-insert-cached-articles t]
	 ["Insert dormant articles" gnus-summary-insert-dormant-articles t]
	 ["Insert ticked articles" gnus-summary-insert-ticked-articles t]
	 ["Toggle threading" gnus-summary-toggle-threads t])
	["See old articles" gnus-summary-insert-old-articles t]
	["See new articles" gnus-summary-insert-new-articles t]
	["Filter articles..." gnus-summary-execute-command t]
	["Run command on articles..." gnus-summary-universal-argument t]
	["Search articles forward..." gnus-summary-search-article-forward t]
	["Search articles backward..." gnus-summary-search-article-backward t]
	["Toggle line truncation" toggle-truncate-lines t]
	["Expand window" gnus-summary-expand-window t]
	["Expire expirable articles" gnus-summary-expire-articles
	 (gnus-check-backend-function
	  'request-expire-articles gnus-newsgroup-name)]
	["Edit local kill file" gnus-summary-edit-local-kill t]
	["Edit main kill file" gnus-summary-edit-global-kill t]
	["Edit group parameters" gnus-summary-edit-parameters t]
	["Customize group parameters" gnus-summary-customize-parameters t]
	["Send a bug report" gnus-bug t]
	("Exit"
	 ["Catchup and exit" gnus-summary-catchup-and-exit
	  :help "Mark unread articles in this group as read, then exit"]
	 ["Catchup all and exit" gnus-summary-catchup-all-and-exit t]
	 ["Catchup and goto next" gnus-summary-catchup-and-goto-next-group t]
	 ["Catchup and goto prev" gnus-summary-catchup-and-goto-prev-group t]
	 ["Exit group" gnus-summary-exit
	  :help "Exit current group, return to group selection mode"]
	 ["Exit group without updating" gnus-summary-exit-no-update t]
	 ["Exit and goto next group" gnus-summary-next-group t]
	 ["Exit and goto prev group" gnus-summary-prev-group t]
	 ["Reselect group" gnus-summary-reselect-current-group t]
	 ["Rescan group" gnus-summary-rescan-group t]
	 ["Update dribble" gnus-summary-save-newsrc t])))

    (gnus-run-hooks 'gnus-summary-menu-hook)))

(defvar gnus-summary-tool-bar-map nil)

;; Note: The :set function in the `gnus-summary-tool-bar*' variables will only
;; affect _new_ message buffers.  We might add a function that walks thru all
;; summary-mode buffers and force the update.
(defun gnus-summary-tool-bar-update (&optional symbol value)
  "Update summary mode toolbar.
Setter function for custom variables."
  (setq-default gnus-summary-tool-bar-map nil)
  (when symbol
    ;; When used as ":set" function:
    (set-default symbol value))
  (when (gnus-buffer-live-p gnus-summary-buffer)
    (with-current-buffer gnus-summary-buffer
      (gnus-summary-make-tool-bar))))

(defcustom gnus-summary-tool-bar (if (eq gmm-tool-bar-style 'gnome)
				     'gnus-summary-tool-bar-gnome
				   'gnus-summary-tool-bar-retro)
  "Specifies the Gnus summary tool bar.

It can be either a list or a symbol referring to a list.  See
`gmm-tool-bar-from-list' for the format of the list.  The
default key map is `gnus-summary-mode-map'.

Pre-defined symbols include `gnus-summary-tool-bar-gnome' and
`gnus-summary-tool-bar-retro'."
  :type '(choice (const :tag "GNOME style" gnus-summary-tool-bar-gnome)
		 (const :tag "Retro look"  gnus-summary-tool-bar-retro)
		 (repeat :tag "User defined list" gmm-tool-bar-item)
		 (symbol))
  :version "23.1" ;; No Gnus
  :initialize 'custom-initialize-default
  :set 'gnus-summary-tool-bar-update
  :group 'gnus-summary)

(defcustom gnus-summary-tool-bar-gnome
  '((gnus-summary-post-news "mail/compose" nil)
    (gnus-summary-insert-new-articles "mail/inbox" nil
				      :visible (or (not gnus-agent)
						   gnus-plugged))
    (gnus-summary-reply-with-original "mail/reply")
    (gnus-summary-reply "mail/reply" nil :visible nil)
    (gnus-summary-followup-with-original "mail/reply-all")
    (gnus-summary-followup "mail/reply-all" nil :visible nil)
    (gnus-summary-mail-forward "mail/forward")
    (gnus-summary-save-article "mail/save")
    (gnus-summary-search-article-forward "search" nil :visible nil)
    (gnus-summary-print-article "print")
    (gnus-summary-tick-article-forward "flag-followup" nil :visible nil)
    ;; Some new commands that may need more suitable icons:
    (gnus-summary-save-newsrc "save" nil :visible nil)
    ;; (gnus-summary-show-article "stock_message-display" nil :visible nil)
    (gnus-summary-prev-article "left-arrow")
    (gnus-summary-next-article "right-arrow")
    (gnus-summary-next-page "next-page")
    ;; (gnus-summary-enter-digest-group "right_arrow" nil :visible nil)
    ;;
    ;; Maybe some sort-by-... could be added:
    ;; (gnus-summary-sort-by-author "sort-a-z" nil :visible nil)
    ;; (gnus-summary-sort-by-date "sort-1-9" nil :visible nil)
    (gnus-summary-mark-as-expirable
     "delete" nil
     :visible (gnus-check-backend-function 'request-expire-articles
					   gnus-newsgroup-name))
    (gnus-summary-mark-as-spam
     "mail/spam" t
     :visible (and (fboundp 'spam-group-ham-contents-p)
		   (spam-group-ham-contents-p gnus-newsgroup-name))
     :help "Mark as spam")
    (gnus-summary-mark-as-read-forward
     "mail/not-spam" nil
     :visible (and (fboundp 'spam-group-spam-contents-p)
		   (spam-group-spam-contents-p gnus-newsgroup-name)))
    ;;
    (gnus-summary-exit "exit")
    (gmm-customize-mode "preferences" t :help "Edit mode preferences")
    (gnus-info-find-node "help"))
  "List of functions for the summary tool bar (GNOME style).

See `gmm-tool-bar-from-list' for the format of the list."
  :type '(repeat gmm-tool-bar-item)
  :version "23.1" ;; No Gnus
  :initialize 'custom-initialize-default
  :set 'gnus-summary-tool-bar-update
  :group 'gnus-summary)

(defcustom gnus-summary-tool-bar-retro
  '((gnus-summary-prev-unread-article "gnus/prev-ur")
    (gnus-summary-next-unread-article "gnus/next-ur")
    (gnus-summary-post-news "gnus/post")
    (gnus-summary-followup-with-original "gnus/fuwo")
    (gnus-summary-followup "gnus/followup")
    (gnus-summary-reply-with-original "gnus/reply-wo")
    (gnus-summary-reply "gnus/reply")
    (gnus-summary-caesar-message "gnus/rot13")
    (gnus-uu-decode-uu "gnus/uu-decode")
    (gnus-summary-save-article-file "gnus/save-aif")
    (gnus-summary-save-article "gnus/save-art")
    (gnus-uu-post-news "gnus/uu-post")
    (gnus-summary-catchup "gnus/catchup")
    (gnus-summary-catchup-and-exit "gnus/cu-exit")
    (gnus-summary-exit "gnus/exit-summ")
    ;; Some new command that may need more suitable icons:
    (gnus-summary-print-article "gnus/print" nil :visible nil)
    (gnus-summary-mark-as-expirable "gnus/close" nil :visible nil)
    (gnus-summary-save-newsrc "gnus/save" nil :visible nil)
    ;; (gnus-summary-enter-digest-group "gnus/right_arrow" nil :visible nil)
    (gnus-summary-search-article-forward "gnus/search" nil :visible nil)
    ;; (gnus-summary-insert-new-articles "gnus/paste" nil :visible nil)
    ;; (gnus-summary-toggle-threads "gnus/open" nil :visible nil)
    ;;
    (gnus-info-find-node "gnus/help" nil :visible nil))
  "List of functions for the summary tool bar (retro look).

See `gmm-tool-bar-from-list' for the format of the list."
  :type '(repeat gmm-tool-bar-item)
  :version "23.1" ;; No Gnus
  :initialize 'custom-initialize-default
  :set 'gnus-summary-tool-bar-update
  :group 'gnus-summary)

(defcustom gnus-summary-tool-bar-zap-list t
  "List of icon items from the global tool bar.
These items are not displayed in the Gnus summary mode tool bar.

See `gmm-tool-bar-from-list' for the format of the list."
  :type 'gmm-tool-bar-zap-list
  :version "23.1" ;; No Gnus
  :initialize 'custom-initialize-default
  :set 'gnus-summary-tool-bar-update
  :group 'gnus-summary)

(defvar image-load-path)
(defvar tool-bar-map)
(declare-function image-load-path-for-library "image"
		  (library image &optional path no-error))

(defun gnus-summary-make-tool-bar (&optional force)
  "Make a summary mode tool bar from `gnus-summary-tool-bar'.
When FORCE, rebuild the tool bar."
  (when (and (boundp 'tool-bar-mode)
	     tool-bar-mode
	     (or (not gnus-summary-tool-bar-map) force))
    (let* ((load-path
	    (image-load-path-for-library "gnus" "mail/save.xpm" nil t))
           (image-load-path (cons (car load-path) image-load-path))
	   (map (gmm-tool-bar-from-list gnus-summary-tool-bar
					gnus-summary-tool-bar-zap-list
					'gnus-summary-mode-map)))
      (when map
	;; Need to set `gnus-summary-tool-bar-map' because `gnus-article-mode'
	;; uses its value.
	(setq gnus-summary-tool-bar-map map))))
  (set (make-local-variable 'tool-bar-map) gnus-summary-tool-bar-map))

(defun gnus-make-score-map (type)
  "Make a summary score map of type TYPE."
  (if t
      nil
    (let ((headers '(("author" "from" string)
		     ("subject" "subject" string)
		     ("article body" "body" string)
		     ("article head" "head" string)
		     ("xref" "xref" string)
		     ("extra header" "extra" string)
		     ("lines" "lines" number)
		     ("followups to author" "followup" string)))
	  (types '((number ("less than" <)
			   ("greater than" >)
			   ("equal" =))
		   (string ("substring" s)
			   ("exact string" e)
			   ("fuzzy string" f)
			   ("regexp" r))))
	  (perms '(("temporary" (current-time-string))
		   ("permanent" nil)
		   ("immediate" now)))
	  header)
      (list
       (apply
	#'nconc
	(list
	 (if (eq type 'lower)
	     "Lower score"
	   "Increase score"))
	(let (outh)
	  (while headers
	    (setq header (car headers))
	    (setq outh
		  (cons
		   (apply
		    #'nconc
		    (list (car header))
		    (let ((ts (cdr (assoc (nth 2 header) types)))
			  outt)
		      (while ts
			(setq outt
			      (cons
			       (apply
				#'nconc
				(list (caar ts))
				(let ((ps perms)
				      outp)
				  (while ps
				    (setq outp
					  (cons
					   (vector
					    (caar ps)
					    (list
					     'gnus-summary-score-entry
					     (nth 1 header)
					     (if (or (string= (nth 1 header)
							      "head")
						     (string= (nth 1 header)
							      "body"))
						 ""
					       (list 'gnus-summary-header
						     (nth 1 header)))
					     (list 'quote (nth 1 (car ts)))
					     (list 'gnus-score-delta-default
						   nil)
					     (nth 1 (car ps))
					     t)
					    t)
					   outp))
				    (setq ps (cdr ps)))
				  (list (nreverse outp))))
			       outt))
			(setq ts (cdr ts)))
		      (list (nreverse outt))))
		   outh))
	    (setq headers (cdr headers)))
	  (list (nreverse outh))))))))


(declare-function turn-on-gnus-mailing-list-mode "gnus-ml" ())
(defvar bookmark-make-record-function)

(defvar bidi-paragraph-direction)

(defvar gnus-summary-mode-group nil
  "Variable for communication with `gnus-summary-mode'.
Allows the `gnus-newsgroup-name' local variable to be set before
the summary mode hooks are run.")

(define-derived-mode gnus-summary-mode gnus-mode "Summary"
  "Major mode for reading articles.
\\<gnus-summary-mode-map>
Each line in this buffer represents one article.  To read an
article, you can, for instance, type `\\[gnus-summary-next-page]'.  To move forwards
and backwards while displaying articles, type `\\[gnus-summary-next-unread-article]' and `\\[gnus-summary-prev-unread-article]',
respectively.

You can also post articles and send mail from this buffer.  To
follow up an article, type `\\[gnus-summary-followup]'.  To mail a reply to the author
of an article, type `\\[gnus-summary-reply]'.

There are approx. one gazillion commands you can execute in this
buffer; read the info pages for more information (`\\[gnus-info-find-node]').

The following commands are available:

\\{gnus-summary-mode-map}"
  (let ((gnus-summary-local-variables gnus-newsgroup-variables))
    (gnus-summary-make-local-variables))
  (gnus-summary-make-local-variables)
  (setq gnus-newsgroup-name gnus-summary-mode-group)
  (when (gnus-visual-p 'summary-menu 'menu)
    (gnus-summary-make-menu-bar)
    (gnus-summary-make-tool-bar))
  (gnus-make-thread-indent-array)
  (gnus-simplify-mode-line)
  (buffer-disable-undo)
  (setq show-trailing-whitespace nil
	truncate-lines t
	bidi-paragraph-direction 'left-to-right)
  (add-to-invisibility-spec '(gnus-sum . t))
  (gnus-summary-set-display-table)
  (gnus-set-default-directory)
  (make-local-variable 'gnus-summary-line-format)
  (make-local-variable 'gnus-summary-line-format-spec)
  (make-local-variable 'gnus-summary-dummy-line-format)
  (make-local-variable 'gnus-summary-dummy-line-format-spec)
  (make-local-variable 'gnus-summary-mark-positions)
  (make-local-variable 'gnus-article-buffer)
  (make-local-variable 'gnus-article-current)
  (make-local-variable 'gnus-original-article-buffer)
  (add-hook 'pre-command-hook #'gnus-set-global-variables nil t)
  (mm-enable-multibyte)
  (set (make-local-variable 'bookmark-make-record-function)
       #'gnus-summary-bookmark-make-record))

(defun gnus-summary-make-local-variables ()
  "Make all the local summary buffer variables."
  (dolist (local gnus-summary-local-variables)
    (if (consp local)
        (let ((global (if (eq (cdr local) 'global)
                          ;; Copy the global value of the variable.
                          (symbol-value (car local))
                        ;; Use the value from the list.
                        (eval (cdr local)))))
          (set (make-local-variable (car local)) global))
      ;; Simple nil-valued local variable.
      (set (make-local-variable local) nil))))

;; Summary data functions.

(cl-defstruct (gnus-data
               (:constructor nil)
               (:constructor gnus-data-make (number mark pos header level))
               ;; In gnus-data-find-in, we rely on (car data) returning the
               ;; number, because we use `assq' on a list of gnus-data.
               (:type list))
  number mark pos header level)

(defun gnus-data-unseen-p (data)
  (memq (gnus-data-number data) gnus-newsgroup-unseen))

(define-inline gnus-data-unread-p (data)
  (inline-quote (= (gnus-data-mark ,data) gnus-unread-mark)))

(define-inline gnus-data-read-p (data)
  (inline-quote (/= (gnus-data-mark ,data) gnus-unread-mark)))

(define-inline gnus-data-pseudo-p (data)
  (inline-quote (consp (gnus-data-header ,data))))

(defalias 'gnus-data-find-in #'assq)

(define-inline gnus-data-find (number)
  (inline-quote (gnus-data-find-in ,number gnus-newsgroup-data)))

(defmacro gnus-data-find-list (number &optional data)
  `(let ((bdata ,(or data 'gnus-newsgroup-data)))
     (memq (gnus-data-find-in ,number bdata)
	   bdata)))

(defun gnus-data-enter (after-article number mark pos header level offset)
  (let ((data (gnus-data-find-list after-article)))
    (unless data
      (error "No such article: %d" after-article))
    (setcdr data (cons (gnus-data-make number mark pos header level)
		       (cdr data)))
    (setq gnus-newsgroup-data-reverse nil)
    (gnus-data-update-list (cddr data) offset)))

(defun gnus-data-enter-list (after-article list &optional offset)
  (when list
    (let ((data (and after-article (gnus-data-find-list after-article)))
	  (ilist list))
      (if (not (or data
		   after-article))
	  (let ((odata gnus-newsgroup-data))
	    (setq gnus-newsgroup-data (nconc list gnus-newsgroup-data))
	    (when offset
	      (gnus-data-update-list odata offset)))
	;; Find the last element in the list to be spliced into the main
	;; list.
	(setq list (last list))
	(if (not data)
	    (progn
	      (setcdr list gnus-newsgroup-data)
	      (setq gnus-newsgroup-data ilist)
	      (when offset
		(gnus-data-update-list (cdr list) offset)))
	  (setcdr list (cdr data))
	  (setcdr data ilist)
	  (when offset
	    (gnus-data-update-list (cdr list) offset))))
      (setq gnus-newsgroup-data-reverse nil))))

(defun gnus-data-remove (article &optional offset)
  (let ((data gnus-newsgroup-data))
    (if (= (gnus-data-number (car data)) article)
	(progn
	  (setq gnus-newsgroup-data (cdr gnus-newsgroup-data)
		gnus-newsgroup-data-reverse nil)
	  (when offset
	    (gnus-data-update-list gnus-newsgroup-data offset)))
      (while (cdr data)
	(when (= (gnus-data-number (cadr data)) article)
	  (setcdr data (cddr data))
	  (when offset
	    (gnus-data-update-list (cdr data) offset))
	  (setq data nil
		gnus-newsgroup-data-reverse nil))
	(setq data (cdr data))))))

(defmacro gnus-data-list (backward)
  `(if ,backward
       (or gnus-newsgroup-data-reverse
	   (setq gnus-newsgroup-data-reverse
		 (reverse gnus-newsgroup-data)))
     gnus-newsgroup-data))

(defun gnus-data-update-list (data offset)
  "Add OFFSET to the POS of all data entries in DATA."
  (setq gnus-newsgroup-data-reverse nil)
  (while data
    (cl-incf (gnus-data-pos (car data)) offset)
    (setq data (cdr data))))

(defun gnus-summary-article-pseudo-p (article)
  "Say whether this article is a pseudo article or not."
  (not (mail-header-p (gnus-data-header (gnus-data-find article)))))

(defmacro gnus-summary-article-sparse-p (article)
  "Say whether this article is a sparse article or not."
  `(memq ,article gnus-newsgroup-sparse))

(defmacro gnus-summary-article-ancient-p (article)
  "Say whether this article is a sparse article or not."
  `(memq ,article gnus-newsgroup-ancient))

(defun gnus-article-children (number)
  "Return a list of all children to NUMBER."
  (let* ((data (gnus-data-find-list number))
	 (level (gnus-data-level (car data)))
	 children)
    (setq data (cdr data))
    (while (and data
		(= (gnus-data-level (car data)) (1+ level)))
      (push (gnus-data-number (car data)) children)
      (setq data (cdr data)))
    children))

(defsubst gnus-summary-skip-intangible ()
  ;; FIXME: Does this really warrant a `defsubst'?
  "If the current article is intangible, then jump to a different article."
   (let ((to (get-text-property (point) 'gnus-intangible)))
     (and to (gnus-summary-goto-subject to))))

(defmacro gnus-summary-article-intangible-p ()
  "Say whether this article is intangible or not."
  '(get-text-property (point) 'gnus-intangible))

;; Some summary mode macros.

(defsubst gnus-summary-article-number ()
  "The article number of the article on the current line.
If there isn't an article number here, then we return the current
article number."
  (gnus-summary-skip-intangible)
  (or (get-text-property (point) 'gnus-number)
      (gnus-summary-last-subject)))

(define-inline gnus-summary-article-header (&optional number)
  "Return the header of article NUMBER."
  (inline-quote
   (gnus-data-header (gnus-data-find
		      ,(or number
                           (inline-quote (gnus-summary-article-number)))))))

(defmacro gnus-summary-thread-level (&optional number)
  "Return the level of thread that starts with article NUMBER."
  `(if (and (eq gnus-summary-make-false-root 'dummy)
	    (get-text-property (point) 'gnus-intangible))
       0
     (gnus-data-level (gnus-data-find
		       ,(or number '(gnus-summary-article-number))))))

(defmacro gnus-summary-article-mark (&optional number)
  "Return the mark of article NUMBER."
  `(gnus-data-mark (gnus-data-find
		    ,(or number '(gnus-summary-article-number)))))

(defmacro gnus-summary-article-pos (&optional number)
  "Return the position of the line of article NUMBER."
  `(gnus-data-pos (gnus-data-find
		   ,(or number '(gnus-summary-article-number)))))

(defalias 'gnus-summary-subject-string #'gnus-summary-article-subject)
(defsubst gnus-summary-article-subject (&optional number)
  ;; FIXME: Does this really warrant a defsubst?
  "Return current subject string or nil if nothing."
  (let ((headers
	 (gnus-data-header
          (gnus-data-find (or number
	                      (gnus-summary-article-number))))))
    (and headers
	 (mail-header-p headers)
	 (mail-header-subject headers))))

(defmacro gnus-summary-article-score (&optional number)
  "Return current article score."
  `(or (cdr (assq ,(or number '(gnus-summary-article-number))
		  gnus-newsgroup-scored))
       gnus-summary-default-score 0))

(defun gnus-summary-article-children (&optional number)
  "Return a list of article numbers that are children of article NUMBER."
  (let* ((data (gnus-data-find-list (or number (gnus-summary-article-number))))
	 (level (gnus-data-level (car data)))
	 l children)
    (while (and (setq data (cdr data))
		(> (setq l (gnus-data-level (car data))) level))
      (and (= (1+ level) l)
	   (push (gnus-data-number (car data))
		 children)))
    (nreverse children)))

(defun gnus-summary-article-parent (&optional number)
  "Return the article number of the parent of article NUMBER."
  (let* ((data (gnus-data-find-list (or number (gnus-summary-article-number))
				    (gnus-data-list t)))
	 (level (gnus-data-level (car data))))
    (if (zerop level)
	()				; This is a root.
      ;; We search until we find an article with a level less than
      ;; this one.  That function has to be the parent.
      (while (and (setq data (cdr data))
		  (not (< (gnus-data-level (car data)) level))))
      (and data (gnus-data-number (car data))))))

(defun gnus-unread-mark-p (mark)
  "Say whether MARK is the unread mark."
  (= mark gnus-unread-mark))

(defun gnus-read-mark-p (mark)
  "Say whether MARK is one of the marks that mark as read.
This is all marks except unread, ticked, dormant, and expirable."
  (not (or (= mark gnus-unread-mark)
	   (= mark gnus-ticked-mark)
	   (= mark gnus-spam-mark)
	   (= mark gnus-dormant-mark)
	   (= mark gnus-expirable-mark))))

(defmacro gnus-article-mark (number)
  "Return the MARK of article NUMBER.
This macro should only be used when computing the mark the \"first\"
time; i.e., when generating the summary lines.  After that,
`gnus-summary-article-mark' should be used to examine the
marks of articles."
  `(cond
    ((memq ,number gnus-newsgroup-unsendable) gnus-unsendable-mark)
    ((memq ,number gnus-newsgroup-downloadable) gnus-downloadable-mark)
    ((memq ,number gnus-newsgroup-unreads) gnus-unread-mark)
    ((memq ,number gnus-newsgroup-marked) gnus-ticked-mark)
    ((memq ,number gnus-newsgroup-spam-marked) gnus-spam-mark)
    ((memq ,number gnus-newsgroup-dormant) gnus-dormant-mark)
    ((memq ,number gnus-newsgroup-expirable) gnus-expirable-mark)
    (t (or (cdr (assq ,number gnus-newsgroup-reads))
	   gnus-ancient-mark))))

;; Saving hidden threads.

(defmacro gnus-save-hidden-threads (&rest forms)
  "Save hidden threads, eval FORMS, and restore the hidden threads."
  (declare (indent 0) (debug t))
  (let ((config (make-symbol "config")))
    `(let ((,config (gnus-hidden-threads-configuration)))
       (unwind-protect
	   (save-excursion
	     ,@forms)
	 (gnus-restore-hidden-threads-configuration ,config)))))

(defun gnus-data-compute-positions ()
  "Compute the positions of all articles."
  (setq gnus-newsgroup-data-reverse nil)
  (let ((data gnus-newsgroup-data))
    (save-excursion
      (gnus-save-hidden-threads
	(gnus-summary-show-all-threads)
	(goto-char (point-min))
	(while data
	  (while (get-text-property (point) 'gnus-intangible)
	    (forward-line 1))
	  (setf (gnus-data-pos (car data)) (+ (point) 3))
	  (setq data (cdr data))
	  (forward-line 1))))))

(defun gnus-hidden-threads-configuration ()
  "Return the current hidden threads configuration."
  (save-excursion
    (let (config)
      (goto-char (point-min))
      (while (not (eobp))
        (when (eq (get-char-property (point-at-eol) 'invisible) 'gnus-sum)
          (push (save-excursion (forward-line 0) (point)) config))
        (forward-line 1))
      config)))

(defun gnus-restore-hidden-threads-configuration (config)
  "Restore hidden threads configuration from CONFIG."
  (save-excursion
    (let (point (inhibit-read-only t))
      (while (setq point (pop config))
        (goto-char point)
        (gnus-summary-hide-thread)))))

;; Various summary mode internalish functions.

(defun gnus-mouse-pick-article (e)
  (interactive "e")
  (mouse-set-point e)
  (gnus-summary-next-page nil t))

(defun gnus-summary-set-display-table ()
  "Change the display table.
Odd characters have a tendency to mess
up nicely formatted displays - we make all possible glyphs
display only a single character."

  ;; We start from the standard display table, if any.
  (let ((table (or (copy-sequence standard-display-table)
		   (make-display-table)))
	(i 32))
    ;; Nix out all the control chars...
    (while (>= (setq i (1- i)) 0)
      (aset table i [??]))
   ;; ... but not newline and cr, of course.  (cr is necessary for the
    ;; selective display).
    (aset table ?\n nil)
    (aset table ?\r nil)
    ;; We keep TAB as well.
    (aset table ?\t nil)
    ;; We nix out any glyphs 127 through 255, or 127 through 159 in
    ;; Emacs 23 (unicode), that are not set already.
    (let ((i (if (ignore-errors (= (make-char 'latin-iso8859-1 160) 160))
		 160
	       256)))
      (while (>= (setq i (1- i)) 127)
	;; Only modify if the entry is nil.
	(unless (aref table i)
	  (aset table i [??]))))
    (setq buffer-display-table table)))

(defun gnus-summary-set-article-display-arrow (pos)
  "Update the overlay arrow to point to line at position POS."
  (when gnus-summary-display-arrow
    (make-local-variable 'overlay-arrow-position)
    (make-local-variable 'overlay-arrow-string)
    (save-excursion
      (goto-char pos)
      (beginning-of-line)
      (unless overlay-arrow-position
	(setq overlay-arrow-position (make-marker)))
      (setq overlay-arrow-string "=>"
	    overlay-arrow-position (set-marker overlay-arrow-position
					       (point)
					       (current-buffer))))))

(defun gnus-summary-setup-buffer (group)
  "Initialize summary buffer for GROUP.
This function does all setup work that relies on the specific
value of GROUP, and puts the buffer in `gnus-summary-mode'.

Returns non-nil if the setup was successful."
  (let ((buffer (gnus-summary-buffer-name group))
	(dead-name (concat "*Dead Summary " group "*")))
    ;; If a dead summary buffer exists, we kill it.
    (gnus-kill-buffer dead-name)
    (if (get-buffer buffer)
	(progn
	  (set-buffer buffer)
	  (setq gnus-summary-buffer (current-buffer))
	  (not gnus-newsgroup-prepared))
      (set-buffer (gnus-get-buffer-create buffer))
      (setq gnus-summary-buffer (current-buffer))
      (let ((gnus-summary-mode-group group))
       (gnus-summary-mode))
      (when (gnus-group-quit-config group)
	(set (make-local-variable 'gnus-single-article-buffer) nil))
      (turn-on-gnus-mailing-list-mode)
      ;; These functions don't currently depend on GROUP, but might in
      ;; the future.
      (gnus-update-format-specifications nil 'summary 'summary-mode 'summary-dummy)
      (gnus-update-summary-mark-positions)
      ;; Set any local variables in the group parameters.
      (gnus-summary-set-local-parameters gnus-newsgroup-name)
      t)))

(defun gnus-set-global-variables ()
  "Set the global equivalents of the buffer-local variables.
They are set to the latest values they had.  These reflect the summary
buffer that was in action when the last article was fetched."
  (when (derived-mode-p 'gnus-summary-mode)
    (setq gnus-summary-buffer (current-buffer))
    (let ((name gnus-newsgroup-name)
	  (marked gnus-newsgroup-marked)
	  (spam gnus-newsgroup-spam-marked)
	  (unread gnus-newsgroup-unreads)
	  (headers gnus-current-headers)
	  (data gnus-newsgroup-data)
	  (summary gnus-summary-buffer)
	  (article-buffer gnus-article-buffer)
	  (original gnus-original-article-buffer)
	  (gac gnus-article-current)
	  (reffed gnus-reffed-article-number)
	  (score-file gnus-current-score-file)
	  (default-charset gnus-newsgroup-charset)
	  vlist)
      (dolist (local gnus-newsgroup-variables)
        (push (eval (if (consp local) (car local)
                      local)
                    t)
              vlist))
      (setq vlist (nreverse vlist))
      (with-temp-buffer
	(setq gnus-newsgroup-name name
	      gnus-newsgroup-marked marked
	      gnus-newsgroup-spam-marked spam
	      gnus-newsgroup-unreads unread
	      gnus-current-headers headers
	      gnus-newsgroup-data data
	      gnus-article-current gac
	      gnus-summary-buffer summary
	      gnus-article-buffer article-buffer
	      gnus-original-article-buffer original
	      gnus-reffed-article-number reffed
	      gnus-current-score-file score-file
	      gnus-newsgroup-charset default-charset)
	(dolist (local gnus-newsgroup-variables)
          (set (if (consp local)
                   (car local)
                 local)
               (pop vlist)))))))

(defun gnus-summary-article-unread-p (article)
  "Say whether ARTICLE is unread or not."
  (memq article gnus-newsgroup-unreads))

(defun gnus-summary-first-article-p (&optional article)
  "Return whether ARTICLE is the first article in the buffer."
  (if (not (setq article (or article (gnus-summary-article-number))))
      nil
    (eq article (gnus-data-number (car gnus-newsgroup-data)))))

(defun gnus-summary-last-article-p (&optional article)
  "Return whether ARTICLE is the last article in the buffer."
  (if (not (setq article (or article (gnus-summary-article-number))))
      ;; All non-existent numbers are the last article.  :-)
      t
    (not (cdr (gnus-data-find-list article)))))

(defconst gnus--dummy-mail-header
  (make-full-mail-header 0 "" "" "05 Apr 2001 23:33:09 +0400" "" "" 0 0 "" nil))

(defconst gnus--dummy-data-list
  (list (gnus-data-make 0 nil nil gnus--dummy-mail-header nil)))

(defun gnus-make-thread-indent-array (&optional n)
  (when (or n
	    (progn (setq n 200) nil)
	    (null gnus-thread-indent-array)
	    (/= gnus-thread-indent-level gnus-thread-indent-array-level))
    (setq gnus-thread-indent-array (make-vector (1+ n) "")
	  gnus-thread-indent-array-level gnus-thread-indent-level)
    (while (>= n 0)
      (aset gnus-thread-indent-array n
	    (make-string (* n gnus-thread-indent-level) ? ))
      (setq n (1- n)))))

(defun gnus-update-summary-mark-positions ()
  "Compute where the summary marks are to go."
  (save-excursion
    (when (gnus-buffer-live-p gnus-summary-buffer)
      (set-buffer gnus-summary-buffer))
    (let ((spec gnus-summary-line-format-spec)
	  pos)
      (save-excursion
	(gnus-set-work-buffer)
	(let ((gnus-tmp-unread ?Z)
	      (gnus-replied-mark ?Z)
	      (gnus-score-below-mark ?Z)
	      (gnus-score-over-mark ?Z)
	      (gnus-undownloaded-mark ?Z)
	      (gnus-summary-line-format-spec spec)
              ;; Make sure `gnus-data-find' finds a dummy element
              ;; so we don't call gnus-data-<field> accessors on nil.
              (gnus-newsgroup-data gnus--dummy-data-list)
	      (gnus-newsgroup-downloadable '(0))
	      case-fold-search ignores)
	  ;; Here, all marks are bound to Z.
	  (gnus-summary-insert-line gnus--dummy-mail-header
				    0 nil t gnus-tmp-unread t nil "" nil 1)
	  (goto-char (point-min))
	  ;; Memorize the positions of the same characters as dummy marks.
	  (while (re-search-forward "[A-D]" nil t)
	    (push (point) ignores))
	  (erase-buffer)
	  ;; We use A-D as dummy marks in order to know column positions
	  ;; where marks should be inserted.
	  (setq gnus-tmp-unread ?A
		gnus-replied-mark ?B
		gnus-score-below-mark ?C
		gnus-score-over-mark ?C
		gnus-undownloaded-mark ?D)
	  (gnus-summary-insert-line gnus--dummy-mail-header
				    0 nil t gnus-tmp-unread t nil "" nil 1)
	  ;; Ignore characters which aren't dummy marks.
	  (dolist (p ignores)
	    (delete-region (goto-char (1- p)) p)
	    (insert ?Z))
	  (goto-char (point-min))
	  (setq pos (list (cons 'unread
				(and (search-forward "A" nil t)
				     (- (point) (point-min) 1)))))
	  (goto-char (point-min))
	  (push (cons 'replied (and (search-forward "B" nil t)
				    (- (point) (point-min) 1)))
		pos)
	  (goto-char (point-min))
	  (push (cons 'score (and (search-forward "C" nil t)
				  (- (point) (point-min) 1)))
		pos)
	  (goto-char (point-min))
	  (push (cons 'download (and (search-forward "D" nil t)
				     (- (point) (point-min) 1)))
		pos)))
      (setq gnus-summary-mark-positions pos))))

(defun gnus-summary-insert-dummy-line (subject number)
  "Insert a dummy root in the summary buffer."
  (beginning-of-line)
  (add-text-properties
   (point) (let ((gnus-tmp-subject subject)
                 (gnus-tmp-number number))
             (eval gnus-summary-dummy-line-format-spec t)
             (point))
   (list 'gnus-number number 'gnus-intangible number)))

(defun gnus-summary-extract-address-component (from)
  (or (car (funcall gnus-extract-address-components from))
      from))

(defun gnus-summary-from-or-to-or-newsgroups (header from)
  (let ((gnus-tmp-from from)
        (mail-parse-charset gnus-newsgroup-charset)
	;; Is it really necessary to do this next part for each summary line?
	;; Luckily, doesn't seem to slow things down much.
	(mail-parse-ignored-charsets
	 (with-current-buffer gnus-summary-buffer
	   gnus-newsgroup-ignored-charsets)))
    (or
     (and gnus-ignored-from-addresses
          (cond ((functionp gnus-ignored-from-addresses)
                 (funcall gnus-ignored-from-addresses
                          (mail-strip-quoted-names gnus-tmp-from)))
                (t (string-match (gnus-ignored-from-addresses) gnus-tmp-from)))
	  (let ((extra-headers (mail-header-extra header))
		to
		newsgroups)
	    (cond
	     ((setq to (cdr (assq 'To extra-headers)))
	      (concat gnus-summary-to-prefix
		      (inline
			(gnus-summary-extract-address-component
			 (funcall gnus-decode-encoded-address-function to)))))
	     ((setq newsgroups
		    (or
		     (cdr (assq 'Newsgroups extra-headers))
		     (and
		      (memq 'Newsgroups gnus-extra-headers)
		      (eq (car (gnus-find-method-for-group
				gnus-newsgroup-name))
                          'nntp)
		      (gnus-group-real-name gnus-newsgroup-name))))
	      (concat gnus-summary-newsgroup-prefix newsgroups)))))
     (bidi-string-mark-left-to-right
      (inline
	(gnus-summary-extract-address-component gnus-tmp-from))))))

(defun gnus-summary-insert-line (header level current undownloaded
                                 unread replied expirable subject-or-nil
				 &optional dummy score process)
  (if (>= level (length gnus-thread-indent-array))
      (gnus-make-thread-indent-array (max (* 2 (length gnus-thread-indent-array))
					  level)))
  (let* ((gnus-tmp-header header)
         (gnus-tmp-level level)
         (gnus-tmp-current current)
         (gnus-tmp-unread unread)
         (gnus-tmp-expirable expirable)
         (gnus-tmp-subject-or-nil subject-or-nil)
         (gnus-tmp-dummy dummy)
         (gnus-tmp-process process)
         (gnus-tmp-indentation (aref gnus-thread-indent-array gnus-tmp-level))
	 (gnus-tmp-lines (mail-header-lines gnus-tmp-header))
	 (gnus-tmp-score (or score gnus-summary-default-score 0))
	 (gnus-tmp-score-char
	  (if (or (null gnus-summary-default-score)
		  (<= (abs (- gnus-tmp-score gnus-summary-default-score))
		      gnus-summary-zcore-fuzz))
	      ?                         ;Whitespace
	    (if (< gnus-tmp-score gnus-summary-default-score)
		gnus-score-below-mark gnus-score-over-mark)))
	 (gnus-tmp-number (mail-header-number gnus-tmp-header))
	 (gnus-tmp-replied
	  (cond (gnus-tmp-process gnus-process-mark)
		((memq gnus-tmp-current gnus-newsgroup-cached)
		 gnus-cached-mark)
		(replied gnus-replied-mark)
		((memq gnus-tmp-current gnus-newsgroup-forwarded)
		 gnus-forwarded-mark)
		((memq gnus-tmp-current gnus-newsgroup-saved)
		 gnus-saved-mark)
		((memq gnus-tmp-number gnus-newsgroup-unseen)
		 gnus-unseen-mark)
		(t gnus-no-mark)))
	 (gnus-tmp-downloaded
	  (cond (undownloaded
                 gnus-undownloaded-mark)
                (gnus-newsgroup-agentized
                 gnus-downloaded-mark)
                (t
                 gnus-no-mark)))
	 (gnus-tmp-from (mail-header-from gnus-tmp-header))
	 (gnus-tmp-name
	  (cond
	   ((string-match "<[^>]+> *$" gnus-tmp-from)
	    (let ((beg (match-beginning 0)))
	      (or (and (string-match "^\".+\"" gnus-tmp-from)
		       (substring gnus-tmp-from 1 (1- (match-end 0))))
		  (substring gnus-tmp-from 0 beg))))
	   ((string-match "(.+)" gnus-tmp-from)
	    (substring gnus-tmp-from
		       (1+ (match-beginning 0)) (1- (match-end 0))))
	   (t gnus-tmp-from)))
	 (gnus-tmp-subject (mail-header-subject gnus-tmp-header))
	 (gnus-tmp-opening-bracket (if gnus-tmp-dummy ?\< ?\[))
	 (gnus-tmp-closing-bracket (if gnus-tmp-dummy ?\> ?\]))
	 (inhibit-read-only t))
    (when (string= gnus-tmp-name "")
      (setq gnus-tmp-name gnus-tmp-from))
    (unless (numberp gnus-tmp-lines)
      (setq gnus-tmp-lines -1))
    (setq gnus-tmp-lines (if (= gnus-tmp-lines -1)
	                     "?"
                           (number-to-string gnus-tmp-lines)))
    (condition-case ()
	(put-text-property
	 (point)
	 (progn (eval gnus-summary-line-format-spec) (point))
	 'gnus-number gnus-tmp-number)
      (error (gnus-message 5 "Error updating the summary line")))
    (when (gnus-visual-p 'summary-highlight 'highlight)
      (forward-line -1)
      (gnus-summary-highlight-line)
      (gnus-run-hooks 'gnus-summary-update-hook)
      (forward-line 1))))

(defun gnus-summary-update-line (&optional dont-update)
  "Update summary line after change."
  (when (and gnus-summary-default-score
	     (not gnus-summary-inhibit-highlight))
    (let* ((gnus-summary-inhibit-highlight t) ; Prevent recursion.
	   (article (gnus-summary-article-number))
	   (score (gnus-summary-article-score article)))
      (unless dont-update
	(if (and gnus-summary-mark-below
		 (< (gnus-summary-article-score)
		    gnus-summary-mark-below))
	    ;; This article has a low score, so we mark it as read.
	    (when (memq article gnus-newsgroup-unreads)
	      (gnus-summary-mark-article-as-read gnus-low-score-mark))
	  (when (eq (gnus-summary-article-mark) gnus-low-score-mark)
	    ;; This article was previously marked as read on account
	    ;; of a low score, but now it has risen, so we mark it as
	    ;; unread.
	    (gnus-summary-mark-article-as-unread gnus-unread-mark)))
	(gnus-summary-update-mark
	 (if (or (null gnus-summary-default-score)
		 (<= (abs (- score gnus-summary-default-score))
		     gnus-summary-zcore-fuzz))
	     ?                          ;Whitespace
	   (if (< score gnus-summary-default-score)
	       gnus-score-below-mark gnus-score-over-mark))
	 'score))
      ;; Do visual highlighting.
      (when (gnus-visual-p 'summary-highlight 'highlight)
	(gnus-summary-highlight-line)
	(gnus-run-hooks 'gnus-summary-update-hook)))))

(defvar gnus-tmp-new-adopts nil)

(defun gnus-summary-number-of-articles-in-thread (thread &optional level char)
  "Return the number of articles in THREAD.
This may be 0 in some cases -- if none of the articles in
the thread are to be displayed."
  (let* ((number
	 ;; Fix by Luc Van Eycken <Luc.VanEycken@esat.kuleuven.ac.be>.
	  (cond
	   ((not (listp thread))
	    1)
	   ((and (consp thread) (cdr thread))
	    (apply
	     #'+ 1 (mapcar
		    #'gnus-summary-number-of-articles-in-thread (cdr thread))))
	   ((null thread)
	    1)
	   ((memq (mail-header-number (car thread)) gnus-newsgroup-limit)
	    1)
	   (t 0))))
    (when (and level (zerop level) gnus-tmp-new-adopts)
      (cl-incf number
	    (apply #'+ (mapcar
		        #'gnus-summary-number-of-articles-in-thread
		        gnus-tmp-new-adopts))))
    (if char
	(if (> number 1) gnus-not-empty-thread-mark
	  gnus-empty-thread-mark)
      number)))

(defsubst gnus-summary-line-message-size (head)
  "Return pretty-printed version of message size.
This function is intended to be used in
`gnus-summary-line-format-alist'."
  (let ((c (or (mail-header-chars head) -1)))
    (cond ((< c 0) "n/a")		; chars not available
	  ((< c (* 1000 10)) (format "%1.1fk" (/ c 1024.0)))
	  ((< c (* 1000 100)) (format "%dk" (/ c 1024.0)))
	  ((< c (* 1000 10000)) (format "%1.1fM" (/ c (* 1024.0 1024))))
	  (t (format "%dM" (/ c (* 1024.0 1024)))))))

(defcustom gnus-user-date-format-alist
  '(((gnus-seconds-today) . "Today, %H:%M")
    ((+ 86400 (gnus-seconds-today)) . "Yesterday, %H:%M")
    (604800 . "%A %H:%M")               ; That's one week
    ((gnus-seconds-month) . "%A %d")
    ((gnus-seconds-year) . "%B %d")
    (t . "%b %d %Y"))                   ; This one is used when no other
                                        ; does match
  "Specifies date format depending on age of article.
This is an alist of items (AGE . FORMAT).  AGE can be a number (of
seconds) or a Lisp expression evaluating to a number.  When the age of
the article is less than this number, then use `format-time-string'
with the corresponding FORMAT for displaying the date of the article.
If AGE is not a number or a Lisp expression evaluating to a
non-number, then the corresponding FORMAT is used as a default value.

Note that the list is processed from the beginning, so it should be
sorted by ascending AGE.  Also note that items following the first
non-number AGE will be ignored.

You can use the functions `gnus-seconds-today', `gnus-seconds-month'
and `gnus-seconds-year' in the AGE spec.  They return the number of
seconds passed since the start of today, of this month, of this year,
respectively."
  :version "24.1"
  :group 'gnus-summary-format
  :type '(alist :key-type sexp :value-type string))

(defun gnus-user-date (messy-date)
  "Format the messy-date according to `gnus-user-date-format-alist'.
Returns \"  ?  \" if there's bad input or if another error occurs.
Input should look like this: \"Sun, 14 Oct 2001 13:34:39 +0200\"."
  (condition-case ()
      (let* ((messy-date (gnus-date-get-time messy-date))
	     (now (current-time))
	     ;;If we don't find something suitable we'll use this one
	     (my-format "%b %d '%y"))
	(let* ((difference (time-subtract now messy-date))
	       (templist gnus-user-date-format-alist)
	       (top (eval (caar templist))))
	  (while (if (numberp top) (time-less-p top difference) (not top))
	    (progn
	      (setq templist (cdr templist))
	      (setq top (eval (caar templist)))))
	  (if (stringp (cdr (car templist)))
	      (setq my-format (cdr (car templist)))))
	(format-time-string (eval my-format) messy-date))
    (error "  ?   ")))

(defun gnus-summary-set-local-parameters (group)
  "Go through the local params of GROUP and set all variable specs in that list."
  (let ((vars '(quit-config active)))	; Ignore things that aren't
					; really variables.
    (dolist (elem (gnus-group-find-parameter group))
      (and (consp elem)			; Has to be a cons.
	   (consp (cdr elem))		; The cdr has to be a list.
	   (symbolp (car elem))		; Has to be a symbol in there.
	   (not (memq (car elem) vars))
	   (ignore-errors
	     (push (car elem) vars)
	     ;; Variables like `gnus-show-threads' that are globally
	     ;; bound, if used as group parameters, need to get to be
	     ;; buffer-local, whereas just parameters like `gcc-self',
	     ;; `timestamp', etc. should not be bound as variables.
	     (if (boundp (car elem))
		 (set (make-local-variable (car elem)) (eval (nth 1 elem)))
	       (eval (nth 1 elem))))))))

(defun gnus-summary-read-group (group &optional show-all no-article
				      kill-buffer no-display backward
				      select-articles)
  "Start reading news in newsgroup GROUP.
If SHOW-ALL is non-nil, already read articles are also listed.
If NO-ARTICLE is non-nil, no article is selected initially.
If NO-DISPLAY, don't generate the summary buffer contents.
If KILL-BUFFER, it should be a buffer that's killed once the new
summary buffer has been generated.
If BACKWARD, move point to the previous group in the group buffer
If SELECT-ARTICLES, only select those articles from GROUP."
  (let (result)
    (while (and group
		(null (setq result
			    (let ((gnus-auto-select-next nil))
			      (or (gnus-summary-read-group-1
				   group show-all no-article
				   kill-buffer no-display
				   select-articles)
				  (setq show-all nil
					select-articles nil)))))
		(eq gnus-auto-select-next 'quietly))
      (set-buffer gnus-group-buffer)
      ;; The entry function called above goes to the next
      ;; group automatically, so we go two groups back
      ;; if we are searching for the previous group.
      (when backward
	(gnus-group-prev-unread-group 2))
      (if (not (equal group (gnus-group-group-name)))
	  (setq group (gnus-group-group-name))
	(setq group nil)))
    result))

(defun gnus-summary-read-group-1 (group show-all no-article
					kill-buffer no-display
					&optional select-articles)
  "Display articles and threads in a Summary buffer for GROUP."
  ;; This function calls `gnus-summary-setup-buffer' to create the
  ;; buffer, put it in `gnus-summary-mode', and set local variables;
  ;; `gnus-select-newsgroup' to update the group's active and marks
  ;; from the server; and `gnus-summary-prepare' to actually insert
  ;; lines for articles.  The rest of the function is mostly concerned
  ;; with limiting and positioning and windowing and other visual
  ;; effects.

  ;; Killed foreign groups can't be entered.
  ;;  (when (and (not (gnus-group-native-p group))
  ;;	     (not (gethash group gnus-newsrc-hashtb)))
  ;;    (error "Dead non-native groups can't be entered"))
  (gnus-message 7 "Retrieving newsgroup: %s..." group)
  (let* ((new-group (gnus-summary-setup-buffer group))
	 (quit-config (gnus-group-quit-config group))
	 (did-select (and new-group (gnus-select-newsgroup
				     group show-all select-articles))))
    (cond
     ;; This summary buffer exists already, so we just select it.
     ((not new-group)
      (gnus-set-global-variables)
      (when kill-buffer
	(gnus-kill-or-deaden-summary kill-buffer))
      (gnus-configure-windows 'summary 'force)
      (gnus-set-mode-line 'summary)
      (gnus-summary-position-point)
      (message "")
      t)
     ;; We couldn't select this group.
     ((null did-select)
      (when (and (derived-mode-p 'gnus-summary-mode)
		 (not (equal (current-buffer) kill-buffer)))
	(kill-buffer (current-buffer))
	(if (not quit-config)
	    (progn
	      ;; Update the info -- marks might need to be removed,
	      ;; for instance.
	      (gnus-summary-update-info)
	      (set-buffer gnus-group-buffer)
	      (gnus-group-jump-to-group group)
	      (gnus-group-next-unread-group 1))
	  (gnus-handle-ephemeral-exit quit-config)))
      (if (null (gnus-list-of-unread-articles group))
	  (gnus-message 3 "Group %s contains no messages" group)
	(gnus-message 3 "Can't select group"))
      nil)
     ;; The user did a `C-g' while prompting for number of articles,
     ;; so we exit this group.
     ((eq did-select 'quit)
      (and (derived-mode-p 'gnus-summary-mode)
	   (not (equal (current-buffer) kill-buffer))
	   (kill-buffer (current-buffer)))
      (when kill-buffer
	(gnus-kill-or-deaden-summary kill-buffer))
      (if (not quit-config)
	  (progn
	    (set-buffer gnus-group-buffer)
	    (gnus-group-jump-to-group group)
	    (gnus-configure-windows 'group 'force))
	(gnus-handle-ephemeral-exit quit-config))
      ;; Finally signal the quit.
      (signal 'quit nil))
     ;; The group was successfully selected.
     (t
      (gnus-set-global-variables)
      (when (boundp 'gnus-pick-line-number)
	(setq gnus-pick-line-number 0))
      (when (boundp 'spam-install-hooks)
	(spam-initialize))
      ;; Save the active value in effect when the group was entered.
      (setq gnus-newsgroup-active
	    (copy-tree
	     (gnus-active gnus-newsgroup-name)))
      (setq gnus-newsgroup-highest (cdr gnus-newsgroup-active))
      ;; You can change the summary buffer in some way with this hook.
      (gnus-run-hooks 'gnus-select-group-hook)
      (when (memq 'summary (gnus-update-format-specifications
			    nil 'summary 'summary-mode 'summary-dummy))
	;; The format specification for the summary line was updated,
	;; so we need to update the mark positions as well.
	(gnus-update-summary-mark-positions))
      ;; Do score processing.
      (when gnus-use-scoring
	(gnus-possibly-score-headers))
      ;; Check whether to fill in the gaps in the threads.
      (when gnus-build-sparse-threads
	(gnus-build-sparse-threads))
      ;; Find the initial limit.
      (if show-all
	  (let ((gnus-newsgroup-dormant nil))
	    (gnus-summary-initial-limit show-all))
	(gnus-summary-initial-limit show-all))
      ;; Generate the summary buffer.
      (unless no-display
	(gnus-summary-prepare))
      (when gnus-use-trees
	(gnus-tree-open)                ;Autoloaded from gnus-salt.
        (declare-function gnus-tree-highlight-article "gnus-salt" (article face))
	(setq gnus-summary-highlight-line-function
	      #'gnus-tree-highlight-article))
      ;; If the summary buffer is empty, but there are some low-scored
      ;; articles or some excluded dormants, we include these in the
      ;; buffer.
      (when (and (zerop (buffer-size))
		 (not no-display))
	(cond (gnus-newsgroup-dormant
	       (gnus-summary-limit-include-dormant))
	      ((and gnus-newsgroup-scored show-all)
	       (gnus-summary-limit-include-expunged t))))
      ;; Function `gnus-apply-kill-file' must be called in this hook.
      (gnus-run-hooks 'gnus-apply-kill-hook)
      (if (and (zerop (buffer-size))
	       (not no-display))
	  (progn
	    ;; This newsgroup is empty.
	    (gnus-summary-catchup-and-exit nil t)
	    (gnus-message 6 "No unread news")
	    (when kill-buffer
	      (gnus-kill-or-deaden-summary kill-buffer))
	    ;; Return nil from this function.
	    nil)
	;; Hide conversation thread subtrees.  We cannot do this in
	;; gnus-summary-prepare-hook since kill processing may not
	;; work with hidden articles.
	(gnus-summary-maybe-hide-threads)
	(gnus-configure-windows 'summary)
	(when kill-buffer
	  (gnus-kill-or-deaden-summary kill-buffer))
	(gnus-summary-auto-select-subject)
	;; Don't mark any articles as selected if we haven't done that.
	(when no-article
	  (setq overlay-arrow-position nil))
	;; Show first unread article if requested.
	(if (and (not no-article)
		 (not no-display)
		 gnus-newsgroup-unreads
		 gnus-auto-select-first)
	    (progn
	      (let ((art (gnus-summary-article-number)))
		(when (and art
			   gnus-plugged
			   (not (memq art gnus-newsgroup-undownloaded))
			   (not (memq art gnus-newsgroup-downloadable)))
		  (gnus-summary-goto-article art))))
	  ;; Don't select any articles.
	  (gnus-summary-position-point)
	  (gnus-configure-windows 'summary 'force)
	  (gnus-set-mode-line 'summary))
	(when (and gnus-auto-center-group
		   (get-buffer-window gnus-group-buffer t))
	  ;; Gotta use windows, because recenter does weird stuff if
	  ;; the current buffer ain't the displayed window.
	  (let ((owin (selected-window)))
	    (select-window (get-buffer-window gnus-group-buffer t))
	    (when (gnus-group-goto-group group)
	      (recenter))
	    (select-window owin)))
	;; Mark this buffer as "prepared".
	(setq gnus-newsgroup-prepared t)
	(gnus-run-hooks 'gnus-summary-prepared-hook)
	(unless (gnus-ephemeral-group-p group)
	  (gnus-group-update-group group nil t))
	t)))))

(defun gnus-summary-auto-select-subject ()
  "Select the subject line on initial group entry."
  (goto-char (point-min))
  (cond
   ((eq gnus-auto-select-subject 'best)
    (gnus-summary-best-unread-subject))
   ((eq gnus-auto-select-subject 'unread)
    (gnus-summary-first-unread-subject))
   ((eq gnus-auto-select-subject 'unseen)
    (gnus-summary-first-unseen-subject))
   ((eq gnus-auto-select-subject 'unseen-or-unread)
    (gnus-summary-first-unseen-or-unread-subject))
   ((eq gnus-auto-select-subject 'first)
    ;; Do nothing.
    )
   ((functionp gnus-auto-select-subject)
    (funcall gnus-auto-select-subject))))

(defun gnus-summary-prepare ()
  "Generate the summary buffer."
  (interactive)
  (let ((inhibit-read-only t))
    (erase-buffer)
    (setq gnus-newsgroup-data nil
	  gnus-newsgroup-data-reverse nil)
    (gnus-run-hooks 'gnus-summary-generate-hook)
    ;; Generate the buffer, either with threads or without.
    (when gnus-newsgroup-headers
      (gnus-summary-prepare-threads
       (if gnus-show-threads
	   (gnus-sort-gathered-threads
	    (funcall gnus-summary-thread-gathering-function
		     (gnus-sort-threads
		      (gnus-cut-threads (gnus-make-threads)))))
	 ;; Unthreaded display.
	 (gnus-sort-articles gnus-newsgroup-headers))))
    (setq gnus-newsgroup-data (nreverse gnus-newsgroup-data))
    ;; Call hooks for modifying summary buffer.
    (goto-char (point-min))
    (gnus-run-hooks 'gnus-summary-prepare-hook)))

(defsubst gnus-general-simplify-subject (subject)
  "Simplify subject by the same rules as `gnus-gather-threads-by-subject'."
  (setq subject
	(cond
	 ;; Truncate the subject.
	 (gnus-simplify-subject-functions
	  (gnus-map-function gnus-simplify-subject-functions subject))
	 ((numberp gnus-summary-gather-subject-limit)
	  (setq subject (gnus-simplify-subject-re subject))
	  (if (> (length subject) gnus-summary-gather-subject-limit)
	      (substring subject 0 gnus-summary-gather-subject-limit)
	    subject))
	 ;; Fuzzily simplify it.
	 ((eq 'fuzzy gnus-summary-gather-subject-limit)
	  (gnus-simplify-subject-fuzzy subject))
	 ;; Just remove the leading "Re:".
	 (t
	  (gnus-simplify-subject-re subject))))

  (if (and gnus-summary-gather-exclude-subject
	   (string-match gnus-summary-gather-exclude-subject subject))
      nil                         ; This article shouldn't be gathered
    subject))

(defun gnus-summary-simplify-subject-query ()
  "Query where the respool algorithm would put this article."
  (interactive)
  (gnus-summary-select-article)
  (message "%s" (gnus-general-simplify-subject (gnus-summary-article-subject))))

(defun gnus-gather-threads-by-subject (threads)
  "Gather threads by looking at Subject headers."
  (if (not gnus-summary-make-false-root)
      threads
    (let ((hashtb (gnus-make-hashtable 1000))
	  (prev threads)
	  (result threads)
	  subject hthread whole-subject)
      (while threads
	(setq subject (gnus-general-simplify-subject
		       (setq whole-subject (mail-header-subject
					    (caar threads)))))
	(when subject
	  (if (setq hthread (gethash subject hashtb))
	      (progn
		;; We enter a dummy root into the thread, if we
		;; haven't done that already.
		(unless (stringp (caar hthread))
		  (setcar hthread (list whole-subject (car hthread))))
		;; We add this new gathered thread to this gathered
		;; thread.
		(setcdr (car hthread)
			(nconc (cdar hthread) (list (car threads))))
		;; Remove it from the list of threads.
		(setcdr prev (cdr threads))
		(setq threads prev))
	    ;; Enter this thread into the hash table.
	    (puthash subject
		     (if gnus-summary-make-false-root-always
			 (progn
			   ;; If you want a dummy root above all
			   ;; threads...
			   (setcar threads (list whole-subject
						 (car threads)))
			   threads)
		       threads)
		     hashtb)))
	(setq prev threads)
	(setq threads (cdr threads)))
      result)))

(defun gnus-gather-threads-by-references (threads)
  "Gather threads by looking at References headers."
  (let ((idhashtb (gnus-make-hashtable 1000))
	(thhashtb (gnus-make-hashtable 1000))
	(prev threads)
	(result threads)
	ids references id gthread gid entered ref)
    (while threads
      (when (setq references (mail-header-references (caar threads)))
	(setq id (mail-header-id (caar threads))
	      ids (inline (gnus-split-references references))
	      entered nil)
	(while (setq ref (pop ids))
	  (setq ids (delete ref ids))
	  (if (not (setq gid (gethash ref idhashtb)))
	      (progn
		(puthash ref id idhashtb)
		(puthash id threads thhashtb))
	    (setq gthread (gethash gid thhashtb))
	    (unless entered
	      ;; We enter a dummy root into the thread, if we
	      ;; haven't done that already.
	      (unless (stringp (caar gthread))
		(setcar gthread (list (mail-header-subject (caar gthread))
				      (car gthread))))
	      ;; We add this new gathered thread to this gathered
	      ;; thread.
	      (setcdr (car gthread)
		      (nconc (cdar gthread) (list (car threads)))))
	    ;; Add it into the thread hash table.
	    (puthash id gthread thhashtb)
	    (setq entered t)
	    ;; Remove it from the list of threads.
	    (setcdr prev (cdr threads))
	    (setq threads prev))))
      (setq prev threads)
      (setq threads (cdr threads)))
    result))

(defun gnus-sort-gathered-threads (threads)
  "Sort subthreads inside each gathered thread by `gnus-sort-gathered-threads-function'."
  (let ((result threads))
    (while threads
      (when (stringp (caar threads))
	(setcdr (car threads)
		(sort (cdar threads) gnus-sort-gathered-threads-function)))
      (setq threads (cdr threads)))
    result))

(defun gnus-thread-loop-p (root thread)
  "Say whether ROOT is in THREAD."
  (let ((stack (list thread))
	(infloop 0)
	th)
    (while (setq thread (pop stack))
      (setq th (cdr thread))
      (while (and th
		  (not (eq (caar th) root)))
	(pop th))
      (if th
	  ;; We have found a loop.
	  (let (ref-dep)
	    (setcdr thread (delq (car th) (cdr thread)))
	    (if (setq ref-dep (gethash "none"
				       gnus-newsgroup-dependencies))
		(setcdr ref-dep
			(nconc (cdr ref-dep)
			       (list (car th))))
	      (puthash ref-dep (list nil (car th)) gnus-newsgroup-dependencies))
	    (setq infloop 1
		  stack nil))
	;; Push all the subthreads onto the stack.
	(push (cdr thread) stack)))
    infloop))

(defun gnus-make-threads ()
  "Go through the dependency hashtb and find the roots.  Return all threads."
  (let (threads)
    (while (catch 'infloop
	     (maphash
	      (lambda (_id refs)
		;; Deal with self-referencing References loops.
		(when (and (car refs)
			   (not (zerop
				 (apply
				  #'+
				  (mapcar
				   (lambda (thread)
				     (gnus-thread-loop-p
				      (car refs) thread))
				   (cdr refs))))))
		  (setq threads nil)
		  (throw 'infloop t))
		(unless (car refs)
		  ;; These threads do not refer back to any other
		  ;; articles, so they're roots.
		  (setq threads (append (cdr refs) threads))))
	      gnus-newsgroup-dependencies)))
    threads))

;; Build the thread tree.
(defsubst gnus-dependencies-add-header (header dependencies force-new)
  "Enter HEADER into the DEPENDENCIES table if it is not already there.
If FORCE-NEW is not nil, enter HEADER into the DEPENDENCIES table even
if it was already present.

If `gnus-summary-ignore-duplicates' is non-nil then duplicate
Message-IDs will not be entered in the DEPENDENCIES table.
Otherwise duplicate Message-IDs will be renamed to a unique
Message-ID before being entered.

Returns HEADER if it was entered in the DEPENDENCIES.  Returns nil otherwise."
  (let* ((id (mail-header-id header))
	 ;; An "id-dep" is a list holding the vector headers of this
	 ;; message, plus equivalent "id-deps" for each immediate
	 ;; child message.
	 (id-dep (and id (gethash id dependencies)))
	 parent-id ref ref-dep ref-header replaced)
    ;; Enter this `header' in the `dependencies' table.
    (cond
     ((null id)
      ;; Omit this article altogether if there is no Message-ID.
      (setq header nil))
     ;; Enter a new id and `header' in the `dependencies' table.
     ((null id-dep)
      (setq id-dep (puthash id (list header) dependencies)))
     ;; A child message has already added this id, just insert the header.
     ((null (car id-dep))
      (setcar (gethash id dependencies) header)
      (setq id-dep (gethash id dependencies)))
     ;; From here the `header' was already present in the
     ;; `dependencies' table.
     (force-new
      ;; Overrides an existing entry;
      ;; just set the header part of the entry.
      (setcar (gethash id dependencies) header)
      (setq replaced t))

     ;; Renames the existing `header' to a unique Message-ID.
     ((not gnus-summary-ignore-duplicates)
      ;; An article with this Message-ID has already been seen.
      ;; We rename the Message-ID.
      (setq id-dep (puthash (setq id (nnmail-message-id))
			    (list header)
			    dependencies))
      (setf (mail-header-id header) id))

     ;; The last case ignores an existing entry, except it adds any
     ;; additional Xrefs (in case the two articles came from different
     ;; servers.
     ;; Also sets `header' to nil meaning that the `dependencies'
     ;; table was *not* modified.
     (t
      (setf (mail-header-xref (car id-dep))
            (concat (or (mail-header-xref (car id-dep))
		        "")
	            (or (mail-header-xref header) "")))
      (setq header nil)))

    (when (and header (not replaced))
      ;; First check that we are not creating a References loop.
      (setq parent-id (gnus-parent-id (mail-header-references header)))
      (setq ref parent-id)
      (while (and ref
		  (setq ref-dep (gethash ref dependencies))
		  (setq ref-header (car-safe ref-dep)))
	(if (string= id ref)
	    ;; Yuk!  This is a reference loop.  Make the article be a
	    ;; root article.
	    (progn
	      (setf (mail-header-references (car id-dep)) "none")
	      (setq ref nil)
	      (setq parent-id nil))
	  (setq ref (gnus-parent-id (mail-header-references ref-header)))))
      (setq ref (or parent-id "none")
	    ref-dep (gethash ref dependencies))
      ;; Add `header' to its parent's list of children, creating that
      ;; list if the parent isn't yet registered in the dependency
      ;; table.
      (if ref-dep
	  (setcdr (gethash ref dependencies)
		  (nconc (cdr ref-dep)
			 (list id-dep)))
	(puthash ref (list nil id-dep)
		 dependencies)))
    header))

(defun gnus-extract-message-id-from-in-reply-to (string)
  (if (string-match "<[^>]+>" string)
      (substring string (match-beginning 0) (match-end 0))
    nil))

(defun gnus-build-sparse-threads ()
  (let ((headers gnus-newsgroup-headers)
	(mail-parse-charset gnus-newsgroup-charset)
	(gnus-summary-ignore-duplicates t)
	header references generation relations
	subject child end new-child date)
    ;; First we create an alist of generations/relations, where
    ;; generations is how much we trust the relation, and the relation
    ;; is parent/child.
    (gnus-message 7 "Making sparse threads...")
    (save-excursion
      (nnheader-set-temp-buffer " *gnus sparse threads*")
      (while (setq header (pop headers))
	(when (and (setq references (mail-header-references header))
		   (not (string= references "")))
	  (insert references)
	  (setq child (mail-header-id header)
		subject (mail-header-subject header)
		date (mail-header-date header)
		generation 0)
	  (while (search-backward ">" nil t)
	    (setq end (1+ (point)))
	    (when (search-backward "<" nil t)
	      (setq new-child (buffer-substring (point) end))
	      (push (list (cl-incf generation)
			  child (setq child new-child)
			  subject date)
		    relations)))
	  (when child
	    (push (list (1+ generation) child nil subject) relations))
	  (erase-buffer)))
      (kill-buffer (current-buffer)))
    ;; Sort over trustworthiness.
    (dolist (relation (sort relations #'car-less-than-car))
      (when (gnus-dependencies-add-header
	     (make-full-mail-header
	      gnus-reffed-article-number
	      (nth 3 relation) "" (or (nth 4 relation) "")
	      (nth 1 relation)
	      (or (nth 2 relation) "") 0 0 "")
	     gnus-newsgroup-dependencies nil)
	(push gnus-reffed-article-number gnus-newsgroup-limit)
	(push gnus-reffed-article-number gnus-newsgroup-sparse)
	(push (cons gnus-reffed-article-number gnus-sparse-mark)
	      gnus-newsgroup-reads)
	(cl-decf gnus-reffed-article-number)))
    (gnus-message 7 "Making sparse threads...done")))

(defun gnus-build-old-threads ()
  ;; Look at all the articles that refer back to old articles, and
  ;; fetch the headers for the articles that aren't there.  This will
  ;; build complete threads - if the roots haven't been expired by the
  ;; server, that is.
  (let ((mail-parse-charset gnus-newsgroup-charset)
	heads)
    (maphash
     (lambda (id refs)
       (when (not (car refs))
	 (setq heads (cdr refs))
	 (while heads
	   (if (memq (mail-header-number (caar heads))
		     gnus-newsgroup-dormant)
	       (setq heads (cdr heads))
	     (while (and (setq id (gnus-build-get-header id))
			 (not (car (gnus-id-to-thread id)))))
	     (setq heads nil)))))
     gnus-newsgroup-dependencies)))

(defsubst gnus-remove-odd-characters (string)
  "Translate STRING into something that doesn't contain weird characters."
  (subst-char-in-string
   ?\r ?\-
   (subst-char-in-string ?\n ?\- string t) t))

;; This function has to be called with point after the article number
;; on the beginning of the line.
(defsubst gnus-nov-parse-line (number dependencies &optional force-new)
  (let ((eol (point-at-eol))
	header references in-reply-to)

    ;; overview: [num subject from date id refs chars lines misc]
    (unwind-protect
	(let (x)
	  (narrow-to-region (point) eol)
	  (unless (eobp)
	    (forward-char))

	  (setq header
		(make-full-mail-header
		 number			; number
		 (condition-case ()	; subject
		     (gnus-remove-odd-characters
		      (funcall gnus-decode-encoded-word-function
			       (setq x (nnheader-nov-field))))
		   (error x))
		 (condition-case ()	; from
		     (gnus-remove-odd-characters
		      (funcall gnus-decode-encoded-address-function
			       (setq x (nnheader-nov-field))))
		   (error x))
		 (nnheader-nov-field)	; date
		 (nnheader-nov-read-message-id number)	; id
		 (setq references (nnheader-nov-field))	; refs
		 (nnheader-nov-read-integer) ; chars
		 (nnheader-nov-read-integer) ; lines
		 (unless (eobp)
		   (if (looking-at "Xref: ")
		       (goto-char (match-end 0)))
		   (nnheader-nov-field)) ; Xref
		 (nnheader-nov-parse-extra)))) ; extra

      (widen))

    (when (and (string= references "")
	       (setq in-reply-to (mail-header-extra header))
	       (setq in-reply-to (cdr (assq 'In-Reply-To in-reply-to))))
      (setf (mail-header-references header)
            (gnus-extract-message-id-from-in-reply-to in-reply-to)))

    (when gnus-alter-header-function
      (funcall gnus-alter-header-function header))
    (gnus-dependencies-add-header header dependencies force-new)))

(defun gnus-build-get-header (id)
  "Look through the buffer of NOV lines and find the header to ID.
Enter this line into the dependencies hash table, and return
the id of the parent article (if any)."
  (let ((deps gnus-newsgroup-dependencies)
	found header)
    (prog1
	(with-current-buffer nntp-server-buffer
	  (let ((case-fold-search nil))
	    (goto-char (point-min))
	    (while (and (not found)
			(search-forward id nil t))
	      (beginning-of-line)
	      (setq found (looking-at
			   (format "^[^\t]*\t[^\t]*\t[^\t]*\t[^\t]*\t%s"
				   (regexp-quote id))))
	      (or found (beginning-of-line 2)))
	    (when found
	      (beginning-of-line)
	      (and
	       (setq header (gnus-nov-parse-line
			     (read (current-buffer)) deps))
	       (gnus-parent-id (mail-header-references header))))))
      (when header
	(let ((number (mail-header-number header)))
	  (push number gnus-newsgroup-limit)
	  (push header gnus-newsgroup-headers)
	  (if (memq number gnus-newsgroup-unselected)
	      (progn
		(setq gnus-newsgroup-unreads
		      (gnus-add-to-sorted-list gnus-newsgroup-unreads
					       number))
		(setq gnus-newsgroup-unselected
		      (delq number gnus-newsgroup-unselected)))
	    (push number gnus-newsgroup-ancient)))))))

(defun gnus-build-all-threads ()
  "Read all the headers."
  (let ((gnus-summary-ignore-duplicates t)
	(mail-parse-charset gnus-newsgroup-charset)
	(dependencies gnus-newsgroup-dependencies)
	header article)
    (with-current-buffer nntp-server-buffer
      (let ((case-fold-search nil))
	(goto-char (point-min))
	(while (not (eobp))
	  (ignore-errors
	    (setq article (read (current-buffer))
		  header (gnus-nov-parse-line article dependencies t)))
	  (when header
	    (with-current-buffer gnus-summary-buffer
	      (push header gnus-newsgroup-headers)
	      (if (memq (setq article (mail-header-number header))
			gnus-newsgroup-unselected)
		  (progn
		    (setq gnus-newsgroup-unreads
			  (gnus-add-to-sorted-list
			   gnus-newsgroup-unreads article))
		    (setq gnus-newsgroup-unselected
			  (delq article gnus-newsgroup-unselected)))
		(push article gnus-newsgroup-ancient)))
	    (forward-line 1)))))))

(defun gnus-summary-update-article-line (article header)
  "Update the line for ARTICLE using HEADER."
  (let* ((id (mail-header-id header))
	 (thread (gnus-id-to-thread id)))
    (unless thread
      (error "Article in no thread"))
    ;; Update the thread.
    (setcar thread header)
    (gnus-summary-goto-subject article)
    (let* ((datal (gnus-data-find-list article))
	   (data (car datal))
	   (inhibit-read-only t)
	   (level (gnus-summary-thread-level)))
      (gnus-delete-line)
      (let ((inserted (- (point)
                         (progn
                           (gnus-summary-insert-line
                            header level nil
                            (memq article gnus-newsgroup-undownloaded)
                            (gnus-article-mark article)
                            (memq article gnus-newsgroup-replied)
                            (memq article gnus-newsgroup-expirable)
                            ;; Only insert the Subject string when it's different
                            ;; from the previous Subject string.
                            (if (and
                                 gnus-show-threads
                                 (gnus-subject-equal
                                  (condition-case ()
                                      (mail-header-subject
                                       (gnus-data-header
                                        (cadr
                                         (gnus-data-find-list
                                          article
                                          (gnus-data-list t)))))
                                    ;; Error on the side of excessive subjects.
                                    (error ""))
                                  (mail-header-subject header)))
                                ""
                              (mail-header-subject header))
                            nil (cdr (assq article gnus-newsgroup-scored))
                            (memq article gnus-newsgroup-processable))
                           (point)))))
        (when (cdr datal)
          (gnus-data-update-list
           (cdr datal)
           (- (gnus-data-pos data) (gnus-data-pos (cadr datal)) inserted)))))))

(defun gnus-summary-update-article (article &optional iheader)
  "Update ARTICLE in the summary buffer."
  (set-buffer gnus-summary-buffer)
  (let* ((header (gnus-summary-article-header article))
	 (id (mail-header-id header))
	 (data (gnus-data-find article))
	 (thread (gnus-id-to-thread id))
	 (references (mail-header-references header))
	 (parent
	  (gnus-id-to-thread
	   (or (gnus-parent-id
		(when (and references
			   (not (equal "" references)))
		  references))
	       "none")))
	 (inhibit-read-only t)
	 (old (car thread)))
    (when thread
      (unless iheader
	(setcar thread nil)
	(when parent
	  (delq thread parent)))
      (if (gnus-summary-insert-subject id header)
	  ;; Set the (possibly) new article number in the data structure.
	  (setf (gnus-data-number data) (gnus-id-to-article id))
	(setcar thread old)
	nil))))

(defun gnus-rebuild-thread (id &optional line)
  "Rebuild the thread containing ID.
If LINE, insert the rebuilt thread starting on line LINE."
  (let ((inhibit-read-only t)
	old-pos current thread data)
    (if (not gnus-show-threads)
	(setq thread (list (car (gnus-id-to-thread id))))
      ;; Get the thread this article is part of.
      (setq thread (gnus-remove-thread id)))
    (setq old-pos (point-at-bol))
    (setq current (save-excursion
		    (and (re-search-backward "[\r\n]" nil t)
			 (gnus-summary-article-number))))
    ;; If this is a gathered thread, we have to go some re-gathering.
    (when (stringp (car thread))
      (let ((subject (car thread))
	    roots thr)
	(setq thread (cdr thread))
	(while thread
	  (unless (memq (setq thr (gnus-id-to-thread
				   (gnus-root-id
				    (mail-header-id (caar thread)))))
			roots)
	    (push thr roots))
	  (setq thread (cdr thread)))
	;; We now have all (unique) roots.
	(setq thread (if (= (length roots) 1)
	                 ;; All the loose roots are now one solid root.
	                 (car roots)
                       (cons subject (gnus-sort-threads roots))))))
    (let (threads)
      ;; We then insert this thread into the summary buffer.
      (when line
	(goto-char (point-min))
	(forward-line (1- line)))
      (let (gnus-newsgroup-data gnus-newsgroup-threads)
	(if gnus-show-threads
	    (gnus-summary-prepare-threads (gnus-cut-threads (list thread)))
	  (gnus-summary-prepare-unthreaded thread))
        ;; FIXME: Why is this `nreverse' safe?  Don't we need `reverse' instead?
	(setq data (nreverse gnus-newsgroup-data))
	(setq threads gnus-newsgroup-threads))
      ;; We splice the new data into the data structure.
      ;;!!! This is kinda bogus.  We assume that in LINE is non-nil,
      ;;!!! then we want to insert at the beginning of the buffer.
      ;;!!! That happens to be true with Gnus now, but that may
      ;;!!! change in the future.  Perhaps.
      (gnus-data-enter-list
       (if line nil current) data (- (point) old-pos))
      (setq gnus-newsgroup-threads
	    (nconc threads gnus-newsgroup-threads))
      (gnus-data-compute-positions))))

(defun gnus-number-to-header (number)
  "Return the header for article NUMBER."
  (let ((headers gnus-newsgroup-headers))
    (while (and headers
		(not (= number (mail-header-number (car headers)))))
      (pop headers))
    (when headers
      (car headers))))

(defun gnus-parent-headers (in-headers &optional generation)
  "Return the headers of the GENERATIONth parent of HEADERS."
  (unless generation
    (setq generation 1))
  (let ((parent t)
	(headers in-headers)
	references)
    (while (and parent
		(not (zerop generation))
		(setq references (mail-header-references headers)))
      (setq headers (if (and references
			     (setq parent (gnus-parent-id references)))
			(car (gnus-id-to-thread parent))
		      nil))
      (cl-decf generation))
    (and (not (eq headers in-headers))
	 headers)))

(defun gnus-id-to-thread (id)
  "Return the (sub-)thread where ID appears."
  (when (hash-table-p gnus-newsgroup-dependencies)
    (gethash id gnus-newsgroup-dependencies)))

(defun gnus-id-to-article (id)
  "Return the article number of ID."
  (let ((thread (gnus-id-to-thread id)))
    (when (and thread
	       (car thread))
      (mail-header-number (car thread)))))

(defun gnus-id-to-header (id)
  "Return the article headers of ID."
  (car (gnus-id-to-thread id)))

(defun gnus-article-displayed-root-p (article)
  "Say whether ARTICLE is a root(ish) article."
  (let ((level (gnus-summary-thread-level article))
	(refs (mail-header-references  (gnus-summary-article-header article)))
	particle)
    (cond
     ((null level) nil)
     ((zerop level) t)
     ((null refs) t)
     ((null (gnus-parent-id refs)) t)
     ((and (= 1 level)
	   (null (setq particle (gnus-id-to-article
				 (gnus-parent-id refs))))
	   (null (gnus-summary-thread-level particle)))))))

(defun gnus-root-id (id)
  "Return the id of the root of the thread where ID appears."
  (let (last-id prev)
    (while (and id (setq prev (car (gnus-id-to-thread id))))
      (setq last-id id
	    id (gnus-parent-id (mail-header-references prev))))
    last-id))

(defun gnus-articles-in-thread (thread)
  "Return the list of articles in THREAD."
  (cons (mail-header-number (car thread))
	(mapcan #'gnus-articles-in-thread (cdr thread))))

(defun gnus-remove-thread (id &optional dont-remove)
  "Remove the thread that has ID in it."
  (let (headers thread last-id)
    ;; First go up in this thread until we find the root.
    (setq last-id (gnus-root-id id)
	  headers (flatten-tree (gnus-id-to-thread last-id)))
    ;; We have now found the real root of this thread.  It might have
    ;; been gathered into some loose thread, so we have to search
    ;; through the threads to find the thread we wanted.
    (let ((threads gnus-newsgroup-threads)
	  sub)
      (while threads
	(setq sub (car threads))
	(if (stringp (car sub))
	    ;; This is a gathered thread, so we look at the roots
	    ;; below it to find whether this article is in this
	    ;; gathered root.
	    (progn
	      (setq sub (cdr sub))
	      (while sub
		(when (member (caar sub) headers)
		  (setq thread (car threads)
			threads nil
			sub nil))
		(setq sub (cdr sub))))
	  ;; It's an ordinary thread, so we check it.
	  (when (eq (car sub) (car headers))
	    (setq thread sub
		  threads nil)))
	(setq threads (cdr threads)))
      ;; If this article is in no thread, then it's a root.
      (if thread
	  (unless dont-remove
	    (setq gnus-newsgroup-threads (delq thread gnus-newsgroup-threads)))
	(setq thread (gnus-id-to-thread last-id)))
      (when thread
	(prog1
	    thread			; We return this thread.
	  (unless dont-remove
	    (if (stringp (car thread))
		(progn
		  ;; If we use dummy roots, then we have to remove the
		  ;; dummy root as well.
		  (when (eq gnus-summary-make-false-root 'dummy)
		    ;; We go to the dummy root by going to
		    ;; the first sub-"thread", and then one line up.
		    (gnus-summary-goto-article
		     (mail-header-number (caadr thread)))
		    (forward-line -1)
		    (gnus-delete-line)
		    (gnus-data-compute-positions))
		  (setq thread (cdr thread))
		  (while thread
		    (gnus-remove-thread-1 (car thread))
		    (setq thread (cdr thread))))
	      (gnus-remove-thread-1 thread))))))))

(defun gnus-remove-thread-1 (thread)
  "Remove the thread THREAD recursively."
  (let ((number (mail-header-number (pop thread)))
	d)
    (setq thread (reverse thread))
    (while thread
      (gnus-remove-thread-1 (pop thread)))
    (when (setq d (gnus-data-find number))
      (goto-char (gnus-data-pos d))
      (gnus-summary-show-thread)
      (gnus-data-remove
       number
       (- (point-at-bol)
	  (prog1
	      (1+ (point-at-eol))
	    (gnus-delete-line)))))))

(defun gnus-sort-threads-recursive (threads func)
  ;; Responsible for sorting the root articles of threads.
  (let ((subthread-sort-func (if (eq gnus-subthread-sort-functions
				     'gnus-thread-sort-functions)
				 func
			       (gnus-make-sort-function
				gnus-subthread-sort-functions))))
    (sort (mapcar (lambda (thread)
		    (cons (car thread)
			  (and (cdr thread)
			       (gnus-sort-subthreads-recursive
				(cdr thread) subthread-sort-func))))
		  threads)
          func)))

(defun gnus-sort-subthreads-recursive (threads func)
  ;; Responsible for sorting subthreads.
  (sort (mapcar (lambda (thread)
		  (cons (car thread)
			(and (cdr thread)
			     (gnus-sort-subthreads-recursive (cdr thread) func))))
		threads)
        func))

(defun gnus-sort-threads-loop (threads func)
  (let* ((superthread (cons nil threads))
  	 (stack (list (cons superthread threads)))
  	 remaining-threads thread)
    (while stack
      (setq remaining-threads (cdr (car stack)))
      (if remaining-threads
  	  (progn (setq thread (car remaining-threads))
  		 (setcdr (car stack) (cdr remaining-threads))
  		 (if (cdr thread)
  		     (push (cons thread (cdr thread)) stack)))
  	(setq thread (caar stack))
  	(setcdr thread (sort (cdr thread) func))
  	(pop stack)))
    (cdr superthread)))

(defun gnus-sort-threads (threads)
  "Sort THREADS."
  (if (not gnus-thread-sort-functions)
      threads
    (gnus-message 8 "Sorting threads...")
    (prog1
	(condition-case nil
	    (let ((max-lisp-eval-depth (max max-lisp-eval-depth 5000))
		  (sort-func (gnus-make-sort-function gnus-thread-sort-functions)))
	      (gnus-sort-threads-recursive threads sort-func))
	  ;; Even after binding max-lisp-eval-depth, the recursive
	  ;; sorter might fail for very long threads.  In that case,
	  ;; try using a (less well-tested) non-recursive sorter.
	  (error (gnus-message 9 "Sorting threads with loop...")
		 (gnus-sort-threads-loop
		  threads (gnus-make-sort-function
			   gnus-thread-sort-functions))))
      (gnus-message 8 "Sorting threads...done"))))

(defun gnus-sort-articles (articles)
  "Sort ARTICLES."
  (when gnus-article-sort-functions
    (gnus-message 7 "Sorting articles...")
    (prog1
	(setq gnus-newsgroup-headers
	      (sort articles (gnus-make-sort-function
			      gnus-article-sort-functions)))
      (gnus-message 7 "Sorting articles...done"))))

;; Written by Hallvard B Furuseth <h.b.furuseth@usit.uio.no>.
(defmacro gnus-thread-header (thread)
  "Return header of first article in THREAD.
Note that THREAD must never, ever be anything else than a variable -
using some other form will lead to serious barfage."
  (or (symbolp thread) (signal 'wrong-type-argument '(symbolp thread)))
  ;; (8% speedup to gnus-summary-prepare, just for fun :-)
  (cond
   ((and (boundp 'lexical-binding) lexical-binding)
    ;; FIXME: This version could be a "defsubst" rather than a macro.
    `(#[257 "\211:\203\16\0\211@;\203\15\0A@@\207"
            [] 2]
      ,thread))
   (t
    ;; Not sure how XEmacs handles these things, so let's keep the old code.
    (list 'byte-code "\10\211:\203\17\0\211@;\203\16\0A@@\207"
          (vector thread) 2))))

(defsubst gnus-article-sort-by-number (h1 h2)
  "Sort articles by article number."
  (< (mail-header-number h1)
     (mail-header-number h2)))

(defun gnus-thread-sort-by-number (h1 h2)
  "Sort threads by root article number."
  (gnus-article-sort-by-number
   (gnus-thread-header h1) (gnus-thread-header h2)))

(defsubst gnus-article-sort-by-random (_h1 _h2)
  "Sort articles randomly."
  (zerop (random 2)))

(defalias 'gnus-thread-sort-by-random #'gnus-article-sort-by-random
  "Sort threads randomly.")

(defsubst gnus-article-sort-by-lines (h1 h2)
  "Sort articles by article Lines header."
  (< (mail-header-lines h1)
     (mail-header-lines h2)))

(defun gnus-thread-sort-by-lines (h1 h2)
  "Sort threads by root article Lines header."
  (gnus-article-sort-by-lines
   (gnus-thread-header h1) (gnus-thread-header h2)))

(defsubst gnus-article-sort-by-chars (h1 h2)
  "Sort articles by octet length."
  (< (mail-header-chars h1)
     (mail-header-chars h2)))

(defun gnus-thread-sort-by-chars (h1 h2)
  "Sort threads by root article octet length."
  (gnus-article-sort-by-chars
   (gnus-thread-header h1) (gnus-thread-header h2)))

(defsubst gnus-article-sort-by-marks (h1 h2)
  "Sort articles by octet length."
  (< (gnus-article-mark (mail-header-number h1))
     (gnus-article-mark (mail-header-number h2))))

(defun gnus-thread-sort-by-marks (h1 h2)
  "Sort threads by root article octet length."
  (gnus-article-sort-by-marks
   (gnus-thread-header h1) (gnus-thread-header h2)))

(defsubst gnus-article-sort-by-author (h1 h2)
  "Sort articles by root author."
  (gnus-string<
   (let ((extract (funcall
		   gnus-extract-address-components
		   (mail-header-from h1))))
     (or (car extract) (cadr extract) ""))
   (let ((extract (funcall
		   gnus-extract-address-components
		   (mail-header-from h2))))
     (or (car extract) (cadr extract) ""))))

(defun gnus-thread-sort-by-author (h1 h2)
  "Sort threads by root author."
  (gnus-article-sort-by-author
   (gnus-thread-header h1)  (gnus-thread-header h2)))

(defsubst gnus-article-sort-by-recipient (h1 h2)
  "Sort articles by recipient."
  (gnus-string<
   (let ((extract (funcall
		   gnus-extract-address-components
		   (or (cdr (assq 'To (mail-header-extra h1))) ""))))
     (or (car extract) (cadr extract)))
   (let ((extract (funcall
		   gnus-extract-address-components
		   (or (cdr (assq 'To (mail-header-extra h2))) ""))))
     (or (car extract) (cadr extract)))))

(defun gnus-thread-sort-by-recipient (h1 h2)
  "Sort threads by root recipient."
  (gnus-article-sort-by-recipient
   (gnus-thread-header h1) (gnus-thread-header h2)))

(defsubst gnus-article-sort-by-subject (h1 h2)
  "Sort articles by root subject."
  (gnus-string<
   (downcase (gnus-simplify-subject-re (mail-header-subject h1)))
   (downcase (gnus-simplify-subject-re (mail-header-subject h2)))))

(defun gnus-thread-sort-by-subject (h1 h2)
  "Sort threads by root subject."
  (gnus-article-sort-by-subject
   (gnus-thread-header h1) (gnus-thread-header h2)))

(defsubst gnus-article-sort-by-date (h1 h2)
  "Sort articles by root article date."
  (time-less-p
   (gnus-date-get-time (mail-header-date h1))
   (gnus-date-get-time (mail-header-date h2))))

(defun gnus-thread-sort-by-date (h1 h2)
  "Sort threads by root article date."
  (gnus-article-sort-by-date
   (gnus-thread-header h1) (gnus-thread-header h2)))

(defsubst gnus-article-sort-by-rsv (h1 h2)
  "Sort articles by rsv."
  (when gnus-newsgroup-selection
    (< (nnselect-article-rsv (mail-header-number h1))
       (nnselect-article-rsv (mail-header-number h2)))))

(defun gnus-thread-sort-by-rsv (h1 h2)
  "Sort threads by root article rsv."
  (gnus-article-sort-by-rsv
   (gnus-thread-header h1) (gnus-thread-header h2)))

(defsubst gnus-article-sort-by-score (h1 h2)
  "Sort articles by root article score.
Unscored articles will be counted as having a score of zero."
  (> (or (cdr (assq (mail-header-number h1)
		    gnus-newsgroup-scored))
	 gnus-summary-default-score 0)
     (or (cdr (assq (mail-header-number h2)
		    gnus-newsgroup-scored))
	 gnus-summary-default-score 0)))

(defun gnus-thread-sort-by-score (h1 h2)
  "Sort threads by root article score."
  (gnus-article-sort-by-score
   (gnus-thread-header h1) (gnus-thread-header h2)))

(defun gnus-thread-sort-by-total-score (h1 h2)
  "Sort threads by the sum of all scores in the thread.
Unscored articles will be counted as having a score of zero."
  (> (gnus-thread-total-score h1) (gnus-thread-total-score h2)))

(defun gnus-thread-total-score (thread)
  ;; This function find the total score of THREAD.
  (cond
   ((null thread)
    0)
   ((consp thread)
    (if (stringp (car thread))
	(apply gnus-thread-score-function 0
	       (mapcar #'gnus-thread-total-score-1 (cdr thread)))
      (gnus-thread-total-score-1 thread)))
   (t
    (gnus-thread-total-score-1 (list thread)))))

(defun gnus-article-sort-by-most-recent-number (h1 h2)
  "Sort articles by number."
  (gnus-article-sort-by-number h1 h2))

(defun gnus-thread-sort-by-most-recent-number (h1 h2)
  "Sort threads such that the thread with the most recently arrived article comes first."
  (> (gnus-thread-highest-number h1) (gnus-thread-highest-number h2)))

(defun gnus-thread-highest-number (thread)
  "Return the highest article number in THREAD."
  (apply #'max (mapcar (lambda (header)
			(mail-header-number header))
		      (flatten-tree thread))))

(defun gnus-article-sort-by-most-recent-date (h1 h2)
  "Sort articles by number."
  (gnus-article-sort-by-date h1 h2))

(defun gnus-thread-sort-by-most-recent-date (h1 h2)
  "Sort threads such that the thread with the most recently dated article comes first."
  (> (gnus-thread-latest-date h1) (gnus-thread-latest-date h2)))

; Since this is called not only to sort the top-level threads, but
; also in recursive sorts to order the articles within a thread, each
; article will be processed many times.  Thus it speeds things up
; quite a bit to use gnus-date-get-time, which caches the time value.
(defun gnus-thread-latest-date (thread)
  "Return the highest article date in THREAD."
  (apply #'max
	 (mapcar (lambda (header) (float-time
				   (gnus-date-get-time
				    (mail-header-date header))))
		 (flatten-tree thread))))

(defun gnus-thread-total-score-1 (root)
  ;; This function find the total score of the thread below ROOT.
  (setq root (car root))
  (apply gnus-thread-score-function
	 (or (append
	      (mapcar #'gnus-thread-total-score
		      (cdr (gnus-id-to-thread (mail-header-id root))))
	      (when (> (mail-header-number root) 0)
		(list (or (cdr (assq (mail-header-number root)
				     gnus-newsgroup-scored))
			  gnus-summary-default-score 0))))
	     (list gnus-summary-default-score)
	     '(0))))

;; Added by Per Abrahamsen <amanda@iesd.auc.dk>.
(defvar gnus-tmp-prev-subject nil)
(defvar gnus-tmp-false-parent nil)
(defvar gnus-tmp-root-expunged nil)
(defvar gnus-tmp-dummy-line nil)

(defun gnus-extra-header (type &optional header)
  "Return the extra header of TYPE."
  (or (cdr (assq type (mail-header-extra (or header gnus-tmp-header))))
      ""))

(defvar gnus-tmp-thread-tree-header-string "")

(defcustom gnus-sum-thread-tree-root "> "
  "With %B spec, used for the root of a thread.
If nil, use subject instead."
  :version "22.1"
  :type '(radio (const :format "%v  " nil) string)
  :group 'gnus-thread)

(defcustom gnus-sum-thread-tree-false-root "> "
  "With %B spec, used for a false root of a thread.
If nil, use subject instead."
  :version "22.1"
  :type '(radio (const :format "%v  " nil) string)
  :group 'gnus-thread)

(defcustom gnus-sum-thread-tree-single-indent ""
  "With %B spec, used for a thread with just one message.
If nil, use subject instead."
  :version "22.1"
  :type '(radio (const :format "%v  " nil) string)
  :group 'gnus-thread)

(defcustom gnus-sum-thread-tree-vertical "| "
  "With %B spec, used for drawing a vertical line."
  :version "22.1"
  :type 'string
  :group 'gnus-thread)

(defcustom gnus-sum-thread-tree-indent "  "
  "With %B spec, used for indenting."
  :version "22.1"
  :type 'string
  :group 'gnus-thread)

(defcustom gnus-sum-thread-tree-leaf-with-other "+-> "
  "With %B spec, used for a leaf with brothers."
  :version "22.1"
  :type 'string
  :group 'gnus-thread)

(defcustom gnus-sum-thread-tree-single-leaf "\\-> "
  "With %B spec, used for a leaf without brothers."
  :version "22.1"
  :type 'string
  :group 'gnus-thread)

(defcustom gnus-summary-display-while-building nil
  "If non-nil, show and update the summary buffer as it's being built.
If the value is t, update the buffer after every line is inserted.  If
the value is an integer (N), update the display every N lines."
  :version "22.1"
  :group 'gnus-thread
  :type '(choice (const :tag "off" nil)
		 number
		 (const :tag "frequently" t)))

(defun gnus-summary-prepare-threads (threads)
  "Prepare summary buffer from THREADS and indentation LEVEL.
THREADS is either a list of `(PARENT [(CHILD1 [(GRANDCHILD ...]...) ...])'
or a straight list of headers."
  (gnus-message 7 "Generating summary...")

  (setq gnus-newsgroup-threads threads)
  (beginning-of-line)

  (let ((gnus-tmp-level 0)
	(default-score (or gnus-summary-default-score 0))
	(gnus-visual-p (gnus-visual-p 'summary-highlight 'highlight))
	(building-line-count gnus-summary-display-while-building)
	(building-count (integerp gnus-summary-display-while-building))
	thread number subject stack state gnus-tmp-gathered beg-match
	new-roots gnus-tmp-new-adopts thread-end simp-subject
	gnus-tmp-header gnus-tmp-unread gnus-tmp-downloaded
	gnus-tmp-replied gnus-tmp-subject-or-nil
	gnus-tmp-dummy gnus-tmp-indentation gnus-tmp-lines gnus-tmp-score
	gnus-tmp-score-char gnus-tmp-from gnus-tmp-name gnus-tmp-thread
	gnus-tmp-number gnus-tmp-opening-bracket gnus-tmp-closing-bracket
	tree-stack)

    (setq gnus-tmp-prev-subject nil
          gnus-tmp-thread-tree-header-string "")

    (if (vectorp (car threads))
	;; If this is a straight (sic) list of headers, then a
	;; threaded summary display isn't required, so we just create
	;; an unthreaded one.
	(gnus-summary-prepare-unthreaded threads)

      ;; Do the threaded display.

      (if gnus-summary-display-while-building
	  (switch-to-buffer (buffer-name)))
      (while (or threads stack gnus-tmp-new-adopts new-roots)

	(if (and (= gnus-tmp-level 0)
		 (or (not stack)
		     (= (caar stack) 0))
		 (not gnus-tmp-false-parent)
		 (or gnus-tmp-new-adopts new-roots))
	    (if gnus-tmp-new-adopts
		(setq gnus-tmp-level (if gnus-tmp-root-expunged 0 1)
		      thread (list (car gnus-tmp-new-adopts))
		      gnus-tmp-header (caar thread)
		      gnus-tmp-new-adopts (cdr gnus-tmp-new-adopts))
	      (when new-roots
		(setq thread (list (car new-roots))
		      gnus-tmp-header (caar thread)
		      new-roots (cdr new-roots))))

	  (if threads
	      ;; If there are some threads, we do them before the
	      ;; threads on the stack.
	      (setq thread threads
		    gnus-tmp-header (caar thread))
	    ;; There were no current threads, so we pop something off
	    ;; the stack.
	    (setq state (car stack)
		  gnus-tmp-level (car state)
		  tree-stack (cadr state)
		  thread (caddr state)
		  stack (cdr stack)
		  gnus-tmp-header (caar thread))))

	(setq gnus-tmp-false-parent nil)
	(setq gnus-tmp-root-expunged nil)
	(setq thread-end nil)

	(if (stringp gnus-tmp-header)
	    ;; The header is a dummy root.
	    (cond
	     ((eq gnus-summary-make-false-root 'adopt)
	      ;; We let the first article adopt the rest.
	      (setq gnus-tmp-new-adopts (nconc gnus-tmp-new-adopts
					       (cddar thread)))
	      (setq gnus-tmp-gathered
		    (nconc (mapcar
			    (lambda (h) (mail-header-number (car h)))
			    (cddar thread))
			   gnus-tmp-gathered))
	      (setq thread (cons (list (caar thread)
				       (cadar thread))
				 (cdr thread)))
	      (setq gnus-tmp-level -1
		    gnus-tmp-false-parent t))
	     ((eq gnus-summary-make-false-root 'empty)
	      ;; We print adopted articles with empty subject fields.
	      (setq gnus-tmp-gathered
		    (nconc (mapcar
			    (lambda (h) (mail-header-number (car h)))
			    (cddar thread))
			   gnus-tmp-gathered))
	      (setq gnus-tmp-level -1))
	     ((eq gnus-summary-make-false-root 'dummy)
	      ;; We remember that we probably want to output a dummy
	      ;; root.
	      (setq gnus-tmp-dummy-line gnus-tmp-header)
	      (setq gnus-tmp-prev-subject gnus-tmp-header))
	     (t
	      ;; We do not make a root for the gathered
	      ;; sub-threads at all.
	      (setq gnus-tmp-level -1)))

	  (setq number (mail-header-number gnus-tmp-header)
		subject (mail-header-subject gnus-tmp-header)
		simp-subject (gnus-simplify-subject-fully subject))

	  (cond
	   ;; If the thread has changed subject, we might want to make
	   ;; this subthread into a root.
	   ((and (null gnus-thread-ignore-subject)
		 (not (zerop gnus-tmp-level))
		 gnus-tmp-prev-subject
		 (not (string= gnus-tmp-prev-subject simp-subject)))
	    (setq new-roots (nconc new-roots (list (car thread)))
		  thread-end t
		  gnus-tmp-header nil))
	   ;; If the article lies outside the current limit,
	   ;; then we do not display it.
	   ((not (memq number gnus-newsgroup-limit))
	    (setq gnus-tmp-gathered
		  (nconc (mapcar
			  (lambda (h) (mail-header-number (car h)))
			  (cdar thread))
			 gnus-tmp-gathered))
	    (setq gnus-tmp-new-adopts (if (cdar thread)
					  (append gnus-tmp-new-adopts
						  (cdar thread))
					gnus-tmp-new-adopts)
		  thread-end t
		  gnus-tmp-header nil)
	    (when (zerop gnus-tmp-level)
	      (setq gnus-tmp-root-expunged t)))
	   ;; Perhaps this article is to be marked as read?
	   ((and gnus-summary-mark-below
		 (< (or (cdr (assq number gnus-newsgroup-scored))
			default-score)
		    gnus-summary-mark-below)
		 ;; Don't touch sparse articles.
		 (not (gnus-summary-article-sparse-p number))
		 (not (gnus-summary-article-ancient-p number)))
	    (setq gnus-newsgroup-unreads
		  (delq number gnus-newsgroup-unreads))
	    (if gnus-newsgroup-auto-expire
		(setq gnus-newsgroup-expirable
		      (gnus-add-to-sorted-list
		       gnus-newsgroup-expirable number))
	      (push (cons number gnus-low-score-mark)
		    gnus-newsgroup-reads))))

	  (when gnus-tmp-header
	    ;; We may have an old dummy line to output before this
	    ;; article.
	    (when (and gnus-tmp-dummy-line
		       (gnus-subject-equal
			gnus-tmp-dummy-line
			(mail-header-subject gnus-tmp-header)))
	      (gnus-summary-insert-dummy-line
	       gnus-tmp-dummy-line (mail-header-number gnus-tmp-header))
	      (setq gnus-tmp-dummy-line nil))

	    ;; Compute the mark.
	    (setq gnus-tmp-unread (gnus-article-mark number))

	    (push (gnus-data-make number gnus-tmp-unread (1+ (point))
				  gnus-tmp-header gnus-tmp-level)
		  gnus-newsgroup-data)

	    ;; Actually insert the line.
	    (setq
	     gnus-tmp-subject-or-nil
	     (cond
	      ((and gnus-thread-ignore-subject
		    gnus-tmp-prev-subject
		    (not (string= gnus-tmp-prev-subject simp-subject)))
	       subject)
	      ((zerop gnus-tmp-level)
	       (if (and (eq gnus-summary-make-false-root 'empty)
			(memq number gnus-tmp-gathered)
			gnus-tmp-prev-subject
			(string= gnus-tmp-prev-subject simp-subject))
		   gnus-summary-same-subject
		 subject))
	      (t gnus-summary-same-subject)))
	    (if (and (eq gnus-summary-make-false-root 'adopt)
		     (= gnus-tmp-level 1)
		     (memq number gnus-tmp-gathered))
		(setq gnus-tmp-opening-bracket ?\<
		      gnus-tmp-closing-bracket ?\>)
	      (setq gnus-tmp-opening-bracket ?\[
		    gnus-tmp-closing-bracket ?\]))
	    (if (>= gnus-tmp-level (length gnus-thread-indent-array))
		(gnus-make-thread-indent-array
		 (max (* 2 (length gnus-thread-indent-array))
		      gnus-tmp-level)))
	    (setq
	     gnus-tmp-indentation
	     (aref gnus-thread-indent-array gnus-tmp-level)
	     gnus-tmp-lines (mail-header-lines gnus-tmp-header)
	     gnus-tmp-score (or (cdr (assq number gnus-newsgroup-scored))
				gnus-summary-default-score 0)
	     gnus-tmp-score-char
	     (if (or (null gnus-summary-default-score)
		     (<= (abs (- gnus-tmp-score gnus-summary-default-score))
			 gnus-summary-zcore-fuzz))
		 ?                      ;Whitespace
	       (if (< gnus-tmp-score gnus-summary-default-score)
		   gnus-score-below-mark gnus-score-over-mark))
	     gnus-tmp-replied
	     (cond ((memq number gnus-newsgroup-processable)
		    gnus-process-mark)
		   ((memq number gnus-newsgroup-cached)
		    gnus-cached-mark)
		   ((memq number gnus-newsgroup-replied)
		    gnus-replied-mark)
		   ((memq number gnus-newsgroup-forwarded)
		    gnus-forwarded-mark)
		   ((memq number gnus-newsgroup-saved)
		    gnus-saved-mark)
		   ((memq number gnus-newsgroup-unseen)
		    gnus-unseen-mark)
		   (t gnus-no-mark))
	     gnus-tmp-downloaded
             (cond ((memq number gnus-newsgroup-undownloaded)
                    gnus-undownloaded-mark)
                   (gnus-newsgroup-agentized
                    gnus-downloaded-mark)
                   (t
                    gnus-no-mark))
	     gnus-tmp-from (mail-header-from gnus-tmp-header)
	     gnus-tmp-name
	     (cond
	      ((string-match "<[^>]+> *$" gnus-tmp-from)
	       (setq beg-match (match-beginning 0))
	       (or (and (string-match "^\".+\"" gnus-tmp-from)
			(substring gnus-tmp-from 1 (1- (match-end 0))))
		   (substring gnus-tmp-from 0 beg-match)))
	      ((string-match "(.+)" gnus-tmp-from)
	       (substring gnus-tmp-from
			  (1+ (match-beginning 0)) (1- (match-end 0))))
	      (t gnus-tmp-from))

	     ;; Do the %B string
	     gnus-tmp-thread-tree-header-string
	     (cond
	      ((not gnus-show-threads) "")
	      ((zerop gnus-tmp-level)
	       (cond ((cdar thread)
		      (or gnus-sum-thread-tree-root subject))
		     (gnus-tmp-new-adopts
		      (or gnus-sum-thread-tree-false-root subject))
		     (t
		      (or gnus-sum-thread-tree-single-indent subject))))
	      (t
	       (concat (apply #'concat
			      (mapcar (lambda (item)
					(if (= item 1)
					    gnus-sum-thread-tree-vertical
					  gnus-sum-thread-tree-indent))
				      (cdr (reverse tree-stack))))
		       (if (nth 1 thread)
			   gnus-sum-thread-tree-leaf-with-other
			 gnus-sum-thread-tree-single-leaf)))))
	    (when (string= gnus-tmp-name "")
	      (setq gnus-tmp-name gnus-tmp-from))
	    (unless (numberp gnus-tmp-lines)
	      (setq gnus-tmp-lines -1))
	    (setq gnus-tmp-lines (if (= gnus-tmp-lines -1)
		                     "?"
                                   (number-to-string gnus-tmp-lines)))
            (setq gnus-tmp-thread thread)
	    (put-text-property
	     (point)
	     (progn (eval gnus-summary-line-format-spec) (point))
	     'gnus-number number)
	    (when gnus-visual-p
	      (forward-line -1)
	      (gnus-summary-highlight-line)
	      (when gnus-summary-update-hook
		(gnus-run-hooks 'gnus-summary-update-hook))
	      (forward-line 1))

	    (setq gnus-tmp-prev-subject simp-subject)))

	(when (nth 1 thread)
	  (push (list (max 0 gnus-tmp-level)
		      (copy-sequence tree-stack)
		      (nthcdr 1 thread))
		stack))
	(push (if (nth 1 thread) 1 0) tree-stack)
	(cl-incf gnus-tmp-level)
	(setq threads (if thread-end nil (cdar thread)))
	(if gnus-summary-display-while-building
	    (if building-count
		(progn
		  ;; use a set frequency
		  (setq building-line-count (1- building-line-count))
		  (when (= building-line-count 0)
		    (sit-for 0)
		    (setq building-line-count
			  gnus-summary-display-while-building)))
	      ;; always
	      (sit-for 0)))
	(unless threads
	  (setq gnus-tmp-level 0)))))
  (gnus-message 7 "Generating summary...done"))

(defun gnus-summary-prepare-unthreaded (headers)
  "Generate an unthreaded summary buffer based on HEADERS."
  (let (header number mark)

    (beginning-of-line)

    (while headers
      ;; We may have to root out some bad articles...
      (when (memq (setq number (mail-header-number
				(setq header (pop headers))))
		  gnus-newsgroup-limit)
	;; Mark article as read when it has a low score.
	(when (and gnus-summary-mark-below
		   (< (or (cdr (assq number gnus-newsgroup-scored))
			  gnus-summary-default-score 0)
		      gnus-summary-mark-below)
		   (not (gnus-summary-article-ancient-p number)))
	  (setq gnus-newsgroup-unreads
		(delq number gnus-newsgroup-unreads))
	  (if gnus-newsgroup-auto-expire
	      (push number gnus-newsgroup-expirable)
	    (push (cons number gnus-low-score-mark)
		  gnus-newsgroup-reads)))

	(setq mark (gnus-article-mark number))
	(push (gnus-data-make number mark (1+ (point)) header 0)
	      gnus-newsgroup-data)
	(gnus-summary-insert-line
	 header 0 number
	 (memq number gnus-newsgroup-undownloaded)
	 mark (memq number gnus-newsgroup-replied)
	 (memq number gnus-newsgroup-expirable)
	 (mail-header-subject header) nil
	 (cdr (assq number gnus-newsgroup-scored))
	 (memq number gnus-newsgroup-processable))))))

(declare-function gnus-parameter-list-identifier "gnus-art" (name) t)

(defun gnus-group-get-list-identifiers (group)
  "Get list identifier regexp for GROUP."
  (or (gnus-parameter-list-identifier group)
      (if (consp gnus-list-identifiers)
          (mapconcat #'identity gnus-list-identifiers " *\\|")
        gnus-list-identifiers)))

(defun gnus-summary-remove-list-identifiers ()
  "Remove list identifiers in `gnus-list-identifiers' from articles in the current group."
  (let ((regexp (gnus-group-get-list-identifiers gnus-newsgroup-name))
        changed subject)
    (when regexp
      (setq regexp (concat "^\\(?:R[Ee]: +\\)*\\(" regexp " *\\)"))
      (dolist (header gnus-newsgroup-headers)
	(setq subject (mail-header-subject header)
	      changed nil)
	(while (string-match regexp subject)
	  (setq subject
		(concat (substring subject 0 (match-beginning 1))
			(substring subject (match-end 0)))
		changed t))
	(when changed
	  (when (string-match "^\\(\\(?:R[Ee]: +\\)+\\)R[Ee]: +" subject)
	    (setq subject
		  (concat (substring subject 0 (match-beginning 1))
			  (substring subject (match-end 1)))))
	  (setf (mail-header-subject header) subject))))))

(defun gnus-fetch-headers (articles &optional limit force-new dependencies)
  "Fetch headers of ARTICLES."
  (gnus-message 7 "Fetching headers for %s..." gnus-newsgroup-name)
  (prog1
      (if (eq 'nov
	      (setq gnus-headers-retrieved-by
		    (gnus-retrieve-headers
		     articles gnus-newsgroup-name
		     (or limit
			 ;; We might want to fetch old headers, but
			 ;; not if there is only 1 article.
			 (and (or (and
				   (not (eq gnus-fetch-old-headers 'some))
				   (not (numberp gnus-fetch-old-headers)))
				  (> (length articles) 1))
			      gnus-fetch-old-headers)))))
	  (gnus-get-newsgroup-headers-xover
	   articles force-new dependencies gnus-newsgroup-name t)
	(gnus-get-newsgroup-headers dependencies force-new))
    (gnus-message 7 "Fetching headers for %s...done" gnus-newsgroup-name)))

(defun gnus-select-newsgroup (group &optional read-all select-articles)
  "Select newsgroup GROUP.
If READ-ALL is non-nil, all articles in the group are selected.
If SELECT-ARTICLES, only select those articles from GROUP."
  (let* ((entry (gnus-group-entry group))
	 ;;!!! Dirty hack; should be removed.
	 (gnus-summary-ignore-duplicates
	  (if (eq (car (gnus-find-method-for-group group)) 'nnvirtual)
	      t
	    gnus-summary-ignore-duplicates))
	 (info (nth 1 entry))
	 articles fetched-articles cached)

    (unless (gnus-check-server
	     (set (make-local-variable 'gnus-current-select-method)
		  (gnus-find-method-for-group group)))
      (error "Couldn't open server"))

    (or (and entry (not (eq (car entry) t))) ; Either it's active...
	(gnus-activate-group group)	; Or we can activate it...
	(progn				; Or we bug out.
	  (when (derived-mode-p 'gnus-summary-mode)
	    (gnus-kill-buffer (current-buffer)))
	  (error
	   "Couldn't activate group %s: %s" group (gnus-status-message group))))

    (unless (gnus-request-group group t nil info)
      (when (derived-mode-p 'gnus-summary-mode)
	(gnus-kill-buffer (current-buffer)))
      (error "Couldn't request group %s: %s" group (gnus-status-message group)))

    (when (and gnus-agent
	       (gnus-active group))
      (gnus-agent-possibly-alter-active group (gnus-active group) info)

      (setq gnus-summary-use-undownloaded-faces
	    (gnus-agent-find-parameter
	     group
	     'agent-enable-undownloaded-faces)))

    (setq gnus-newsgroup-name group
	  gnus-newsgroup-unselected nil
	  gnus-newsgroup-unreads (gnus-list-of-unread-articles group))

    (let ((display (gnus-group-find-parameter group 'display)))
      (setq gnus-newsgroup-display
	    (cond
	     ((not (zerop (or (car-safe read-all) 0)))
	      ;; The user entered the group with C-u SPC/RET, let's show
	      ;; all articles.
	      #'gnus-not-ignore)
	     ((eq display 'all)
	      #'gnus-not-ignore)
	     ((arrayp display)
	      (gnus-summary-display-make-predicate (mapcar #'identity display)))
	     ((numberp display)
	      ;; The following is probably the "correct" solution, but
	      ;; it makes Gnus fetch all headers and then limit the
	      ;; articles (which is slow), so instead we hack the
	      ;; select-articles parameter instead. -- Simon Josefsson
	      ;; <jas@kth.se>
	      ;;
	      ;;  (let ((n (cdr (gnus-active group))))
	      ;;    (lambda () (> number (- n display))))
	      (setq select-articles
		    (gnus-uncompress-range
		     (cons (let ((tmp (- (cdr (gnus-active group)) display)))
			     (if (> tmp 0)
				 tmp
			       1))
			   (cdr (gnus-active group)))))
	      nil)
	     (t
	      nil))))

    (gnus-summary-setup-default-charset)

    ;; Kludge to avoid having cached articles nixed out in virtual groups.
    (when (gnus-virtual-group-p group)
      (setq cached gnus-newsgroup-cached))

    (setq gnus-newsgroup-unreads
	  (gnus-sorted-ndifference
	   (gnus-sorted-ndifference gnus-newsgroup-unreads
				    gnus-newsgroup-marked)
	   gnus-newsgroup-dormant))

    (setq gnus-newsgroup-processable nil)

    (gnus-update-read-articles group gnus-newsgroup-unreads t)

    ;; Adjust and set lists of article marks.
    (when info
      (gnus-adjust-marked-articles info))
    (if (setq articles select-articles)
	(setq gnus-newsgroup-unselected
	      (gnus-sorted-difference gnus-newsgroup-unreads articles))
      (setq articles (gnus-articles-to-read group read-all)))

    (cond
     ((null articles)
      ;;(gnus-message 3 "Couldn't select newsgroup -- no articles to display")
      'quit)
     ((eq articles 0) nil)
     (t
      ;; Init the dependencies hash table.
      (setq gnus-newsgroup-dependencies
	    (gnus-make-hashtable (length articles)))
      (if (gnus-buffer-live-p gnus-group-buffer)
	  (gnus-set-global-variables)
	(set-default 'gnus-newsgroup-name gnus-newsgroup-name))
      ;; Retrieve the headers and read them in.

      (setq gnus-newsgroup-headers (gnus-fetch-headers articles))

      ;; Kludge to avoid having cached articles nixed out in virtual groups.
      (when cached
	(setq gnus-newsgroup-cached cached))

      ;; Suppress duplicates?
      (when gnus-suppress-duplicates
	(gnus-dup-suppress-articles))

      ;; Set the initial limit.
      (setq gnus-newsgroup-limit (copy-sequence articles))
      ;; Remove canceled articles from the list of unread articles.
      (setq fetched-articles
	    (mapcar #'mail-header-number gnus-newsgroup-headers))
      (setq gnus-newsgroup-articles fetched-articles)
      (setq gnus-newsgroup-unreads
	    (gnus-sorted-nintersection
	     gnus-newsgroup-unreads fetched-articles))
      (gnus-compute-unseen-list)

      ;; Removed marked articles that do not exist.
      (gnus-update-missing-marks
       (gnus-sorted-difference articles fetched-articles))
      ;; We might want to build some more threads first.
      (when (and gnus-fetch-old-headers
		 (eq gnus-headers-retrieved-by 'nov))
	(if (eq gnus-fetch-old-headers 'invisible)
	    (gnus-build-all-threads)
	  (gnus-build-old-threads)))
      ;; Let the Gnus agent mark articles as read.
      (when gnus-agent
	(gnus-agent-get-undownloaded-list))
      ;; Remove list identifiers from subject
      (gnus-summary-remove-list-identifiers)
      ;; Check whether auto-expire is to be done in this group.
      (setq gnus-newsgroup-auto-expire
	    (and (gnus-group-auto-expirable-p group)
		 (not (gnus-group-read-only-p group))))
      ;; Set up the article buffer now, if necessary.
      (unless (and gnus-single-article-buffer
		   (equal gnus-article-buffer "*Article*"))
	(gnus-article-setup-buffer))
      ;; First and last article in this newsgroup.
      (when gnus-newsgroup-headers
	(setq gnus-newsgroup-begin
	      (mail-header-number (car gnus-newsgroup-headers))
	      gnus-newsgroup-end
	      (mail-header-number
	       (car (last gnus-newsgroup-headers)))))
      ;; GROUP is successfully selected.
      (or gnus-newsgroup-headers t)))))

(defun gnus-compute-unseen-list ()
  ;; The `seen' marks are treated specially.
  (if (not gnus-newsgroup-seen)
      (setq gnus-newsgroup-unseen gnus-newsgroup-articles)
    (setq gnus-newsgroup-unseen
	  (gnus-inverse-list-range-intersection
	   gnus-newsgroup-articles gnus-newsgroup-seen))))

(declare-function gnus-get-predicate "gnus-agent" (predicate))

(defun gnus-summary-display-make-predicate (display)
  (require 'gnus-agent)
  (when (= (length display) 1)
    (setq display (car display)))
  (unless gnus-summary-display-cache
    (dolist (elem (append '((unread . unread)
			    (read . read)
			    (unseen . unseen))
			  gnus-article-mark-lists))
      (push (cons (cdr elem)
                  (let ((x (cdr elem)))
		    (lambda () (gnus-article-marked-p x))))
	    gnus-summary-display-cache)))
  (let ((gnus-category-predicate-alist gnus-summary-display-cache)
	(gnus-category-predicate-cache gnus-summary-display-cache))
    (gnus-get-predicate display)))

;; Uses the dynamically bound `gnus-number' variable.
(defvar gnus-number)
(defun gnus-article-marked-p (type &optional article)
  (let ((article (or article gnus-number)))
    (cond
     ((eq type 'tick)
      (memq article gnus-newsgroup-marked))
     ((eq type 'spam)
      (memq article gnus-newsgroup-spam-marked))
     ((eq type 'unsend)
      (memq article gnus-newsgroup-unsendable))
     ((eq type 'undownload)
      (memq article gnus-newsgroup-undownloaded))
     ((eq type 'download)
      (memq article gnus-newsgroup-downloadable))
     ((eq type 'unread)
      (memq article gnus-newsgroup-unreads))
     ((eq type 'read)
      (memq article gnus-newsgroup-reads))
     ((eq type 'dormant)
      (memq article gnus-newsgroup-dormant) )
     ((eq type 'expire)
      (memq article gnus-newsgroup-expirable))
     ((eq type 'reply)
      (memq article gnus-newsgroup-replied))
     ((eq type 'killed)
      (memq article gnus-newsgroup-killed))
     ((eq type 'bookmark)
      (assq article gnus-newsgroup-bookmarks))
     ((eq type 'score)
      (assq article gnus-newsgroup-scored))
     ((eq type 'save)
      (memq article gnus-newsgroup-saved))
     ((eq type 'cache)
      (memq article gnus-newsgroup-cached))
     ((eq type 'forward)
      (memq article gnus-newsgroup-forwarded))
     ((eq type 'seen)
      (not (memq article gnus-newsgroup-unseen)))
     (t t))))

(defun gnus-articles-to-read (group &optional read-all)
  "Find out what articles the user wants to read."
  (let* ((only-read-p t)
	 (articles
	  (gnus-list-range-difference
	  ;; Select all articles if `read-all' is non-nil, or if there
	  ;; are no unread articles.
	  (if (or read-all
		  (and (zerop (length gnus-newsgroup-marked))
		       (zerop (length gnus-newsgroup-unreads)))
		  ;; Fetch all if the predicate is non-nil.
		  gnus-newsgroup-display)
	      ;; We want to select the headers for all the articles in
	      ;; the group, so we select either all the active
	      ;; articles in the group, or (if that's nil), the
	      ;; articles in the cache.
	      (or
	       (if gnus-newsgroup-maximum-articles
		   (let ((active (gnus-active group)))
		     (gnus-uncompress-range
		      (cons (max (car active)
				 (- (cdr active)
				    gnus-newsgroup-maximum-articles
				    -1))
			    (cdr active))))
		 (gnus-uncompress-range (gnus-active group)))
	       (gnus-cache-articles-in-group group))
	    ;; Select only the "normal" subset of articles.
	    (setq only-read-p nil)
	    (gnus-sorted-nunion
	     (gnus-sorted-union gnus-newsgroup-dormant gnus-newsgroup-marked)
	     gnus-newsgroup-unreads))
	  (cdr (assq 'unexist (gnus-info-marks (gnus-get-info group))))))
	 (scored-list (gnus-killed-articles gnus-newsgroup-killed articles))
	 (scored (length scored-list))
	 (number (length articles))
	 (marked (+ (length gnus-newsgroup-marked)
		    (length gnus-newsgroup-dormant)))
	 (select
	  (cond
	   ((numberp read-all)
	    read-all)
	   ((numberp gnus-newsgroup-display)
	    gnus-newsgroup-display)
	   (t
	    (condition-case ()
		(cond
		 ((and (or (<= scored marked) (= scored number))
		       (numberp gnus-large-newsgroup)
		       (> number gnus-large-newsgroup))
		  (let* ((cursor-in-echo-area nil)
			 (initial (gnus-parameter-large-newsgroup-initial
				   gnus-newsgroup-name))
			 (default (if only-read-p
				      (or initial gnus-large-newsgroup)
				    number))
			 (input
			  (read-string
			   (if only-read-p
			       (format
				"How many articles from %s (available %d, default %d): "
				(gnus-group-real-name gnus-newsgroup-name)
				number default)
			     (format
			      "How many articles from %s (%d default): "
			      (gnus-group-real-name gnus-newsgroup-name)
			      default))
			   nil
			   nil
			   (number-to-string default))))
		    (if (string-match "^[ \t]*$" input) number input)))
		 ((and (> scored marked) (< scored number)
		       (> (- scored number) 20))
		  (let ((input
			 (read-string
			  (format "%s %s (%d scored, %d total): "
				  "How many articles from"
				  (gnus-group-real-name gnus-newsgroup-name)
				  scored number))))
		    (if (string-match "^[ \t]*$" input)
			number input)))
		 (t number))
	      (quit
	       (message "Quit getting the articles to read")
	       nil))))))
    (setq select (if (stringp select) (string-to-number select) select))
    (if (or (null select) (zerop select))
	select
      (if (and (not (zerop scored)) (<= (abs select) scored))
	  (progn
	    (setq articles (sort scored-list #'<))
	    (setq number (length articles)))
	(setq articles (copy-sequence articles)))

      (when (< (abs select) number)
	(if (< select 0)
	    ;; Select the N oldest articles.
	    (setcdr (nthcdr (1- (abs select)) articles) nil)
	  ;; Select the N most recent articles.
	  (setq articles (nthcdr (- number select) articles))))
      (setq gnus-newsgroup-unselected
	    (gnus-sorted-difference gnus-newsgroup-unreads articles))
      (when (functionp gnus-alter-articles-to-read-function)
	(setq articles
	      (sort
	       (funcall gnus-alter-articles-to-read-function
			gnus-newsgroup-name articles)
	       #'<)))
      articles)))

(defun gnus-killed-articles (killed articles)
  (let (out)
    (while articles
      (when (inline (gnus-member-of-range (car articles) killed))
	(push (car articles) out))
      (setq articles (cdr articles)))
    out))

(defun gnus-article-mark-to-type (mark)
  "Return the type of MARK."
  (or (cadr (assq mark gnus-article-special-mark-lists))
      'list))

(defun gnus-article-unpropagatable-p (mark)
  "Return whether MARK should be propagated to back end."
  (memq mark gnus-article-unpropagated-mark-lists))

(defun gnus-adjust-marked-articles (info)
  "Set all article lists and remove all marks that are no longer valid."
  (let* ((marked-lists (gnus-info-marks info))
	 (active (gnus-active (gnus-info-group info)))
	 (min (car active))
	 (max (cdr active))
	 (types gnus-article-mark-lists)
         var articles article mark mark-type
         bgn end)
    ;; Hack to avoid adjusting marks for imap.
    (when (eq (car (gnus-find-method-for-group (gnus-info-group info)))
	      'nnimap)
      (setq min 1))

    (dolist (marks marked-lists)
      (setq mark (car marks)
	    mark-type (gnus-article-mark-to-type mark)
	    var (intern (format "gnus-newsgroup-%s" (car (rassq mark types)))))
      ;; We set the variable according to the type of the marks list,
      ;; and then adjust the marks to a subset of the active articles.
      (cond
       ;; Adjust "simple" lists - compressed yet unsorted
       ((eq mark-type 'list)
        ;; Simultaneously uncompress and clip to active range
        ;; See gnus-uncompress-range for a description of possible marks
        (let (l lh)
          (if (not (cadr marks))
              (set var nil)
            (setq articles (if (numberp (cddr marks))
                               (list (cdr marks))
                             (cdr marks))
                  lh (cons nil nil)
                  l lh)

            (while (setq article (pop articles))
              (cond ((consp article)
                     (setq bgn (max (car article) min)
                           end (min (cdr article) max))
                     (while (<= bgn end)
                       (setq l (setcdr l (cons bgn nil))
                             bgn (1+ bgn))))
                    ((and (<= min article)
                          (>= max article))
                     (setq l (setcdr l (cons article nil))))))
            (set var (cdr lh)))))
       ;; Adjust assocs.
       ((eq mark-type 'tuple)
	(set var (setq articles (cdr marks)))
	(when (not (listp (cdr (symbol-value var))))
	  (set var (list (symbol-value var))))
	(when (not (listp (cdr articles)))
	  (setq articles (list articles)))
	(while articles
	  (when (or (not (consp (setq article (pop articles))))
		    (< (car article) min)
		    (> (car article) max))
	    (set var (delq article (symbol-value var))))))
       ;; Adjust ranges (sloppily).
       ((eq mark-type 'range)
	(cond
	 ((eq mark 'seen)
	  ;; Fix the record for `seen' if it looks like (seen NUM1 . NUM2).
	  ;; It should be (seen (NUM1 . NUM2)).
	  (when (numberp (cddr marks))
	    (setcdr marks (list (cdr marks))))
	  (setq articles (cdr marks))
	  (while (and articles
		      (or (and (consp (car articles))
			       (> min (cdar articles)))
			  (and (numberp (car articles))
			       (> min (car articles)))))
	    (pop articles))
	  (set var articles))
	 ((eq mark 'unexist)
	  (set var (cdr marks)))))))))

(defun gnus-update-missing-marks (missing)
  "Go through the list of MISSING articles and remove them from the mark lists."
  (when missing
    (let (var m)
      ;; Go through all types.
      (dolist (elem gnus-article-mark-lists)
	(when (eq (gnus-article-mark-to-type (cdr elem)) 'list)
	  (setq var (intern (format "gnus-newsgroup-%s" (car elem))))
	  (when (symbol-value var)
	    ;; This list has articles.  So we delete all missing
	    ;; articles from it.
	    (setq m missing)
	    (while m
	      (set var (delq (pop m) (symbol-value var))))))))))

(defun gnus-update-marks ()
  "Enter the various lists of marked articles into the newsgroup info list."
  (let ((types gnus-article-mark-lists)
	(info (gnus-get-info gnus-newsgroup-name))
	type list newmarked symbol delta-marks)
    (when info
      ;; Add all marks lists to the list of marks lists.
      (while (setq type (pop types))
	(setq list (symbol-value
		    (setq symbol
			  (intern (format "gnus-newsgroup-%s" (car type))))))

	(when list
	  ;; Get rid of the entries of the articles that have the
	  ;; default score.
	  (when (and (eq (cdr type) 'score)
		     gnus-save-score
		     list)
	    (let* ((arts list)
		   (prev (cons nil list))
		   (all prev))
	      (while arts
		(if (or (not (consp (car arts)))
			(= (cdar arts) gnus-summary-default-score))
		    (setcdr prev (cdr arts))
		  (setq prev arts))
		(setq arts (cdr arts)))
	      (setq list (cdr all)))))

	;; When exiting the group, everything that's previously been
	;; unseen is now seen.
	(when (eq (cdr type) 'seen)
	  (setq list (gnus-range-add list gnus-newsgroup-unseen)))

	(when (eq (gnus-article-mark-to-type (cdr type)) 'list)
	  (setq list (gnus-compress-sequence (set symbol (sort list #'<)) t)))

	(when (and (gnus-check-backend-function
		    'request-set-mark gnus-newsgroup-name)
		   (not (gnus-article-unpropagatable-p (cdr type))))
	  (let* ((old (cdr (assq (cdr type) (gnus-info-marks info))))
		 ;; Don't do anything about marks for articles we
		 ;; didn't actually get any headers for.
		 (del
		  (gnus-list-range-intersection
		   gnus-newsgroup-articles
		   (gnus-remove-from-range (copy-tree old) list)))
		 (add
		  (gnus-list-range-intersection
		   gnus-newsgroup-articles
		   (gnus-remove-from-range
		    (copy-tree list) old))))
	    (when add
	      (push (list add 'add (list (cdr type))) delta-marks))
	    (when del
	      ;; Don't delete marks from outside the active range.
	      ;; This shouldn't happen, but is a sanity check.
	      (setq del (gnus-sorted-range-intersection
			 (gnus-active gnus-newsgroup-name) del))
	      (push (list del 'del (list (cdr type))) delta-marks))))

	(when (or list
		  (eq (cdr type) 'unexist))
	  (push (cons (cdr type) list) newmarked)))

      (when delta-marks
	(unless (gnus-check-group gnus-newsgroup-name)
	  (error "Can't open server for %s" gnus-newsgroup-name))
	(gnus-request-set-mark gnus-newsgroup-name delta-marks))

      ;; Enter these new marks into the info of the group.
      (if (nthcdr 3 info)
	  (setcar (nthcdr 3 info) newmarked)
	;; Add the marks lists to the end of the info.
	(when newmarked
	  (setcdr (nthcdr 2 info) (list newmarked))))

      ;; Cut off the end of the info if there's nothing else there.
      (let ((i 5))
	(while (and (> i 2)
		    (not (nth i info)))
	  (when (nthcdr (cl-decf i) info)
	    (setcdr (nthcdr i info) nil)))))))

(defun gnus-set-mode-line (where)
  "Set the mode line of the article or summary buffers.
If WHERE is `summary', the summary mode line format will be used."
  ;; Is this mode line one we keep updated?
  (when (and (memq where gnus-updated-mode-lines)
	     (symbol-value
	      (intern (format "gnus-%s-mode-line-format-spec" where))))
    (let (mode-string)
      ;; We evaluate this in the summary buffer since these
      ;; variables are buffer-local to that buffer.
      (with-current-buffer gnus-summary-buffer
        ;; We bind all these variables that are used in the `eval' form
	;; below.
	(let* ((mformat (symbol-value
			 (intern
			  (format "gnus-%s-mode-line-format-spec" where))))
	       (gnus-tmp-group-name (gnus-mode-string-quote
				     gnus-newsgroup-name))
	       (gnus-tmp-article-number (or gnus-current-article 0))
	       (gnus-tmp-unread gnus-newsgroup-unreads)
	       (gnus-tmp-unread-and-unticked (length gnus-newsgroup-unreads))
	       (gnus-tmp-unselected (length gnus-newsgroup-unselected))
	       (gnus-tmp-unread-and-unselected
		(cond ((and (zerop gnus-tmp-unread-and-unticked)
			    (zerop gnus-tmp-unselected))
		       "")
		      ((zerop gnus-tmp-unselected)
		       (format "{%d more}" gnus-tmp-unread-and-unticked))
		      (t (format "{%d(+%d) more}"
				 gnus-tmp-unread-and-unticked
				 gnus-tmp-unselected))))
	       (gnus-tmp-subject
		(if (and gnus-current-headers
			 (mail-header-p gnus-current-headers))
		    (gnus-mode-string-quote
		     (mail-header-subject gnus-current-headers))
		  ""))
	       bufname-length max-len
	       gnus-tmp-header)	;; passed as argument to any user-format-funcs
	  (setq mode-string (eval mformat))
	  (setq bufname-length (if (string-match "%b" mode-string)
				   (- (length
				       (buffer-name
					(if (eq where 'summary)
					    nil
					  (get-buffer gnus-article-buffer))))
				      2)
				 0))
	  (setq max-len (max 4 (if gnus-mode-non-string-length
				   (- (window-width)
				      gnus-mode-non-string-length
				      bufname-length)
				 (length mode-string))))
	  ;; We might have to chop a bit of the string off...
	  (when (> (length mode-string) max-len)
	    (setq mode-string
		  (concat (truncate-string-to-width mode-string (- max-len 3))
			  "...")))))
      ;; Update the mode line.
      (setq mode-line-buffer-identification
	    (gnus-mode-line-buffer-identification (list mode-string)))
      (set-buffer-modified-p t))))

(defun gnus-create-xref-hashtb (from-newsgroup headers unreads)
  "Go through the HEADERS list and add all Xrefs to a hash table.
The resulting hash table is returned, or nil if no Xrefs were found."
  (let* ((virtual (gnus-virtual-group-p from-newsgroup))
	 (prefix (if virtual "" (gnus-group-real-prefix from-newsgroup)))
	 (xref-hashtb (gnus-make-hashtable))
	 start group entry number xrefs header)
    (while headers
      (setq header (pop headers))
      (when (and (setq xrefs (mail-header-xref header))
		 (not (memq (setq number (mail-header-number header))
			    unreads)))
	(setq start 0)
	(while (string-match "\\([^ ]+\\)[:/]\\([0-9]+\\)" xrefs start)
	  (setq start (match-end 0))
	  (setq group (if prefix
			  (concat prefix (substring xrefs (match-beginning 1)
						    (match-end 1)))
			(substring xrefs (match-beginning 1) (match-end 1))))
	  (setq number
		(string-to-number (substring xrefs (match-beginning 2)
					  (match-end 2))))
	  (if (setq entry (gethash group xref-hashtb))
	      (setcdr entry (cons number (cdr entry)))
	    (puthash group (cons number nil) xref-hashtb)))))
    (and start xref-hashtb)))

(defun gnus-mark-xrefs-as-read (from-newsgroup headers unreads)
  "Look through all the headers and mark the Xrefs as read."
  (let ((virtual (gnus-virtual-group-p from-newsgroup))
	info xref-hashtb method nth4)
    (with-current-buffer gnus-group-buffer
      (when (setq xref-hashtb
		  (gnus-create-xref-hashtb from-newsgroup headers unreads))
	(maphash
	 (lambda (group idlist)
	   (unless (string= from-newsgroup group)
	     ;; Dead groups are not updated.
	     (and (prog1
		      (setq info (gnus-get-info group))
		    (when (stringp (setq nth4 (gnus-info-method info)))
		      (setq nth4 (gnus-server-to-method nth4))))
		  ;; Only do the xrefs if the group has the same
		  ;; select method as the group we have just read.
		  (or (gnus-methods-equal-p
		       nth4 (gnus-find-method-for-group from-newsgroup))
		      virtual
		      (equal nth4 (setq method (gnus-find-method-for-group
						from-newsgroup)))
		      (and (equal (car nth4) (car method))
			   (equal (nth 1 nth4) (nth 1 method))))
		  gnus-use-cross-reference
		  (or (not (eq gnus-use-cross-reference t))
		      virtual
		      ;; Only do cross-references on subscribed
		      ;; groups, if that is what is wanted.
		      (<= (gnus-info-level info) gnus-level-subscribed))
		  (gnus-group-make-articles-read group idlist))))
	 xref-hashtb)))))

(defun gnus-compute-read-articles (group articles)
  (let* ((entry (gnus-group-entry group))
	 (info (nth 1 entry))
	 (active (gnus-active group))
	 ninfo)
    (when entry
      ;; First peel off all invalid article numbers.
      (when active
	(let ((ids articles)
	      id first)
	  (while (setq id (pop ids))
	    (when (and first (> id (cdr active)))
	      ;; We'll end up in this situation in one particular
	      ;; obscure situation.  If you re-scan a group and get
	      ;; a new article that is cross-posted to a different
	      ;; group that has not been re-scanned, you might get
	      ;; crossposted article that has a higher number than
	      ;; Gnus believes possible.  So we re-activate this
	      ;; group as well.  This might mean doing the
	      ;; crossposting thingy will *increase* the number
	      ;; of articles in some groups.  Tsk, tsk.
	      (setq active (or (gnus-activate-group group) active)))
	    (when (or (> id (cdr active))
		      (< id (car active)))
	      (setq articles (delq id articles))))))
      ;; If the read list is nil, we init it.
      (if (and active
	       (null (gnus-info-read info))
	       (> (car active) 1))
	  (setq ninfo (cons 1 (1- (car active))))
	(setq ninfo (gnus-info-read info)))
      ;; Then we add the read articles to the range.
      (gnus-add-to-range
       ninfo (setq articles (sort articles #'<))))))

(defun gnus-group-make-articles-read (group articles)
  "Update the info of GROUP to say that ARTICLES are read."
  (let* ((num 0)
	 (entry (gnus-group-entry group))
	 (info (nth 1 entry))
	 (active (gnus-active group))
	 (set-marks
	  (gnus-method-option-p
	   (gnus-find-method-for-group group)
	   'server-marks))
	 range)
    (if (not entry)
	;; Group that Gnus doesn't know exists, but still allow the
	;; backend to set marks.
	(when set-marks
	  (gnus-request-set-mark
	   group (list (list (gnus-compress-sequence (sort articles #'<))
			     'add '(read)))))
      ;; Normal, subscribed groups.
      (setq range (gnus-compute-read-articles group articles))
      (with-current-buffer gnus-group-buffer
	(gnus-undo-register
	  `(progn
	     (gnus-info-set-marks ',info ',(gnus-info-marks info) t)
	     (gnus-info-set-read ',info ',(gnus-info-read info))
	     (gnus-get-unread-articles-in-group ',info (gnus-active ,group))
	     (when ,set-marks
	       (gnus-request-set-mark
		,group (list (list ',range 'del '(read)))))
	     (gnus-group-jump-to-group ,group)
	     (gnus-group-update-group ,group t))))
      ;; Add the read articles to the range.
      (gnus-info-set-read info range)
      (when set-marks
	(gnus-request-set-mark group (list (list range 'add '(read)))))
      ;; Then we have to re-compute how many unread
      ;; articles there are in this group.
      (when active
	(cond
	 ((not range)
	  (setq num (- (1+ (cdr active)) (car active))))
	 ((not (listp (cdr range)))
	  (setq num (- (cdr active) (- (1+ (cdr range))
				       (car range)))))
	 (t
	  (while range
	    (if (numberp (car range))
		(setq num (1+ num))
	      (setq num (+ num (- (1+ (cdar range)) (caar range)))))
	    (setq range (cdr range)))
	  (setq num (- (cdr active) num))))
	;; Update the number of unread articles.
	(setcar entry num)
	;; Update the group buffer.
	(unless (gnus-ephemeral-group-p group)
	  (gnus-group-update-group group t))))))

(defun gnus-get-newsgroup-headers (&optional dependencies force-new)
  (let ((cur nntp-server-buffer)
	(dependencies
	 (or dependencies
	     (with-current-buffer gnus-summary-buffer
	       gnus-newsgroup-dependencies)))
	headers id end ref number
	(mail-parse-charset gnus-newsgroup-charset)
	(mail-parse-ignored-charsets
	 (save-current-buffer (condition-case nil
                                  (set-buffer gnus-summary-buffer)
                                (error))
                              gnus-newsgroup-ignored-charsets)))
    (with-current-buffer nntp-server-buffer
      ;; Translate all TAB characters into SPACE characters.
      (subst-char-in-region (point-min) (point-max) ?\t ?  t)
      (subst-char-in-region (point-min) (point-max) ?\r ?  t)
      (ietf-drums-unfold-fws)
      (gnus-run-hooks 'gnus-parse-headers-hook)
      (let ((case-fold-search t)
	    in-reply-to header p lines chars)
	(goto-char (point-min))
	;; Search to the beginning of the next header.  Error messages
	;; do not begin with 2 or 3.
	(while (re-search-forward "^[23][0-9]+ " nil t)
	  (setq id nil
		ref nil)
	  ;; This implementation of this function, with nine
	  ;; search-forwards instead of the one re-search-forward and
	  ;; a case (which basically was the old function) is actually
	  ;; about twice as fast, even though it looks messier.  You
	  ;; can't have everything, I guess.  Speed and elegance
	  ;; doesn't always go hand in hand.
	  (setq
	   header
	   (make-full-mail-header
	    ;; Number.
	    (prog1
		(setq number (read cur))
	      (end-of-line)
	      (setq p (point))
	      (narrow-to-region (point)
				(or (and (search-forward "\n.\n" nil t)
					 (- (point) 2))
				    (point))))
	    ;; Subject.
	    (progn
	      (goto-char p)
	      (if (search-forward "\nsubject:" nil t)
		  (funcall gnus-decode-encoded-word-function
			   (nnheader-header-value))
		"(none)"))
	    ;; From.
	    (progn
	      (goto-char p)
	      (if (search-forward "\nfrom:" nil t)
		  (funcall gnus-decode-encoded-address-function
			   (nnheader-header-value))
		"(nobody)"))
	    ;; Date.
	    (progn
	      (goto-char p)
	      (if (search-forward "\ndate:" nil t)
		  (nnheader-header-value) ""))
	    ;; Message-ID.
	    (progn
	      (goto-char p)
	      (setq id (if (re-search-forward
			    "^message-id: *\\(<[^\n\t> ]+>\\)" nil t)
			   ;; We do it this way to make sure the Message-ID
			   ;; is (somewhat) syntactically valid.
			   (buffer-substring (match-beginning 1)
					     (match-end 1))
			 ;; If there was no message-id, we just fake one
			 ;; to make subsequent routines simpler.
			 (nnheader-generate-fake-message-id number))))
	    ;; References.
	    (progn
	      (goto-char p)
	      (if (search-forward "\nreferences:" nil t)
		  (progn
		    (setq end (point))
		    (prog1
			(nnheader-header-value)
		      (setq ref
			    (buffer-substring
			     (progn
			       (end-of-line)
			       (search-backward ">" end t)
			       (1+ (point)))
			     (progn
			       (search-backward "<" end t)
			       (point))))))
		;; Get the references from the in-reply-to header if there
		;; were no references and the in-reply-to header looks
		;; promising.
		(if (and (search-forward "\nin-reply-to:" nil t)
			 (setq in-reply-to (nnheader-header-value))
			 (string-match "<[^>]+>" in-reply-to))
		    (let (ref2)
		      (setq ref (substring in-reply-to (match-beginning 0)
					   (match-end 0)))
		      (while (string-match "<[^>]+>" in-reply-to (match-end 0))
			(setq ref2 (substring in-reply-to (match-beginning 0)
					      (match-end 0)))
			(when (> (length ref2) (length ref))
			  (setq ref ref2)))
		      ref)
		  (setq ref nil))))
	    ;; Chars.
	    (progn
	      (goto-char p)
	      (if (search-forward "\nchars: " nil t)
		  (if (numberp (setq chars (ignore-errors (read cur))))
		      chars -1)
		-1))
	    ;; Lines.
	    (progn
	      (goto-char p)
	      (if (search-forward "\nlines: " nil t)
		  (if (numberp (setq lines (ignore-errors (read cur))))
		      lines -1)
		-1))
	    ;; Xref.
	    (progn
	      (goto-char p)
	      (and (search-forward "\nxref:" nil t)
		   (nnheader-header-value)))
	    ;; Extra.
	    (when gnus-extra-headers
	      (let ((extra gnus-extra-headers)
		    out)
		(while extra
		  (goto-char p)
		  (when (search-forward
			 (concat "\n" (symbol-name (car extra)) ":") nil t)
		    (push (cons (car extra) (nnheader-header-value))
			  out))
		  (pop extra))
		out))))
	  (when (equal id ref)
	    (setq ref nil))

	  (when gnus-alter-header-function
	    (funcall gnus-alter-header-function header)
	    (setq id (mail-header-id header)
		  ref (gnus-parent-id (mail-header-references header))))

	  (when (setq header
		      (gnus-dependencies-add-header
		       header dependencies force-new))
	    (push header headers))
	  (goto-char (point-max))
	  (widen))
	(nreverse headers)))))

;; Goes through the xover lines and returns a list of vectors
(defun gnus-get-newsgroup-headers-xover (sequence &optional
						  force-new dependencies
						  group also-fetch-heads)
  "Parse the news overview data in the server buffer.
Return a list of headers that match SEQUENCE (see
`nntp-retrieve-headers')."
  ;; Get the Xref when the users reads the articles since most/some
  ;; NNTP servers do not include Xrefs when using XOVER.
  (setq gnus-article-internal-prepare-hook (list #'gnus-article-get-xrefs))
  (let ((mail-parse-charset gnus-newsgroup-charset)
	(mail-parse-ignored-charsets gnus-newsgroup-ignored-charsets)
	(cur nntp-server-buffer)
	(dependencies (or dependencies gnus-newsgroup-dependencies))
	(allp (cond
	       ((eq gnus-read-all-available-headers t)
		t)
	       ((and (stringp gnus-read-all-available-headers)
		     group)
		(string-match gnus-read-all-available-headers group))
	       (t
		nil)))
	number headers header)
    (with-current-buffer nntp-server-buffer
      (subst-char-in-region (point-min) (point-max) ?\r ?  t)
      ;; Allow the user to mangle the headers before parsing them.
      (gnus-run-hooks 'gnus-parse-headers-hook)
      (goto-char (point-min))
      (gnus-parse-without-error
	(while (and (or sequence allp)
		    (not (eobp)))
	  (setq number (read cur))
	  (when (not allp)
	    (while (and sequence
			(< (car sequence) number))
	      (setq sequence (cdr sequence))))
	  (when (and (or allp
			 (and sequence
			      (eq number (car sequence))))
		     (progn
		       (setq sequence (cdr sequence))
		       (setq header (inline
				      (gnus-nov-parse-line
				       number dependencies force-new)))))
	    (push header headers))
	  (forward-line 1)))
      ;; A common bug in inn is that if you have posted an article and
      ;; then retrieves the active file, it will answer correctly --
      ;; the new article is included.  However, a NOV entry for the
      ;; article may not have been generated yet, so this may fail.
      ;; We work around this problem by retrieving the last few
      ;; headers using HEAD.
      (if (or (not also-fetch-heads)
	      (not sequence))
	  ;; We (probably) got all the headers.
	  (nreverse headers)
	(let ((gnus-nov-is-evil t))
	  (nconc
	   (nreverse headers)
	   (when (eq (gnus-retrieve-headers sequence group) 'headers)
	     (gnus-get-newsgroup-headers))))))))

(defun gnus-article-get-xrefs ()
  "Fill in the Xref value in `gnus-current-headers', if necessary.
This is meant to be called in `gnus-article-internal-prepare-hook'."
  (let ((headers (with-current-buffer gnus-summary-buffer
		   gnus-current-headers)))
    (or (not gnus-use-cross-reference)
	(not headers)
	(and (mail-header-xref headers)
	     (not (string= (mail-header-xref headers) "")))
	(let ((case-fold-search t)
	      xref)
	  (save-restriction
	    (nnheader-narrow-to-headers)
	    (goto-char (point-min))
	    (when (or (and (not (eobp))
			   (eq (downcase (char-after)) ?x)
			   (looking-at "Xref:"))
		      (search-forward "\nXref:" nil t))
	      (goto-char (1+ (match-end 0)))
	      (setq xref (buffer-substring (point) (point-at-eol)))
	      (setf (mail-header-xref headers) xref)))))))

(defun gnus-summary-insert-subject (id &optional old-header use-old-header)
  "Find article ID and insert the summary line for that article.
OLD-HEADER can either be a header or a line number to insert
the subject line on.
If USE-OLD-HEADER is non-nil, then OLD-HEADER should be a header,
and OLD-HEADER will be used when the summary line is inserted,
too, instead of trying to fetch new headers."
  (let* ((line (and (numberp old-header) old-header))
	 (old-header (and (mail-header-p old-header) old-header))
	 (header (cond ((and old-header use-old-header)
			old-header)
		       ((and (numberp id)
			     (gnus-number-to-header id))
			(gnus-number-to-header id))
		       (t
			(gnus-read-header id))))
	 (number (and (numberp id) id))
	 d)
    (when header
      ;; Rebuild the thread that this article is part of and go to the
      ;; article we have fetched.
      (when (and (not gnus-show-threads)
		 old-header)
	(when (and number
		   (setq d (gnus-data-find (mail-header-number old-header))))
	  (goto-char (gnus-data-pos d))
	  (gnus-data-remove
	   number
	   (- (point-at-bol)
	      (prog1
		  (1+ (point-at-eol))
		(gnus-delete-line))))))
      ;; Remove list identifiers from subject.
      (let ((gnus-newsgroup-headers (list header)))
        (gnus-summary-remove-list-identifiers))
      (when old-header
	(setf (mail-header-number header) (mail-header-number old-header)))
      (setq gnus-newsgroup-sparse
	    (delq (setq number (mail-header-number header))
		  gnus-newsgroup-sparse))
      (setq gnus-newsgroup-ancient (delq number gnus-newsgroup-ancient))
      (push number gnus-newsgroup-limit)
      (gnus-rebuild-thread (mail-header-id header) line)
      (gnus-summary-goto-subject number nil t))
    (when (and (numberp number)
	       (> number 0))
      ;; We have to update the boundaries even if we can't fetch the
      ;; article if ID is a number -- so that the next `P' or `N'
      ;; command will fetch the previous (or next) article even
      ;; if the one we tried to fetch this time has been canceled.
      (unless (and gnus-newsgroup-end (< number gnus-newsgroup-end))
	(setq gnus-newsgroup-end number))
      (unless (and gnus-newsgroup-begin (> number gnus-newsgroup-begin))
	(setq gnus-newsgroup-begin number))
      (setq gnus-newsgroup-unselected
	    (delq number gnus-newsgroup-unselected)))
    ;; Report back a success?
    (and header (mail-header-number header))))

;;; Process/prefix in the summary buffer

(defun gnus-summary-work-articles (n)
  "Return a list of articles to be worked upon.
The prefix argument, the list of process marked articles, and the
current article will be taken into consideration."
  (with-current-buffer gnus-summary-buffer
    (cond
     (n
      ;; A numerical prefix has been given.
      (setq n (prefix-numeric-value n))
      (let ((backward (< n 0))
	    (n (abs (prefix-numeric-value n)))
	    articles article)
	(save-excursion
	  (while
	      (and (> n 0)
		   (push (setq article (gnus-summary-article-number))
			 articles)
		   (if backward
		       (gnus-summary-find-prev nil article)
		     (gnus-summary-find-next nil article)))
	    (cl-decf n)))
	(nreverse articles)))
     ((and (and transient-mark-mode mark-active) (mark))
      (message "region active")
      ;; Work on the region between point and mark.
      (let ((max (max (point) (mark)))
	    articles article)
	(save-excursion
	  (goto-char (min (point) (mark)))
	  (while
	      (and
	       (push (setq article (gnus-summary-article-number)) articles)
	       (gnus-summary-find-next nil article)
	       (< (point) max)))
	  (nreverse articles))))
     (gnus-newsgroup-processable
      ;; There are process-marked articles present.
      ;; Save current state.
      (gnus-summary-save-process-mark)
      ;; Return the list.
      (reverse gnus-newsgroup-processable))
     (t
      ;; Just return the current article.
      (list (gnus-summary-article-number))))))

(defmacro gnus-summary-iterate (arg &rest forms)
  "Iterate over the process/prefixed articles and do FORMS.
ARG is the interactive prefix given to the command.  FORMS will be
executed with point over the summary line of the articles."
  (declare (indent 1) (debug t))
  (let ((articles (make-symbol "gnus-summary-iterate-articles")))
    `(let ((,articles (gnus-summary-work-articles ,arg)))
       (while ,articles
	 (gnus-summary-goto-subject (car ,articles))
	 ,@forms
	 (pop ,articles)))))

(defun gnus-summary-save-process-mark ()
  "Push the current set of process marked articles on the stack."
  (interactive)
  (push (copy-sequence gnus-newsgroup-processable)
	gnus-newsgroup-process-stack))

(defun gnus-summary-kill-process-mark ()
  "Push the current set of process marked articles on the stack and unmark."
  (interactive)
  (gnus-summary-save-process-mark)
  (gnus-summary-unmark-all-processable))

(defun gnus-summary-yank-process-mark ()
  "Pop the last process mark state off the stack and restore it."
  (interactive)
  (unless gnus-newsgroup-process-stack
    (error "Empty mark stack"))
  (gnus-summary-process-mark-set (pop gnus-newsgroup-process-stack)))

(defun gnus-summary-process-mark-set (set)
  "Make SET into the current process marked articles."
  (gnus-summary-unmark-all-processable)
  (mapc #'gnus-summary-set-process-mark set))

;;; Searching and stuff

(defun gnus-summary-search-group (&optional backward use-level)
  "Search for next unread newsgroup.
If optional argument BACKWARD is non-nil, search backward instead."
  (with-current-buffer gnus-group-buffer
    (when (gnus-group-search-forward
	   backward nil (if use-level (gnus-group-group-level) nil))
      (gnus-group-group-name))))

(defun gnus-summary-best-group (&optional exclude-group)
  "Find the name of the best unread group.
If EXCLUDE-GROUP, do not go to this group."
  (with-current-buffer gnus-group-buffer
    (save-excursion
      (gnus-group-best-unread-group exclude-group))))

(defun gnus-summary-find-next (&optional unread article backward)
  (if backward
      (gnus-summary-find-prev unread article)
    (let* ((dummy (gnus-summary-article-intangible-p))
	   (article (or article (gnus-summary-article-number)))
	   (data (gnus-data-find-list article))
	   result)
      (when (and (not dummy)
		 (or (not gnus-summary-check-current)
		     (not unread)
		     (not (gnus-data-unread-p (car data)))))
	(setq data (cdr data)))
      (when (setq result
		  (if unread
		      (progn
			(while data
                          (unless (memq (gnus-data-number (car data))
                                        (cond
					 ((eq gnus-auto-goto-ignores
					      'always-undownloaded)
					  gnus-newsgroup-undownloaded)
					 (gnus-plugged
					  nil)
					 ((eq gnus-auto-goto-ignores
					      'unfetched)
					  gnus-newsgroup-unfetched)
					 ((eq gnus-auto-goto-ignores
					      'undownloaded)
					  gnus-newsgroup-undownloaded)))
                            (when (gnus-data-unread-p (car data))
                              (setq result (car data)
                                    data nil)))
			  (setq data (cdr data)))
			result)
		    (car data)))
	(goto-char (gnus-data-pos result))
	(gnus-data-number result)))))

(defun gnus-summary-find-prev (&optional unread article)
  (let* ((eobp (eobp))
	 (article (or article (gnus-summary-article-number)))
	 (data (gnus-data-find-list article (gnus-data-list 'rev)))
	 result)
    (when (and (not eobp)
	       (or (not gnus-summary-check-current)
		   (not unread)
		   (not (gnus-data-unread-p (car data)))))
      (setq data (cdr data)))
    (when (setq result
		(if unread
		    (progn
		      (while data
                        (unless (memq (gnus-data-number (car data))
                                      (cond
				       ((eq gnus-auto-goto-ignores
					    'always-undownloaded)
					gnus-newsgroup-undownloaded)
				       (gnus-plugged
					nil)
				       ((eq gnus-auto-goto-ignores
					    'unfetched)
					gnus-newsgroup-unfetched)
				       ((eq gnus-auto-goto-ignores
					    'undownloaded)
					gnus-newsgroup-undownloaded)))
                          (when (gnus-data-unread-p (car data))
                            (setq result (car data)
                                  data nil)))
			(setq data (cdr data)))
		      result)
		  (car data)))
      (goto-char (gnus-data-pos result))
      (gnus-data-number result))))

(defun gnus-summary-find-subject (subject &optional unread backward article)
  (let* ((simp-subject (gnus-simplify-subject-fully subject))
	 (article (or article (gnus-summary-article-number)))
	 (articles (gnus-data-list backward))
	 (arts (gnus-data-find-list article articles))
	 result)
    (when (or (not gnus-summary-check-current)
	      (not unread)
	      (not (gnus-data-unread-p (car arts))))
      (setq arts (cdr arts)))
    (while arts
      (and (or (not unread)
	       (gnus-data-unread-p (car arts)))
	   (mail-header-p (gnus-data-header (car arts)))
	   (gnus-subject-equal
	    simp-subject (mail-header-subject (gnus-data-header (car arts))) t)
	   (setq result (car arts)
		 arts nil))
      (setq arts (cdr arts)))
    (and result
	 (goto-char (gnus-data-pos result))
	 (gnus-data-number result))))

(defun gnus-summary-search-forward (&optional unread subject backward)
  "Search forward for an article.
If UNREAD, look for unread articles.  If SUBJECT, look for
articles with that subject.  If BACKWARD, search backward instead."
  (cond (subject (gnus-summary-find-subject subject unread backward))
	(backward (gnus-summary-find-prev unread))
	(t (gnus-summary-find-next unread))))

(defun gnus-recenter (&optional n)
  "Center point in window and redisplay frame.
Also do horizontal recentering."
  (interactive "P")
  (when (and gnus-auto-center-summary
	     (not (eq gnus-auto-center-summary 'vertical)))
    (gnus-horizontal-recenter))
  (recenter-top-bottom n))

(put 'gnus-recenter 'isearch-scroll t)

(defun gnus-forward-line-ignore-invisible (n)
  "Move N lines forward (backward if N is negative).
Like forward-line, but skip over (and don't count) invisible lines."
  (let (done)
    (while (and (> n 0) (not done))
      ;; If the following character is currently invisible,
      ;; skip all characters with that same `invisible' property value.
      (while (invisible-p (point))
	(goto-char (next-char-property-change (point))))
      (forward-line 1)
      (if (eobp)
	  (setq done t)
	(setq n (1- n))))
    (while (and (< n 0) (not done))
      (forward-line -1)
      (if (bobp) (setq done t)
	(setq n (1+ n))
	(while (and (not (bobp)) (invisible-p (1- (point))))
	  (goto-char (previous-char-property-change (point))))))))

(defun gnus-summary-recenter ()
  "Center point in the summary window.
If `gnus-auto-center-summary' is nil, or the article buffer isn't
displayed, no centering will be performed."
  ;; Suggested by earle@mahendo.JPL.NASA.GOV (Greg Earle).
  ;; Recenter only when requested.  Suggested by popovich@park.cs.columbia.edu.
  (interactive)
  ;; The user has to want it.
  (when gnus-auto-center-summary
    (let* ((top (cond ((< (window-height) 4) 0)
		      ((< (window-height) 7) 1)
		      (t (if (numberp gnus-auto-center-summary)
			     gnus-auto-center-summary
                           (/ (1- (window-height)) 2)))))
	   (height (1- (window-height)))
	   (bottom (save-excursion
		     (goto-char (point-max))
		     (gnus-forward-line-ignore-invisible (- height))
		     (point)))
	   (window (get-buffer-window (current-buffer))))
      (when (get-buffer-window gnus-article-buffer)
	;; Only do recentering when the article buffer is displayed,
	;; Set the window start to either `bottom', which is the biggest
	;; possible valid number, or the second line from the top,
	;; whichever is the least.
	(let ((top-pos (save-excursion
			 (gnus-forward-line-ignore-invisible (- top))
			 (point))))
	  (if (> bottom top-pos)
	      ;; Keep the second line from the top visible
	      (set-window-start window top-pos)
	    ;; Try to keep the bottom line visible; if it's partially
	    ;; obscured, either scroll one more line to make it fully
	    ;; visible, or revert to using TOP-POS.
	    (save-excursion
	      (goto-char (point-max))
	      (gnus-forward-line-ignore-invisible -1)
	      (let ((last-line-start (point)))
		(goto-char bottom)
		(set-window-start window (point) t)
		(when (not (pos-visible-in-window-p last-line-start window))
		  (gnus-forward-line-ignore-invisible 1)
		  (set-window-start window (min (point) top-pos) t)))))))
      ;; Do horizontal recentering while we're at it.
      (when (and (get-buffer-window (current-buffer) t)
		 (not (eq gnus-auto-center-summary 'vertical)))
	(let ((selected (selected-window)))
	  (select-window (get-buffer-window (current-buffer) t))
	  (gnus-summary-position-point)
	  (gnus-horizontal-recenter)
	  (select-window selected))))))

(defun gnus-summary-jump-to-group (newsgroup)
  "Move point to NEWSGROUP in group mode buffer."
  ;; Keep update point of group mode buffer if visible.
  (if (eq (current-buffer) (get-buffer gnus-group-buffer))
      (save-window-excursion
	;; Take care of tree window mode.
	(when (get-buffer-window gnus-group-buffer)
	  (pop-to-buffer gnus-group-buffer))
	(gnus-group-jump-to-group newsgroup))
    (save-excursion
      ;; Take care of tree window mode.
      (if (get-buffer-window gnus-group-buffer 0)
	  (pop-to-buffer gnus-group-buffer t)
	(set-buffer gnus-group-buffer))
      (gnus-group-jump-to-group newsgroup))))

;; This function returns a list of article numbers based on the
;; difference between the ranges of read articles in this group and
;; the range of active articles.
(defun gnus-list-of-unread-articles (group)
  (let* ((read (gnus-info-read (gnus-get-info group)))
	 (active (or (gnus-active group) (gnus-activate-group group)))
	 (last (or (cdr active)
		   (error "Group %s couldn't be activated " group)))
	 (bottom (if gnus-newsgroup-maximum-articles
		     (max (car active)
			  (- last gnus-newsgroup-maximum-articles -1))
		   (car active)))
	 first nlast unread)
    ;; If none are read, then all are unread.
    (if (not read)
	(setq first bottom)
      ;; If the range of read articles is a single range, then the
      ;; first unread article is the article after the last read
      ;; article.  Sounds logical, doesn't it?
      (if (and (not (listp (cdr read)))
	       (or (< (car read) bottom)
		   (progn (setq read (list read))
			  nil)))
	  (setq first (max bottom (1+ (cdr read))))
	;; `read' is a list of ranges.
	(when (/= (setq nlast (or (and (numberp (car read)) (car read))
				  (caar read)))
		  1)
	  (setq first bottom))
	(while read
	  (when first
	    (while (< first nlast)
	      (setq unread (cons first unread)
                    first (1+ first))))
	  (setq first (1+ (if (atom (car read)) (car read) (cdar read))))
	  (setq nlast (if (atom (cadr read)) (cadr read) (caadr read)))
	  (setq read (cdr read)))))
    ;; And add the last unread articles.
    (while (<= first last)
      (setq unread (cons first unread)
            first (1+ first)))
    ;; Return the list of unread articles.
    (delq 0 (nreverse unread))))

(defun gnus-list-of-read-articles (group)
  "Return a list of unread, unticked and non-dormant articles."
  (let* ((info (gnus-get-info group))
	 (marked (gnus-info-marks info))
	 (active (gnus-active group)))
    (and info active
	 (gnus-list-range-difference
	  (gnus-list-range-difference
	   (gnus-sorted-complement
	    (gnus-uncompress-range
	     (if gnus-newsgroup-maximum-articles
		 (cons (max (car active)
			    (- (cdr active)
			       gnus-newsgroup-maximum-articles
			       -1))
		       (cdr active))
	       active))
	    (gnus-list-of-unread-articles group))
	   (cdr (assq 'dormant marked)))
	  (cdr (assq 'tick marked))))))

;; This function returns a sequence of article numbers based on the
;; difference between the ranges of read articles in this group and
;; the range of active articles.
(defun gnus-sequence-of-unread-articles (group)
  (let* ((read (gnus-info-read (gnus-get-info group)))
	 (active (or (gnus-active group) (gnus-activate-group group)))
	 (last (cdr active))
	 (bottom (if gnus-newsgroup-maximum-articles
		     (max (car active)
			  (- last gnus-newsgroup-maximum-articles -1))
		   (car active)))
	 first nlast unread)
    ;; If none are read, then all are unread.
    (if (not read)
	(setq first bottom)
      ;; If the range of read articles is a single range, then the
      ;; first unread article is the article after the last read
      ;; article.  Sounds logical, doesn't it?
      (if (and (not (listp (cdr read)))
	       (or (< (car read) bottom)
		   (progn (setq read (list read))
			  nil)))
	  (setq first (max bottom (1+ (cdr read))))
	;; `read' is a list of ranges.
	(when (/= (setq nlast (or (and (numberp (car read)) (car read))
				  (caar read)))
		  1)
	  (setq first bottom))
	(while read
	  (when first
            (push (cons first nlast) unread))
	  (setq first (1+ (if (atom (car read)) (car read) (cdar read))))
	  (setq nlast (if (atom (cadr read)) (cadr read) (caadr read)))
	  (setq read (cdr read)))))
    ;; And add the last unread articles.
    (cond ((not (and first last))
	   nil)
	  ((< first last)
	   (push (cons first last) unread))
	  ((= first last)
	   (push first unread)))
    ;; Return the sequence of unread articles.
    (delq 0 (nreverse unread))))

;; Various summary commands

(defun gnus-summary-select-article-buffer ()
  "Reconfigure windows to show the article buffer.
If `gnus-widen-article-window' is set, show only the article
buffer."
  (interactive)
  (if (not (gnus-buffer-live-p gnus-article-buffer))
      (error "There is no article buffer for this summary buffer")
    (or (get-buffer-window gnus-article-buffer)
	(eq gnus-current-article (gnus-summary-article-number))
	(gnus-summary-show-article))
    (let ((point (with-current-buffer gnus-article-buffer
		   (point))))
      (gnus-configure-windows
       (if gnus-widen-article-window
	   'only-article
	 'article)
       t)
      (select-window (get-buffer-window gnus-article-buffer))
      ;; If we've just selected the message, place point at the start of
      ;; the body because that's probably where we want to be.
      (if (not (= point (point-min)))
	  (goto-char point)
	(article-goto-body)
	(forward-char -1)))))

(defun gnus-summary-universal-argument (arg)
  "Perform any operation on all articles that are process/prefixed."
  (interactive "P")
  (let ((articles (gnus-summary-work-articles arg))
	func article)
    (if (eq
	 (setq
	  func
	  (key-binding
	   (read-key-sequence
	    (substitute-command-keys
	     "\\<gnus-summary-mode-map>\\[gnus-summary-universal-argument]"))))
	 'undefined)
	(gnus-error 1 "Undefined key")
      (save-excursion
	(while articles
	  (gnus-summary-goto-subject (setq article (pop articles)))
	  (let (gnus-newsgroup-processable)
	    (command-execute func))
	  (gnus-summary-remove-process-mark article)))))
  (gnus-summary-position-point))

(define-obsolete-function-alias
    'gnus-summary-toggle-truncation #'toggle-truncate-lines "26.1")

(defun gnus-summary-find-for-reselect ()
  "Return the number of an article to stay on across a reselect.
The current article is considered, then following articles, then previous
articles.  An article is sought which is not canceled and isn't a temporary
insertion from another group.  If there's no such then return a dummy 0."
  (let (found)
    (dolist (rev '(nil t))
      (unless found      ; don't demand the reverse list if we don't need it
        (let ((data (gnus-data-find-list
                     (gnus-summary-article-number) (gnus-data-list rev))))
          (while (and data (not found))
            (if (and (< 0 (gnus-data-number (car data)))
                     (not (eq gnus-canceled-mark (gnus-data-mark (car data)))))
                (setq found (gnus-data-number (car data))))
            (setq data (cdr data))))))
    (or found 0)))

(defun gnus-summary-reselect-current-group (&optional all rescan)
  "Exit and then reselect the current newsgroup.
The prefix argument ALL means to select all articles."
  (interactive "P")
  (when (gnus-ephemeral-group-p gnus-newsgroup-name)
    (error "Ephemeral groups can't be reselected"))
  (let ((current-subject (gnus-summary-find-for-reselect))
	(group gnus-newsgroup-name))
    (setq gnus-newsgroup-begin nil)
    (gnus-summary-exit nil 'leave-hidden)
    ;; We have to adjust the point of group mode buffer because
    ;; point was moved to the next unread newsgroup by exiting.
    (gnus-summary-jump-to-group group)
    (when rescan
      (save-excursion
	(gnus-group-get-new-news-this-group 1)))
    (gnus-group-read-group all t)
    (gnus-summary-goto-subject current-subject nil t)))

(defun gnus-summary-rescan-group (&optional all)
  "Exit the newsgroup, ask for new articles, and select the newsgroup."
  (interactive "P")
  (let ((config gnus-current-window-configuration))
    (gnus-summary-reselect-current-group all t)
    (gnus-configure-windows config)
    (when (eq config 'article)
      (gnus-summary-select-article))))

(defun gnus-summary-update-info (&optional non-destructive)
  (save-excursion
    (let ((group gnus-newsgroup-name))
      (when group
	(when gnus-newsgroup-kill-headers
	  (setq gnus-newsgroup-killed
		(gnus-compress-sequence
		 (gnus-sorted-union
		  (gnus-list-range-intersection
		   gnus-newsgroup-unselected gnus-newsgroup-killed)
		  gnus-newsgroup-unreads)
		 t)))
	(unless (listp (cdr gnus-newsgroup-killed))
	  (setq gnus-newsgroup-killed (list gnus-newsgroup-killed)))
	(let ((headers gnus-newsgroup-headers)
	      (ephemeral-p (gnus-ephemeral-group-p group))
	      info)
	  (unless ephemeral-p
	    (setq info (copy-sequence (gnus-get-info group))
		  info (delq (gnus-info-params info) info)))
	  ;; Set the new ranges of read articles.
	  (with-current-buffer gnus-group-buffer
	    (gnus-undo-force-boundary))
	  (gnus-update-read-articles
	   group (gnus-sorted-union
		  gnus-newsgroup-unreads gnus-newsgroup-unselected))
	  ;; Set the current article marks.
	  (let ((gnus-newsgroup-scored
		 (if (and (not gnus-save-score)
			  (not non-destructive))
		     nil
		   gnus-newsgroup-scored)))
	    (save-excursion
	      (gnus-update-marks)))
	  ;; Do the cross-ref thing.
	  (when gnus-use-cross-reference
	    (gnus-mark-xrefs-as-read group headers gnus-newsgroup-unreads))
	  ;; Do not switch windows but change the buffer to work.
	  (set-buffer gnus-group-buffer)
	  (unless ephemeral-p
	    (gnus-group-update-group
	     group nil
	     (equal info
		    (setq info (copy-sequence (gnus-get-info group))
			  info (delq (gnus-info-params info) info))))))))))

(defun gnus-summary-save-newsrc (&optional force)
  "Save the current number of read/marked articles in the dribble buffer.
The dribble buffer will then be saved.
If FORCE (the prefix), also save the .newsrc file(s)."
  (interactive "P")
  (gnus-summary-update-info t)
  (if force
      (gnus-save-newsrc-file)
    (gnus-dribble-save)))

(declare-function gnus-cache-write-active "gnus-cache" (&optional force))
(declare-function gnus-article-stop-animations "gnus-art" ())

(defun gnus-summary-exit (&optional temporary leave-hidden)
  "Exit reading current newsgroup, and then return to group selection mode.
`gnus-exit-group-hook' is called with no arguments if that value is non-nil."
  (interactive)
  (gnus-set-global-variables)
  (when (gnus-buffer-live-p gnus-article-buffer)
    (with-current-buffer gnus-article-buffer
      (mm-destroy-parts gnus-article-mime-handles)
      ;; Set it to nil for safety reason.
      (setq gnus-article-mime-handle-alist nil)
      (setq gnus-article-mime-handles nil)))
  (gnus-kill-save-kill-buffer)
  (gnus-async-halt-prefetch)
  (let* ((group gnus-newsgroup-name)
	 (quit-config (gnus-group-quit-config gnus-newsgroup-name))
	 (gnus-group-is-exiting-p t)
	 (article-buffer gnus-article-buffer)
	 (original-article-buffer gnus-original-article-buffer)
	 (mode major-mode)
	 (group-point nil)
	 (buf (current-buffer))
	 ;; `gnus-single-article-buffer' is nil buffer-locally in
	 ;; ephemeral group of which summary buffer will be killed,
	 ;; but the global value may be non-nil.
	 (single-article-buffer gnus-single-article-buffer))
    (unless quit-config
      ;; Do adaptive scoring, and possibly save score files.
      (when gnus-newsgroup-adaptive
	(gnus-score-adaptive))
      (when gnus-use-scoring
	(gnus-score-save)))
    (when gnus-use-cache
      (gnus-cache-possibly-remove-articles)
      (gnus-cache-save-buffers))
    (gnus-async-prefetch-remove-group group)
    (when gnus-suppress-duplicates
      (gnus-dup-enter-articles))
    (when gnus-use-trees
      (gnus-tree-close))
    (when gnus-use-cache
      (gnus-cache-write-active))
    ;; Remove entries for this group.
    (nnmail-purge-split-history (gnus-group-real-name group))
    ;; Make all changes in this group permanent.
    (unless quit-config
      (gnus-run-hooks 'gnus-exit-group-hook)
      (gnus-summary-update-info))
    (gnus-run-hooks 'gnus-summary-prepare-exit-hook)
    (gnus-close-group group)
    ;; Make sure where we were, and go to next newsgroup.
    (when (gnus-buffer-live-p gnus-group-buffer)
      (set-buffer gnus-group-buffer))
    (unless quit-config
      (gnus-group-jump-to-group group))
    (gnus-run-hooks 'gnus-summary-exit-hook)
    (unless (or quit-config
		(not gnus-summary-next-group-on-exit)
		;; If this group has disappeared from the summary
		;; buffer, don't skip forwards.
		(not (string= group (gnus-group-group-name))))
      (gnus-group-next-unread-group 1))
    (setq group-point (point))
    (gnus-article-stop-animations)
    (if temporary
	nil				;Nothing to do.
      (set-buffer buf)
      (if (not gnus-kill-summary-on-exit)
	  (progn
	    (gnus-deaden-summary)
	    (setq mode nil))
	(when (get-buffer gnus-article-buffer)
	  (bury-buffer gnus-article-buffer))
	;; Return to group mode buffer.
	(when (eq mode 'gnus-summary-mode)
	  (gnus-kill-buffer buf)))

      (setq gnus-current-select-method gnus-select-method)
      (when (gnus-buffer-live-p gnus-group-buffer)
	(set-buffer gnus-group-buffer))
      (if quit-config
	  (gnus-handle-ephemeral-exit quit-config)
	(goto-char group-point)
	(unless leave-hidden
	  (gnus-configure-windows 'group 'force))
	;; If gnus-group-buffer is already displayed, make sure we also move
	;; the cursor in the window that displays it.
	(let ((win (get-buffer-window (current-buffer) 0)))
	  (goto-char group-point)
	  (if win (set-window-point win (point)))))

      ;; If we have several article buffers, we kill them at exit.
      (unless single-article-buffer
	(when (gnus-buffer-live-p article-buffer)
	  (with-current-buffer article-buffer
	    ;; Don't kill sticky article buffers
	    (unless (eq major-mode 'gnus-sticky-article-mode)
	      (gnus-kill-buffer article-buffer)
	      (setq gnus-article-current nil))))
	(gnus-kill-buffer original-article-buffer))

      ;; Clear the current group name.
      (unless quit-config
	(setq gnus-newsgroup-name nil)))))

(declare-function gnus-stop-downloads "gnus-art" ())

(defalias 'gnus-summary-quit 'gnus-summary-exit-no-update)
(defun gnus-summary-exit-no-update (&optional no-questions)
  "Quit reading current newsgroup without updating read article info."
  (interactive)
  (let* ((group gnus-newsgroup-name)
	 (gnus-group-is-exiting-p t)
	 (gnus-group-is-exiting-without-update-p t)
	 (quit-config (gnus-group-quit-config group)))
    (when (or no-questions
	      (gnus-ephemeral-group-p group)
	      gnus-expert-user
	      (gnus-y-or-n-p "Discard changes to this group and exit? "))
      (gnus-async-halt-prefetch)
      (run-hooks 'gnus-summary-prepare-exit-hook)
      (when (gnus-buffer-live-p gnus-article-buffer)
	(with-current-buffer gnus-article-buffer
	  (gnus-article-stop-animations)
	  (gnus-stop-downloads)
	  (mm-destroy-parts gnus-article-mime-handles)
	  ;; Set it to nil for safety reason.
	  (setq gnus-article-mime-handle-alist nil)
	  (setq gnus-article-mime-handles nil)))
      ;; If we have several article buffers, we kill them at exit.
      (unless gnus-single-article-buffer
	(gnus-kill-buffer gnus-article-buffer)
	(gnus-kill-buffer gnus-original-article-buffer)
	(setq gnus-article-current nil))
      ;; Return to the group buffer.
      (if (not gnus-kill-summary-on-exit)
	  (progn
	    (gnus-deaden-summary)
	    (gnus-configure-windows 'group 'force))
	(gnus-configure-windows 'group 'force)
	(gnus-close-group group)
	(gnus-kill-buffer gnus-summary-buffer))
      (unless gnus-single-article-buffer
	(setq gnus-article-current nil))
      (when gnus-use-trees
	(gnus-tree-close))
      (gnus-async-prefetch-remove-group group)
      (when (get-buffer gnus-article-buffer)
	(bury-buffer gnus-article-buffer))
      ;; Clear the current group name.
      (setq gnus-newsgroup-name nil)
      (unless (gnus-ephemeral-group-p group)
	(gnus-group-update-group group nil t))
      (when (gnus-group-goto-group group)
	(gnus-group-next-unread-group 1))
      (gnus-article-stop-animations)
      (when quit-config
	(gnus-handle-ephemeral-exit quit-config)))))

(defun gnus-handle-ephemeral-exit (quit-config)
  "Handle movement when leaving an ephemeral group.
The state which existed when entering the ephemeral is reset."
  (if (not (buffer-live-p (car quit-config)))
      (when (gnus-buffer-live-p gnus-group-buffer)
	(gnus-configure-windows 'group 'force))
    (set-buffer (car quit-config))
    (unless (eq (cdr quit-config) 'group)
      (setq gnus-current-select-method
	    (gnus-find-method-for-group gnus-newsgroup-name)))
    (cond ((derived-mode-p 'gnus-summary-mode)
	   (gnus-set-global-variables))
	  ((derived-mode-p 'gnus-article-mode)
	   (save-current-buffer
	     ;; The `gnus-summary-buffer' variable may point
	     ;; to the old summary buffer when using a single
	     ;; article buffer.
	     (unless (gnus-buffer-live-p gnus-summary-buffer)
	       (set-buffer gnus-group-buffer))
	     (set-buffer gnus-summary-buffer)
	     (gnus-set-global-variables))))
    (if (or (eq (cdr quit-config) 'article)
	    (eq (cdr quit-config) 'pick))
	(if (and (boundp 'gnus-pick-mode) (symbol-value 'gnus-pick-mode))
	    (gnus-configure-windows 'pick 'force)
	  (gnus-configure-windows (cdr quit-config) 'force))
      (gnus-configure-windows (cdr quit-config) 'force))
    (when (derived-mode-p 'gnus-summary-mode)
      (if (memq gnus-auto-select-on-ephemeral-exit '(next-noselect
						     next-unread-noselect))
	  (when (zerop (cond ((eq gnus-auto-select-on-ephemeral-exit
				  'next-noselect)
			      (gnus-summary-next-subject 1 nil t))
			     ((eq gnus-auto-select-on-ephemeral-exit
				  'next-unread-noselect)
			      (gnus-summary-next-subject 1 t t))))
	    ;; Hide the article buffer which displays the article different
	    ;; from the one that the cursor points to in the summary buffer.
	    (gnus-configure-windows 'summary 'force))
	(cond ((eq gnus-auto-select-on-ephemeral-exit 'next)
	       (gnus-summary-next-subject 1))
	      ((eq gnus-auto-select-on-ephemeral-exit 'next-unread)
	       (gnus-summary-next-subject 1 t))))
      (gnus-summary-recenter)
      (gnus-summary-position-point))))

;;; Dead summaries.

(defvar gnus-dead-summary-mode-map
  (let ((map (make-keymap)))
    (suppress-keymap map)
    (substitute-key-definition 'undefined 'gnus-summary-wake-up-the-dead map)
    (dolist (key '("\C-d" "\r" "\177" [delete]))
      (define-key map key 'gnus-summary-wake-up-the-dead))
    (dolist (key '("q" "Q"))
      (define-key map key 'bury-buffer))
    map))

(define-minor-mode gnus-dead-summary-mode
  "Minor mode for Gnus summary buffers."
  :lighter " Dead" :keymap gnus-dead-summary-mode-map
  (unless (derived-mode-p 'gnus-summary-mode)
    (setq gnus-dead-summary-mode nil)))

(defun gnus-deaden-summary ()
  "Make the current summary buffer into a dead summary buffer."
  ;; Kill any previous dead summary buffer.
  (when (buffer-live-p gnus-dead-summary)
    (with-current-buffer gnus-dead-summary
      (when gnus-dead-summary-mode
	(kill-buffer (current-buffer)))))
  ;; Make this the current dead summary.
  (setq gnus-dead-summary (current-buffer))
  (gnus-dead-summary-mode 1)
  (let ((name (buffer-name)))
    (when (string-match "Summary" name)
      (rename-buffer
       (concat (substring name 0 (match-beginning 0)) "Dead "
	       (substring name (match-beginning 0)))
       t)
      (bury-buffer))))

(defun gnus-kill-or-deaden-summary (buffer)
  "Kill or deaden the summary BUFFER."
  (save-excursion
    (when (and (buffer-live-p buffer)
	       (not gnus-single-article-buffer))
      (with-current-buffer buffer
	(gnus-kill-buffer gnus-article-buffer)
	(gnus-kill-buffer gnus-original-article-buffer)))
    (cond
     ;; Kill the buffer.
     (gnus-kill-summary-on-exit
      (when (and gnus-use-trees
                 (gnus-buffer-live-p buffer))
	(with-current-buffer buffer
	  (gnus-tree-close)))
      (gnus-kill-buffer buffer))
     ;; Deaden the buffer.
     ((gnus-buffer-live-p buffer)
      (with-current-buffer buffer
	(gnus-deaden-summary))))))

(defun gnus-summary-wake-up-the-dead (&rest _)
  "Wake up the dead summary buffer."
  (interactive)
  (gnus-dead-summary-mode -1)
  (let ((name (buffer-name)))
    (when (string-match "Dead " name)
      (rename-buffer
       (concat (substring name 0 (match-beginning 0))
	       (substring name (match-end 0)))
       t)))
  (gnus-message 3 "This dead summary is now alive again"))

;; Suggested by Per Abrahamsen <amanda@iesd.auc.dk>.
(defun gnus-summary-describe-group (&optional force)
  "Describe the current newsgroup."
  (interactive "P")
  (gnus-group-describe-group force gnus-newsgroup-name))

(defun gnus-summary-describe-briefly ()
  "Describe summary mode commands briefly."
  (interactive)
  (gnus-message 6 "%s" (substitute-command-keys "\\<gnus-summary-mode-map>\\[gnus-summary-next-page]:Select  \\[gnus-summary-next-unread-article]:Forward  \\[gnus-summary-prev-unread-article]:Backward  \\[gnus-summary-exit]:Exit  \\[gnus-info-find-node]:Run Info	 \\[gnus-summary-describe-briefly]:This help")))

;; Walking around group mode buffer from summary mode.

(defun gnus-summary-next-group (&optional no-article target-group backward)
  "Exit current newsgroup and then select next unread newsgroup.
If prefix argument NO-ARTICLE is non-nil, no article is selected
initially.  If TARGET-GROUP, go to this group.  If BACKWARD, go to
previous group instead."
  (interactive "P")
  ;; Stop pre-fetching.
  (gnus-async-halt-prefetch)
  (let ((current-group gnus-newsgroup-name)
	(current-buffer (current-buffer))
	entered)
    ;; First we semi-exit this group to update Xrefs and all variables.
    ;; We can't do a real exit, because the window conf must remain
    ;; the same in case the user is prompted for info, and we don't
    ;; want the window conf to change before that...
    (gnus-summary-exit t)
    (while (not entered)
      ;; Then we find what group we are supposed to enter.
      (set-buffer gnus-group-buffer)
      (gnus-group-jump-to-group current-group)
      (setq target-group
	    (or target-group
		(if (eq gnus-keep-same-level 'best)
		    (gnus-summary-best-group gnus-newsgroup-name)
		  (gnus-summary-search-group backward gnus-keep-same-level))))
      (if (not target-group)
	  ;; There are no further groups, so we return to the group
	  ;; buffer.
	  (progn
	    (gnus-message 5 "Returning to the group buffer")
	    (setq entered t)
	    (when (gnus-buffer-live-p current-buffer)
	      (set-buffer current-buffer)
	      (gnus-summary-exit))
	    (gnus-run-hooks 'gnus-group-no-more-groups-hook))
	;; We try to enter the target group.
	(gnus-group-jump-to-group target-group)
	(let ((unreads (gnus-group-group-unread)))
	  (if (and (or (eq t unreads)
		       (and unreads (not (zerop unreads))))
 		   (gnus-summary-read-group
 		    target-group nil no-article
                    (and (buffer-live-p current-buffer) current-buffer)
 		    nil backward))
	      (setq entered t)
	    (setq current-group target-group
		  target-group nil)))))))

(defun gnus-summary-prev-group (&optional no-article)
  "Exit current newsgroup and then select previous unread newsgroup.
If prefix argument NO-ARTICLE is non-nil, no article is selected initially."
  (interactive "P")
  (gnus-summary-next-group no-article nil t))

;; Walking around summary lines.

(defun gnus-summary-first-subject (&optional unread undownloaded unseen)
  "Go to the first subject satisfying any non-nil constraint.
If UNREAD is non-nil, the article should be unread.
If UNDOWNLOADED is non-nil, the article should be undownloaded.
If UNSEEN is non-nil, the article should be unseen as well as unread.
Returns the article selected or nil if there are no matching articles."
  (interactive "P")
  (cond
   ;; Empty summary.
   ((null gnus-newsgroup-data)
    (gnus-message 3 "No articles in the group")
    nil)
   ;; Pick the first article.
   ((not (or unread undownloaded unseen))
    (goto-char (gnus-data-pos (car gnus-newsgroup-data)))
    (gnus-data-number (car gnus-newsgroup-data)))
   ;; Find the first unread article.
   (t
    (let ((data gnus-newsgroup-data))
      (while (and data
                  (let ((num (gnus-data-number (car data))))
                    (or (memq num gnus-newsgroup-unfetched)
                        (not (or (and unread
                                      (memq num gnus-newsgroup-unreads))
                                 (and undownloaded
                                      (memq num gnus-newsgroup-undownloaded))
                                 (and unseen
                                      (memq num gnus-newsgroup-unseen)
				      (memq num gnus-newsgroup-unreads)))))))
        (setq data (cdr data)))
      (prog1
          (if data
              (progn
                (goto-char (gnus-data-pos (car data)))
                (gnus-data-number (car data)))
            (gnus-message 3 "No more%s articles"
                          (let* ((r (when unread " unread"))
                                 (d (when undownloaded " undownloaded"))
                                 (s (when unseen " unseen"))
                                 (l (delq nil (list r d s))))
                            (cond ((= 3 (length l))
                                   (concat r "," d ", or" s))
                                  ((= 2 (length l))
                                   (concat (car l) ", or" (cadr l)))
                                  ((= 1 (length l))
                                   (car l))
                                  (t
                                   ""))))
            nil
            )
        (gnus-summary-position-point))))))

(defun gnus-summary-next-subject (n &optional unread dont-display)
  "Go to next N'th summary line.
If N is negative, go to the previous N'th subject line.
If UNREAD is non-nil, only unread articles are selected.
The difference between N and the actual number of steps taken is
returned."
  (interactive "p")
  (let ((backward (< n 0))
	(n (abs n)))
    (while (and (> n 0)
		(if backward
		    (gnus-summary-find-prev unread)
		  (gnus-summary-find-next unread)))
      (unless (zerop (setq n (1- n)))
	(gnus-summary-show-thread)))
    (when (/= 0 n)
      (gnus-message 7 "No more%s articles"
		    (if unread " unread" "")))
    (unless dont-display
      (gnus-summary-recenter)
      (gnus-summary-position-point))
    n))

(defun gnus-summary-next-unread-subject (n)
  "Go to next N'th unread summary line."
  (interactive "p")
  (gnus-summary-next-subject n t))

(defun gnus-summary-prev-subject (n &optional unread)
  "Go to previous N'th summary line.
If optional argument UNREAD is non-nil, only unread article is selected."
  (interactive "p")
  (gnus-summary-next-subject (- n) unread))

(defun gnus-summary-prev-unread-subject (n)
  "Go to previous N'th unread summary line."
  (interactive "p")
  (gnus-summary-next-subject (- n) t))

(defun gnus-summary-goto-subjects (articles)
  "Insert the subject header for ARTICLES in the current buffer."
  (save-excursion
    (dolist (article articles)
      (gnus-summary-goto-subject article t)))
  (gnus-summary-limit (append articles gnus-newsgroup-limit))
  (gnus-summary-position-point))

(defun gnus-summary-goto-subject (article &optional force silent)
  "Go to the subject line of ARTICLE.
If FORCE, also allow jumping to articles not currently shown."
  (interactive "nArticle number: ")
  (unless (numberp article)
    (error "Article %s is not a number" article))
  (let ((b (point))
	(data (gnus-data-find article)))
    ;; We read in the article if we have to.
    (and (not data)
	 force
	 (gnus-summary-insert-subject
	  article
	  (if (or (numberp force) (mail-header-p force)) force)
	  t)
	 (setq data (gnus-data-find article)))
    (goto-char b)
    (if (not data)
	(progn
	  (unless silent
	    (gnus-message 3 "Can't find article %d" article))
	  nil)
      (let ((pt (gnus-data-pos data)))
	(goto-char pt)
	(gnus-summary-set-article-display-arrow pt))
      (gnus-summary-position-point)
      article)))

;; Walking around summary lines with displaying articles.

(defun gnus-summary-expand-window (&optional arg)
  "Make the summary buffer take up the entire Emacs frame.
Given a prefix, will force an `article' buffer configuration."
  (interactive "P")
  (if arg
      (gnus-configure-windows 'article 'force)
    (gnus-configure-windows 'summary 'force)))

(defun gnus-summary-display-article (article &optional all-header)
  "Display ARTICLE in article buffer."
  (unless (and (gnus-buffer-live-p gnus-article-buffer)
	       (with-current-buffer gnus-article-buffer
		 (derived-mode-p 'gnus-article-mode)))
    (gnus-article-setup-buffer))
  (gnus-set-global-variables)
  (with-current-buffer gnus-article-buffer
    ;; The buffer may be non-empty and even narrowed, so go back to
    ;; a sane state.
    (widen)
    ;; We're going to erase the buffer anyway so do it now: it can save us from
    ;; uselessly performing multibyte-conversion of the current content.
    (let ((inhibit-read-only t)) (erase-buffer))
    (setq gnus-article-charset gnus-newsgroup-charset)
    (setq gnus-article-ignored-charsets gnus-newsgroup-ignored-charsets)
    (mm-enable-multibyte))
  (if (null article)
      nil
    (prog1
	(funcall (or gnus-summary-display-article-function
                     #'gnus-article-prepare)
                 article all-header)
      (gnus-run-hooks 'gnus-select-article-hook)
      (when (and gnus-current-article
		 (not (zerop gnus-current-article)))
	(gnus-summary-goto-subject gnus-current-article))
      (gnus-summary-recenter)
      (when (and gnus-use-trees gnus-show-threads)
	(gnus-possibly-generate-tree article)
	(gnus-highlight-selected-tree article))
      ;; Successfully display article.
      (gnus-article-set-window-start
       (cdr (assq article gnus-newsgroup-bookmarks))))))

(defun gnus-summary-select-article (&optional all-headers force pseudo article)
  "Select the current article.
If ALL-HEADERS is non-nil, show all header fields.  If FORCE is
non-nil, the article will be re-fetched even if it already present in
the article buffer.  If PSEUDO is non-nil, pseudo-articles will also
be displayed."
  ;; Make sure we are in the summary buffer to work around bbdb bug.
  (unless (derived-mode-p 'gnus-summary-mode)
    (set-buffer gnus-summary-buffer))
  (let ((article (or article (gnus-summary-article-number)))
        (all-headers (and all-headers t)) ; Must be t or nil.
	gnus-summary-display-article-function)
    (and (not pseudo)
	 (gnus-summary-article-pseudo-p article)
	 (error "This is a pseudo-article"))
    (with-current-buffer gnus-summary-buffer
      (if (or (and gnus-single-article-buffer
		   (or (null gnus-current-article)
		       (null gnus-article-current)
		       (null (get-buffer gnus-article-buffer))
		       (not (eq article (cdr gnus-article-current)))
		       (not (equal (car gnus-article-current)
				   gnus-newsgroup-name))
		       (not (get-buffer gnus-original-article-buffer))))
	      (and (not gnus-single-article-buffer)
		   (or (null gnus-current-article)
		       (not (get-buffer gnus-original-article-buffer))
		       (not (eq gnus-current-article article))))
	      force)
	  ;; The requested article is different from the current article.
	  (progn
	    (gnus-summary-display-article article all-headers)
	    (when (gnus-buffer-live-p gnus-article-buffer)
	      (with-current-buffer gnus-article-buffer
		(if (not gnus-article-decoded-p) ;; a local variable
		    (mm-disable-multibyte))))
	    (gnus-article-set-window-start
	     (cdr (assq article gnus-newsgroup-bookmarks)))
	    article)
	'old))))

(defun gnus-summary-force-verify-and-decrypt ()
  "Display buttons for signed/encrypted parts and verify/decrypt them."
  (interactive)
  (let ((mm-verify-option 'known)
	(mm-decrypt-option 'known)
	(gnus-article-emulate-mime t)
	(gnus-buttonized-mime-types (append (list "multipart/signed"
						  "multipart/encrypted")
					    gnus-buttonized-mime-types)))
    (gnus-summary-select-article nil 'force)))

(defun gnus-summary-next-article (&optional unread subject backward push)
  "Select the next article.
If UNREAD, only unread articles are selected.
If SUBJECT, only articles with SUBJECT are selected.
If BACKWARD, the previous article is selected instead of the next."
  (interactive "P")
  ;; Make sure we are in the summary buffer.
  (unless (derived-mode-p 'gnus-summary-mode)
    (set-buffer gnus-summary-buffer))
  (cond
   ;; Is there such an article?
   ((and (gnus-summary-search-forward unread subject backward)
	 (or (gnus-summary-display-article (gnus-summary-article-number))
	     (eq (gnus-summary-article-mark) gnus-canceled-mark)))
    (gnus-summary-position-point))
   ;; If not, we try the first unread, if that is wanted.
   ((and subject
	 gnus-auto-select-same
	 (gnus-summary-first-unread-article))
    (gnus-summary-position-point)
    (gnus-message 6 "Wrapped"))
   ;; Try to get next/previous article not displayed in this group.
   ((and gnus-auto-extend-newsgroup
	 (not unread) (not subject))
    (gnus-summary-goto-article
     (if backward (1- gnus-newsgroup-begin) (1+ gnus-newsgroup-end))
     nil (count-lines (point-min) (point))))
   ;; Go to next/previous group.
   (t
    (unless (gnus-ephemeral-group-p gnus-newsgroup-name)
      (gnus-summary-jump-to-group gnus-newsgroup-name))
    (let ((cmd last-command-event)
	  (point
	   (with-current-buffer gnus-group-buffer
	     (point)))
	  (current-summary (current-buffer))
	  (group
	   (if (eq gnus-keep-same-level 'best)
	       (gnus-summary-best-group gnus-newsgroup-name)
	     (gnus-summary-search-group backward gnus-keep-same-level))))
      ;; Select next unread newsgroup automagically.
      (cond
       ((or (not gnus-auto-select-next)
	    (not cmd))
	(unless (eq gnus-auto-select-next 'quietly)
	  (gnus-message 6 "No more%s articles" (if unread " unread" ""))))
       ((or (eq gnus-auto-select-next 'quietly)
	    (and (eq gnus-auto-select-next 'slightly-quietly)
		 push)
	    (and (eq gnus-auto-select-next 'almost-quietly)
		 (gnus-summary-last-article-p)))
	;; Select quietly.
	(if (gnus-ephemeral-group-p gnus-newsgroup-name)
	    (gnus-summary-exit)
	  (unless (eq gnus-auto-select-next 'quietly)
	    (gnus-message 6 "No more%s articles (%s)..."
			  (if unread " unread" "")
			  (if group (concat "selecting " group)
			    "exiting")))
	  (gnus-summary-next-group nil group backward)))
       (t
	(when (numberp last-input-event)
	  ;; Somehow or other, we may now have selected a different
	  ;; window.  Make point go back to the summary buffer.
	  (when (eq current-summary (current-buffer))
            ;; FIXME: This burps when get-buffer-window returns nil.
	    (select-window (get-buffer-window current-summary 0)))
	  (gnus-summary-walk-group-buffer
	   gnus-newsgroup-name cmd unread backward point))))))))

(defun gnus-summary-walk-group-buffer (_from-group cmd unread backward start)
  (let ((keystrokes '((?\C-n (gnus-group-next-unread-group 1))
		      (?\C-p (gnus-group-prev-unread-group 1))))
	(cursor-in-echo-area t)
	keve key group ended prompt)
    (with-current-buffer gnus-group-buffer
      (goto-char start)
      (setq group
	    (if (eq gnus-keep-same-level 'best)
		(gnus-summary-best-group gnus-newsgroup-name)
	      (gnus-summary-search-group backward gnus-keep-same-level))))
    (while (not ended)
      (setq prompt
	    (format
	     "No more%s articles%s " (if unread " unread" "")
	     (if (and group
		      (not (gnus-ephemeral-group-p gnus-newsgroup-name)))
		 (format " (Type %s for %s [%s])"
			 (single-key-description cmd)
			 group
			 (gnus-group-unread group))
	       (format " (Type %s to exit %s)"
		       (single-key-description cmd)
		       gnus-newsgroup-name))))
      ;; Confirm auto selection.
      (setq key (car (setq keve (gnus-read-event-char prompt)))
	    ended t)
      (cond
       ((assq key keystrokes)
	(let ((obuf (current-buffer)))
	  (switch-to-buffer gnus-group-buffer)
	  (when group
	    (gnus-group-jump-to-group group))
	  (eval (cadr (assq key keystrokes)))
	  (setq group (gnus-group-group-name))
	  (switch-to-buffer obuf))
	(setq ended nil))
       ((equal key cmd)
	(if (or (not group)
		(gnus-ephemeral-group-p gnus-newsgroup-name))
	    (gnus-summary-exit)
	  (gnus-summary-next-group nil group backward)))
       (t
	(push (cdr keve) unread-command-events))))))

(defun gnus-summary-next-unread-article ()
  "Select unread article after current one."
  (interactive)
  (gnus-summary-next-article
   (or (not (eq gnus-summary-goto-unread 'never))
       (gnus-summary-last-article-p (gnus-summary-article-number)))
   (and gnus-auto-select-same
	(gnus-summary-article-subject))))

(defun gnus-summary-prev-article (&optional unread subject)
  "Select the article before the current one.
If UNREAD is non-nil, only unread articles are selected."
  (interactive "P")
  (gnus-summary-next-article unread subject t))

(defun gnus-summary-prev-unread-article ()
  "Select unread article before current one."
  (interactive)
  (gnus-summary-prev-article
   (or (not (eq gnus-summary-goto-unread 'never))
       (gnus-summary-first-article-p (gnus-summary-article-number)))
   (and gnus-auto-select-same
	(gnus-summary-article-subject))))

(declare-function gnus-article-only-boring-p "gnus-art" ())

(defun gnus-summary-next-page (&optional lines circular stop)
  "Show next page of the selected article.
If at the end of the current article, select the next article.
LINES says how many lines should be scrolled up.

If CIRCULAR is non-nil, go to the start of the article instead of
selecting the next article when reaching the end of the current
article.

If STOP is non-nil, just stop when reaching the end of the message.

Also see the variable `gnus-article-skip-boring'."
  (interactive "P")
  (gnus-set-global-variables)
  (let ((article (gnus-summary-article-number))
	(article-window (get-buffer-window gnus-article-buffer t))
	endp)
    ;; If the buffer is empty, we have no article.
    (unless article
      (error "No article to select"))
    (gnus-configure-windows 'article)
    (if (eq (cdr (assq article gnus-newsgroup-reads)) gnus-canceled-mark)
	(if (and (eq gnus-summary-goto-unread 'never)
		 (not (gnus-summary-last-article-p article)))
	    (gnus-summary-next-article)
	  (gnus-summary-next-unread-article))
      (if (or (null gnus-current-article)
	      (null gnus-article-current)
	      (/= article (cdr gnus-article-current))
	      (not (equal (car gnus-article-current) gnus-newsgroup-name)))
	  ;; Selected subject is different from current article's.
	  (gnus-summary-display-article article)
	(when article-window
	  (gnus-eval-in-buffer-window gnus-article-buffer
	    (setq endp (or (gnus-article-next-page lines)
			   (gnus-article-only-boring-p))))
	  (when endp
	    (cond ((or stop gnus-summary-stop-at-end-of-message)
		   (gnus-message 3 "End of message"))
		  (circular
		   (gnus-summary-beginning-of-article))
		  (lines
		   (gnus-message 3 "End of message"))
		  ((null lines)
		   (if (and (eq gnus-summary-goto-unread 'never)
			    (not (gnus-summary-last-article-p article)))
		       (gnus-summary-next-article)
		     (gnus-summary-next-unread-article))))))))
    (gnus-summary-recenter)
    (gnus-summary-position-point)))

(defun gnus-summary-prev-page (&optional lines move)
  "Show previous page of selected article.
Argument LINES specifies lines to be scrolled down.
If MOVE, move to the previous unread article if point is at
the beginning of the buffer."
  (interactive "P")
  (let ((article (gnus-summary-article-number))
	(article-window (get-buffer-window gnus-article-buffer t))
	endp)
    (gnus-configure-windows 'article)
    (if (or (null gnus-current-article)
	    (null gnus-article-current)
	    (/= article (cdr gnus-article-current))
	    (not (equal (car gnus-article-current) gnus-newsgroup-name)))
	;; Selected subject is different from current article's.
	(gnus-summary-display-article article)
      (gnus-summary-recenter)
      (when article-window
	(gnus-eval-in-buffer-window gnus-article-buffer
	  (setq endp (gnus-article-prev-page lines)))
	(when (and move endp)
	  (cond (lines
		 (gnus-message 3 "Beginning of message"))
		((null lines)
		 (if (and (eq gnus-summary-goto-unread 'never)
			  (not (gnus-summary-first-article-p article)))
		     (gnus-summary-prev-article)
		   (gnus-summary-prev-unread-article))))))))
  (gnus-summary-position-point))

(defun gnus-summary-prev-page-or-article (&optional lines)
  "Show previous page of selected article.
Argument LINES specifies lines to be scrolled down.
If at the beginning of the article, go to the next article."
  (interactive "P")
  (gnus-summary-prev-page lines t))

(defun gnus-summary-scroll-up (lines)
  "Scroll up (or down) one line current article.
Argument LINES specifies lines to be scrolled up (or down if negative).
If no article is selected, then the current article will be selected first."
  (interactive "p")
  (gnus-configure-windows 'article)
  (gnus-summary-show-thread)
  (when (eq (gnus-summary-select-article nil nil 'pseudo) 'old)
    (gnus-eval-in-buffer-window gnus-article-buffer
      (cond ((> lines 0)
	     (when (gnus-article-next-page lines)
	       (gnus-message 3 "End of message")))
	    ((< lines 0)
	     (gnus-article-prev-page (- lines))))))
  (gnus-summary-recenter)
  (gnus-summary-position-point))

(defun gnus-summary-scroll-down (lines)
  "Scroll down (or up) one line current article.
Argument LINES specifies lines to be scrolled down (or up if negative).
If no article is selected, then the current article will be selected first."
  (interactive "p")
  (gnus-summary-scroll-up (- lines)))

(defun gnus-summary-next-same-subject ()
  "Select next article which has the same subject as current one."
  (interactive)
  (gnus-summary-next-article nil (gnus-summary-article-subject)))

(defun gnus-summary-prev-same-subject ()
  "Select previous article which has the same subject as current one."
  (interactive)
  (gnus-summary-prev-article nil (gnus-summary-article-subject)))

(defun gnus-summary-next-unread-same-subject ()
  "Select next unread article which has the same subject as current one."
  (interactive)
  (gnus-summary-next-article t (gnus-summary-article-subject)))

(defun gnus-summary-prev-unread-same-subject ()
  "Select previous unread article which has the same subject as current one."
  (interactive)
  (gnus-summary-prev-article t (gnus-summary-article-subject)))

(defun gnus-summary-first-unread-article ()
  "Select the first unread article.
Return nil if there are no unread articles."
  (interactive)
  (prog1
      (when (gnus-summary-first-subject t)
	(gnus-summary-show-thread)
	(gnus-summary-first-subject t)
	(gnus-summary-display-article (gnus-summary-article-number)))
    (gnus-summary-position-point)))

(defun gnus-summary-first-unread-subject ()
  "Place the point on the subject line of the first unread article.
Return nil if there are no unread articles."
  (interactive)
  (prog1
      (when (gnus-summary-first-subject t)
	(gnus-summary-show-thread)
	(gnus-summary-first-subject t))
    (gnus-summary-position-point)))

(defun gnus-summary-next-unseen-article (&optional backward)
  "Select the next unseen article."
  (interactive)
  (let* ((article (gnus-summary-article-number))
	 (articles (gnus-data-find-list article (gnus-data-list backward))))
    (when (or (not gnus-summary-check-current)
	      (not (gnus-data-unseen-p (car articles)))
	      (not (gnus-data-unread-p (car articles))))
      (setq articles (cdr articles)))
    (while (and articles
		(or (not (gnus-data-unseen-p (car articles)))
		    (not (gnus-data-unread-p (car articles)))))
      (setq articles (cdr articles)))
    (if (not articles)
	(if backward
	    (message "No previous unseen article")
	  (message "No next unseen article"))
      (goto-char (gnus-data-pos (car articles)))
      (gnus-summary-select-article)
      (gnus-data-number (car articles)))))

(defun gnus-summary-prev-unseen-article ()
  "Select the previous unseen article."
  (interactive)
  (gnus-summary-next-unseen-article t))

(defun gnus-summary-first-unseen-subject ()
  "Place the point on the subject line of the first unseen article.
Return nil if there are no unseen articles."
  (interactive)
  (prog1
      (when (gnus-summary-first-subject nil nil t)
	(gnus-summary-show-thread)
	(gnus-summary-first-subject nil nil t))
    (gnus-summary-position-point)))

(defun gnus-summary-first-unseen-or-unread-subject ()
  "Place the point on the subject line of the first unseen and unread article.
If all article have been seen, on the subject line of the first unread
article."
  (interactive)
  (prog1
      (unless (when (gnus-summary-first-subject nil nil t)
		(gnus-summary-show-thread)
		(gnus-summary-first-subject nil nil t))
	(when (gnus-summary-first-subject t)
	  (gnus-summary-show-thread)
	  (gnus-summary-first-subject t)))
    (gnus-summary-position-point)))

(defun gnus-summary-first-article ()
  "Select the first article.
Return nil if there are no articles."
  (interactive)
  (prog1
      (when (gnus-summary-first-subject)
	(gnus-summary-show-thread)
	(gnus-summary-first-subject)
	(gnus-summary-display-article (gnus-summary-article-number)))
    (gnus-summary-position-point)))

(defun gnus-summary-best-unread-article (&optional arg)
  "Select the unread article with the highest score.
If given a prefix argument, select the next unread article that has a
score higher than the default score."
  (interactive "P")
  (let ((article (if arg
		     (gnus-summary-better-unread-subject)
		   (gnus-summary-best-unread-subject))))
    (if article
	(gnus-summary-goto-article article)
      (error "No unread articles"))))

(defun gnus-summary-best-unread-subject ()
  "Select the unread subject with the highest score."
  (interactive)
  (let ((best -1000000)
	(data gnus-newsgroup-data)
	article score)
    (while data
      (and (gnus-data-unread-p (car data))
	   (> (setq score
		    (gnus-summary-article-score (gnus-data-number (car data))))
	      best)
	   (setq best score
		 article (gnus-data-number (car data))))
      (setq data (cdr data)))
    (when article
      (gnus-summary-goto-subject article))
    (gnus-summary-position-point)
    article))

(defun gnus-summary-better-unread-subject ()
  "Select the first unread subject that has a score over the default score."
  (interactive)
  (let ((data gnus-newsgroup-data)
	article)
    (while (and (setq article (gnus-data-number (car data)))
		(or (gnus-data-read-p (car data))
		    (not (> (gnus-summary-article-score article)
			    gnus-summary-default-score))))
      (setq data (cdr data)))
    (when article
      (gnus-summary-goto-subject article))
    (gnus-summary-position-point)
    article))

(defun gnus-summary-last-subject ()
  "Go to the last displayed subject line in the group."
  (let ((article (gnus-data-number (car (gnus-data-list t)))))
    (when article
      (gnus-summary-goto-subject article))))

(defun gnus-summary-goto-article (article &optional all-headers force)
  "Fetch ARTICLE (article number or Message-ID) and display it if it exists.
If ALL-HEADERS is non-nil, no header lines are hidden.
If FORCE, go to the article even if it isn't displayed.  If FORCE
is a number, it is the line the article is to be displayed on."
  (interactive
   (list
    (gnus-completing-read
     "Article number or Message-ID"
     (mapcar #'int-to-string gnus-newsgroup-limit))
    current-prefix-arg
    t))
  (prog1
      (if (and (stringp article)
	       (string-match "@\\|%40" article))
	  (gnus-summary-refer-article article)
	(when (stringp article)
	  (setq article (string-to-number article)))
	(if (gnus-summary-goto-subject article force)
	    (gnus-summary-display-article article all-headers)
	  (gnus-message 4 "Couldn't go to article %s" article) nil))
    (gnus-summary-position-point)))

(defun gnus-summary-goto-last-article ()
  "Go to the previously read article."
  (interactive)
  (prog1
      (when gnus-last-article
	(gnus-summary-goto-article gnus-last-article nil t))
    (gnus-summary-position-point)))

(defun gnus-summary-pop-article (number)
  "Pop one article off the history and go to the previous.
NUMBER articles will be popped off."
  (interactive "p")
  (let (to)
    (setq gnus-newsgroup-history
	  (cdr (setq to (nthcdr number gnus-newsgroup-history))))
    (if to
	(gnus-summary-goto-article (car to) nil t)
      (error "Article history empty")))
  (gnus-summary-position-point))

;; Summary commands and functions for limiting the summary buffer.

(defun gnus-summary-limit-to-articles (n)
  "Limit the summary buffer to the next N articles.
If not given a prefix, use the process marked articles instead."
  (interactive "P")
  (prog1
      (let ((articles (gnus-summary-work-articles n)))
	(setq gnus-newsgroup-processable nil)
	(gnus-summary-limit articles))
    (gnus-summary-position-point)))

(defun gnus-summary-pop-limit (&optional total)
  "Restore the previous limit.
If given a prefix, remove all limits."
  (interactive "P")
  (when total
    (setq gnus-newsgroup-limits
	  (list (mapcar #'mail-header-number gnus-newsgroup-headers))))
  (unless gnus-newsgroup-limits
    (error "No limit to pop"))
  (prog1
      (gnus-summary-limit nil 'pop)
    (gnus-summary-position-point)))

(defun gnus-summary-limit-to-subject (subject &optional header not-matching)
  "Limit the summary buffer to articles that have subjects that match a regexp.
If NOT-MATCHING, excluding articles that have subjects that match a regexp."
  (interactive
   (list (read-string (if current-prefix-arg
			  "Exclude subject (regexp): "
			"Limit to subject (regexp): "))
	 nil current-prefix-arg))
  (unless header
    (setq header "subject"))
  (when (not (equal "" subject))
    (prog1
	(let ((articles (gnus-summary-find-matching
			 (or header "subject") subject 'all nil nil
			 not-matching)))
	  (unless articles
	    (error "Found no matches for \"%s\"" subject))
	  (gnus-summary-limit articles))
      (gnus-summary-position-point))))

(defun gnus-summary-limit-to-author (from &optional not-matching)
  "Limit the summary buffer to articles that have authors that match a regexp.
If NOT-MATCHING, excluding articles that have authors that match a regexp."
  (interactive
   (list (let* ((header (gnus-summary-article-header))
		(default (and header (car (mail-header-parse-address
					   (mail-header-from header))))))
	   (read-string (concat (if current-prefix-arg
				    "Exclude author (regexp"
				  "Limit to author (regexp")
				(if default
				    (concat ", default \"" default "\"): ")
				  "): "))
			nil nil
			default))
	 current-prefix-arg))
  (gnus-summary-limit-to-subject from "from" not-matching))

(defun gnus-summary-limit-to-recipient (recipient &optional not-matching)
  "Limit the summary buffer to articles with the given RECIPIENT.

If NOT-MATCHING, exclude RECIPIENT.

To and Cc headers are checked.  You need to include them in
`nnmail-extra-headers'."
  ;; Unlike `rmail-summary-by-recipients', doesn't include From.
  (interactive
   (list (read-string (format "%s recipient (regexp): "
			      (if current-prefix-arg "Exclude" "Limit to")))
	 current-prefix-arg))
  (when (not (equal "" recipient))
    (prog1 (let* ((to
		   (if (memq 'To nnmail-extra-headers)
		       (gnus-summary-find-matching
			(cons 'extra 'To) recipient 'all nil nil
			not-matching)
		     (gnus-message
		      1 "`To' isn't present in `nnmail-extra-headers'")
		     (sit-for 1)
		     nil))
		  (cc
		   (if (memq 'Cc nnmail-extra-headers)
		       (gnus-summary-find-matching
			(cons 'extra 'Cc) recipient 'all nil nil
			not-matching)
		     (gnus-message
		      1 "`Cc' isn't present in `nnmail-extra-headers'")
		     (sit-for 1)
		     nil))
		  (articles
		   (if not-matching
		       ;; We need the numbers that are in both lists:
		       (mapcar (lambda (a)
				 (and (memq a to) a))
			       cc)
		     (nconc to cc))))
	     (unless articles
	       (error "Found no matches for \"%s\"" recipient))
	     (gnus-summary-limit articles))
      (gnus-summary-position-point))))

(defun gnus-summary-limit-to-address (address &optional not-matching)
  "Limit the summary buffer to articles with the given ADDRESS.

If NOT-MATCHING, exclude ADDRESS.

To, Cc and From headers are checked.  You need to include `To' and `Cc'
in `nnmail-extra-headers'."
  (interactive
   (list (read-string (format "%s address (regexp): "
			      (if current-prefix-arg "Exclude" "Limit to")))
	 current-prefix-arg))
  (when (not (equal "" address))
    (prog1 (let* ((to
		   (if (memq 'To nnmail-extra-headers)
		       (gnus-summary-find-matching
			(cons 'extra 'To) address 'all nil nil
			not-matching)
		     (gnus-message
		      1 "`To' isn't present in `nnmail-extra-headers'")
		     (sit-for 1)
		     t))
		  (cc
		   (if (memq 'Cc nnmail-extra-headers)
		       (gnus-summary-find-matching
			(cons 'extra 'Cc) address 'all nil nil
			not-matching)
		     (gnus-message
		      1 "`Cc' isn't present in `nnmail-extra-headers'")
		     (sit-for 1)
		     t))
		  (from
		   (gnus-summary-find-matching "from" address
					       'all nil nil not-matching))
		  (articles
		   (if not-matching
		       ;; We need the numbers that are in all lists:
		       (if (eq cc t)
			   (if (eq to t)
			       from
			     (mapcar (lambda (a) (car (memq a from))) to))
			 (mapcar (lambda (a) (car (memq a from)))
                                 (if (eq to t)
			             cc
				   (mapcar (lambda (a) (car (memq a to)))
					   cc))))
		     (nconc (if (eq to t) nil to)
			    (if (eq cc t) nil cc)
			    from))))
	     (unless articles
	       (error "Found no matches for \"%s\"" address))
	     (gnus-summary-limit articles))
      (gnus-summary-position-point))))

(defun gnus-summary-limit-strange-charsets-predicate (header)
  (let ((string (concat (mail-header-subject header)
			(mail-header-from header)))
	charset found)
    (dotimes (i (1- (length string)))
      (setq charset (format "%s" (char-charset (aref string (1+ i)))))
      (when (string-match "unicode\\|big\\|japanese" charset)
	(setq found t)))
    found))

(defun gnus-summary-limit-to-predicate (predicate)
  "Limit to articles where PREDICATE returns non-nil.
PREDICATE will be called with the header structures of the
articles."
  (let ((articles nil)
	(case-fold-search t))
    (dolist (header gnus-newsgroup-headers)
      (when (funcall predicate header)
	(push (mail-header-number header) articles)))
    (gnus-summary-limit (nreverse articles))))

(defun gnus-summary-limit-to-age (age &optional younger-p)
  "Limit the summary buffer to articles that are older than (or equal) AGE days.
If YOUNGER-P (the prefix) is non-nil, limit the summary buffer to
articles that are younger than AGE days."
  (interactive
   (let ((younger current-prefix-arg)
	 (days-got nil)
	 days)
     (while (not days-got)
       (setq days (if younger
		      (read-string "Limit to articles younger than (in days, older when negative): ")
		    (read-string
		     "Limit to articles older than (in days, younger when negative): ")))
       (when (> (length days) 0)
	 (setq days (read days)))
       (if (numberp days)
	   (progn
	     (setq days-got t)
	     (when (< days 0)
	       (setq younger (not younger))
	       (setq days (* days -1))))
	 (message "Please enter a number.")
	 (sleep-for 1)))
     (list days younger)))
  (prog1
      (let ((data gnus-newsgroup-data)
	    (cutoff (days-to-time age))
	    articles d date is-younger)
	(while (setq d (pop data))
	  (when (and (mail-header-p (gnus-data-header d))
		     (setq date (mail-header-date (gnus-data-header d))))
	    (setq is-younger (time-less-p
			      (time-since (gnus-date-get-time date))
			      cutoff))
	    (when (if younger-p
		      is-younger
		    (not is-younger))
	      (push (gnus-data-number d) articles))))
	(gnus-summary-limit (nreverse articles)))
    (gnus-summary-position-point)))

(defun gnus-summary-limit-to-extra (header regexp &optional not-matching)
  "Limit the summary buffer to articles that match an `extra' header."
  (interactive
   (let ((header
	  (intern
	   (gnus-completing-read
	    (if current-prefix-arg
		"Exclude extra header"
	      "Limit extra header")
	    (mapcar #'symbol-name gnus-extra-headers)
	    t nil nil
            (symbol-name (car gnus-extra-headers))))))
     (list header
	   (read-string (format "%s header %s (regexp): "
				(if current-prefix-arg "Exclude" "Limit to")
				header))
	   current-prefix-arg)))
  (when (not (equal "" regexp))
    (prog1
	(let ((articles (gnus-summary-find-matching
			 (cons 'extra header) regexp 'all nil nil
			 not-matching)))
	  (unless articles
	    (error "Found no matches for \"%s\"" regexp))
	  (gnus-summary-limit articles))
      (gnus-summary-position-point))))

(defun gnus-summary-limit-to-display-predicate ()
  "Limit the summary buffer to the predicated in the `display' group parameter."
  (interactive)
  (unless gnus-newsgroup-display
    (error "There is no `display' group parameter"))
  (let (articles)
    (dolist (gnus-number gnus-newsgroup-articles)
      (when (funcall gnus-newsgroup-display)
	(push gnus-number articles)))
    (gnus-summary-limit articles))
  (gnus-summary-position-point))

(defun gnus-summary-limit-to-unread (&optional all)
  "Limit the summary buffer to articles that are not marked as read.
If ALL is non-nil, limit strictly to unread articles."
  (interactive "P")
  (if all
      (gnus-summary-limit-to-marks (char-to-string gnus-unread-mark))
    (gnus-summary-limit-to-marks
     ;; Concat all the marks that say that an article is read and have
     ;; those removed.
     (list gnus-del-mark gnus-read-mark gnus-ancient-mark
	   gnus-killed-mark gnus-spam-mark gnus-kill-file-mark
	   gnus-low-score-mark gnus-expirable-mark
	   gnus-canceled-mark gnus-catchup-mark gnus-sparse-mark
	   gnus-duplicate-mark)
     'reverse)))

(defun gnus-summary-limit-to-headers (match &optional reverse)
  "Limit the summary buffer to articles that have headers that match MATCH.
If REVERSE (the prefix), limit to articles that don't match."
  (interactive "sMatch headers (regexp): \nP")
  (gnus-summary-limit-to-bodies match reverse t))

(declare-function article-goto-body "gnus-art" ())

(defun gnus-summary-limit-to-bodies (match &optional reverse headersp)
  "Limit the summary buffer to articles that have bodies that match MATCH.
If REVERSE (the prefix), limit to articles that don't match."
  (interactive "sMatch body (regexp): \nP")
  (let ((articles nil)
	(gnus-select-article-hook nil)	;Disable hook.
	(gnus-article-prepare-hook nil)
	(gnus-use-article-prefetch nil)
	(gnus-keep-backlog nil)
	(gnus-break-pages nil)
	(gnus-summary-display-arrow nil)
	(gnus-updated-mode-lines nil)
	(gnus-auto-center-summary nil)
	(gnus-display-mime-function nil))
    (dolist (data gnus-newsgroup-data)
      (let (gnus-mark-article-hook)
	(gnus-summary-select-article t t nil (gnus-data-number data)))
      (with-current-buffer gnus-article-buffer
	(article-goto-body)
	(let* ((case-fold-search t)
	       (found (if headersp
			  (re-search-backward match nil t)
			(re-search-forward match nil t))))
	  (when (or (and found
			 (not reverse))
		    (and (not found)
			 reverse))
	    (push (gnus-data-number data) articles)))))
    (if (not articles)
	(message "No messages matched")
      (gnus-summary-limit articles)))
  (gnus-summary-position-point))

(defun gnus-summary-limit-to-singletons (&optional threadsp)
  "Limit the summary buffer to articles that aren't part on any thread.
If THREADSP (the prefix), limit to articles that are in threads."
  (interactive "P")
  (let ((articles nil)
	thread-articles
	threads)
    (dolist (thread gnus-newsgroup-threads)
      (if (stringp (car thread))
	  (dolist (thread (cdr thread))
	    (push thread threads))
	(push thread threads)))
    (dolist (thread threads)
      (setq thread-articles (gnus-articles-in-thread thread))
      (when (or (and threadsp
		     (> (length thread-articles) 1))
		(and (not threadsp)
		     (= (length thread-articles) 1)))
	(setq articles (nconc thread-articles articles))))
    (if (not articles)
	(message "No messages matched")
      (gnus-summary-limit articles))
    (gnus-summary-position-point)))

(defun gnus-summary-limit-to-replied (&optional unreplied)
  "Limit the summary buffer to replied articles.
If UNREPLIED (the prefix), limit to unreplied articles."
  (interactive "P")
  (if unreplied
      (gnus-summary-limit
       (gnus-set-difference gnus-newsgroup-articles
	gnus-newsgroup-replied))
    (gnus-summary-limit gnus-newsgroup-replied))
  (gnus-summary-position-point))

(defun gnus-summary-limit-exclude-marks (marks &optional _reverse)
  "Exclude articles that are marked with MARKS (e.g. \"DK\").
If REVERSE, limit the summary buffer to articles that are marked
with MARKS.  MARKS can either be a string of marks or a list of marks.
Returns how many articles were removed."
  (interactive "sMarks: ")
  (gnus-summary-limit-to-marks marks t))

(defun gnus-summary-limit-to-marks (marks &optional reverse)
  "Limit the summary buffer to articles that are marked with MARKS (e.g. \"DK\").
If REVERSE (the prefix), limit the summary buffer to articles that are
not marked with MARKS.  MARKS can either be a string of marks or a
list of marks.
Returns how many articles were removed."
  (interactive "sMarks: \nP")
  (prog1
      (let ((data gnus-newsgroup-data)
	    (marks (if (listp marks) marks
		     (append marks nil))) ; Transform to list.
	    articles)
	(while data
	  (when (if reverse (not (memq (gnus-data-mark (car data)) marks))
		  (memq (gnus-data-mark (car data)) marks))
	    (push (gnus-data-number (car data)) articles))
	  (setq data (cdr data)))
	(gnus-summary-limit articles))
    (gnus-summary-position-point)))

(defun gnus-summary-limit-to-score (score &optional below)
  "Limit to articles with score at or above SCORE.

With a prefix argument, limit to articles with score at or below
SCORE."
  (interactive (list (string-to-number
                      (read-string
                       (format "Limit to articles with score of at %s: "
                               (if current-prefix-arg "most" "least"))))))
  (let ((data gnus-newsgroup-data)
        (compare (if (or below current-prefix-arg) #'<= #'>=))
        articles)
    (while data
      (when (funcall compare (gnus-summary-article-score
                              (gnus-data-number (car data)))
                     score)
	(push (gnus-data-number (car data)) articles))
      (setq data (cdr data)))
    (prog1
	(gnus-summary-limit articles)
      (gnus-summary-position-point))))

(defun gnus-summary-limit-to-unseen ()
  "Limit to unseen articles."
  (interactive)
  (prog1
      (gnus-summary-limit gnus-newsgroup-unseen)
    (gnus-summary-position-point)))

(defun gnus-summary-limit-include-thread (id &optional thread-only)
  "Display all hidden articles belonging to thread ID.
When called interactively, ID is the Message-ID of the current
article.  If thread-only is non-nil limit the summary buffer to
these articles."
  (interactive (list (mail-header-id (gnus-summary-article-header))))
  (let ((articles (gnus-articles-in-thread
		   (gnus-id-to-thread (gnus-root-id id))))
	;;we REALLY want the whole thread---this prevents cut-threads
	;;from removing the thread we want to include.
	(gnus-fetch-old-headers nil)
	(gnus-build-sparse-threads nil))
    (prog1
	(gnus-summary-limit (if thread-only articles
			      (nconc articles gnus-newsgroup-limit)))
      (gnus-summary-limit-include-matching-articles
       "subject"
       (regexp-quote (gnus-general-simplify-subject
		      (mail-header-subject (gnus-id-to-header id)))))
      ;; the previous two calls each push a limit onto the limit
      ;; stack. the first pop remove the articles that match the
      ;; subject, while the second pop gets us back to the state
      ;; before we started to deal with the thread. presumably we want
      ;; to think of the thread and its associated subject matches as
      ;; a single thing so that we need to pop only once to get back
      ;; to the original view.
      (pop gnus-newsgroup-limits)
      (gnus-summary-position-point))))

(defun gnus-summary-limit-include-matching-articles (header regexp)
  "Display all the hidden articles that have HEADERs that match REGEXP."
  (interactive (list (read-string "Match on header: ")
		     (read-string "Regexp: ")))
  (let ((articles (gnus-find-matching-articles header regexp)))
    (prog1
	(gnus-summary-limit (nconc articles gnus-newsgroup-limit))
      (gnus-summary-position-point))))

(defun gnus-summary-insert-dormant-articles ()
  "Insert all the dormant articles for this group into the current buffer."
  (interactive)
  (let ((gnus-verbose (max 6 gnus-verbose)))
    (if (not gnus-newsgroup-dormant)
	(gnus-message 3 "No dormant articles for this group")
      (gnus-summary-goto-subjects gnus-newsgroup-dormant))))

(defun gnus-summary-insert-ticked-articles ()
  "Insert ticked articles for this group into the current buffer."
  (interactive)
  (let ((gnus-verbose (max 6 gnus-verbose)))
    (if (not gnus-newsgroup-marked)
	(gnus-message 3 "No ticked articles for this group")
      (gnus-summary-goto-subjects gnus-newsgroup-marked))))

(defun gnus-summary-limit-include-dormant ()
  "Display all the hidden articles that are marked as dormant.
Note that this command only works on a subset of the articles currently
fetched for this group."
  (interactive)
  (unless gnus-newsgroup-dormant
    (error "There are no dormant articles in this group"))
  (prog1
      (gnus-summary-limit (append gnus-newsgroup-dormant gnus-newsgroup-limit))
    (gnus-summary-position-point)))

(defun gnus-summary-include-articles (articles)
  "Fetch the headers for ARTICLES and then display the summary lines."
  (let ((gnus-inhibit-demon t)
	(gnus-agent nil)
	(gnus-read-all-available-headers t))
    (setq gnus-newsgroup-headers
	  (cl-merge
	   'list gnus-newsgroup-headers
	   (gnus-fetch-headers articles nil t)
	   'gnus-article-sort-by-number))
    (setq gnus-newsgroup-articles
	  (gnus-sorted-nunion gnus-newsgroup-articles articles))
    (gnus-summary-limit (append articles gnus-newsgroup-limit))))

(defun gnus-summary-limit-exclude-dormant ()
  "Hide all dormant articles."
  (interactive)
  (prog1
      (gnus-summary-limit-to-marks (list gnus-dormant-mark) 'reverse)
    (gnus-summary-position-point)))

(defun gnus-summary-limit-exclude-childless-dormant ()
  "Hide all dormant articles that have no children."
  (interactive)
  (let ((data (gnus-data-list t))
	articles d children)
    ;; Find all articles that are either not dormant or have
    ;; children.
    (while (setq d (pop data))
      (when (or (not (= (gnus-data-mark d) gnus-dormant-mark))
		(and (setq children
			   (gnus-article-children (gnus-data-number d)))
		     (let (found)
		       (while children
			 (when (memq (car children) articles)
			   (setq children nil
				 found t))
			 (pop children))
		       found)))
	(push (gnus-data-number d) articles)))
    ;; Do the limiting.
    (prog1
	(gnus-summary-limit articles)
      (gnus-summary-position-point))))

(defun gnus-summary-limit-mark-excluded-as-read (&optional all)
  "Mark all unread excluded articles as read.
If ALL, mark even excluded ticked and dormants as read."
  (interactive "P")
  (setq gnus-newsgroup-limit (sort gnus-newsgroup-limit #'<))
  (let ((articles (gnus-sorted-ndifference
		   (sort
		    (mapcar #'mail-header-number gnus-newsgroup-headers)
		    #'<)
		   gnus-newsgroup-limit))
	article)
    (setq gnus-newsgroup-unreads
	  (gnus-sorted-intersection gnus-newsgroup-unreads
				    gnus-newsgroup-limit))
    (if all
	(setq gnus-newsgroup-dormant nil
	      gnus-newsgroup-marked nil
	      gnus-newsgroup-reads
	      (nconc
	       (mapcar (lambda (n) (cons n gnus-catchup-mark)) articles)
	       gnus-newsgroup-reads))
      (while (setq article (pop articles))
	(unless (or (memq article gnus-newsgroup-dormant)
		    (memq article gnus-newsgroup-marked))
	  (push (cons article gnus-catchup-mark) gnus-newsgroup-reads))))))

(defun gnus-summary-limit (articles &optional pop)
  (if pop
      ;; We pop the previous limit off the stack and use that.
      (setq articles (car gnus-newsgroup-limits)
	    gnus-newsgroup-limits (cdr gnus-newsgroup-limits))
    ;; We use the new limit, so we push the old limit on the stack.
    (push gnus-newsgroup-limit gnus-newsgroup-limits))
  ;; Set the limit.
  (setq gnus-newsgroup-limit articles)
  (let ((total (length gnus-newsgroup-data))
	(data (gnus-data-find-list (gnus-summary-article-number)))
	(gnus-summary-mark-below nil)	; Inhibit this.
	found)
    ;; This will do all the work of generating the new summary buffer
    ;; according to the new limit.
    (gnus-summary-prepare)
    ;; Hide any threads, possibly.
    (gnus-summary-maybe-hide-threads)
    ;; Try to return to the article you were at, or one in the
    ;; neighborhood.
    (when data
      ;; We try to find some article after the current one.
      (while data
	(when (gnus-summary-goto-subject (gnus-data-number (car data)) nil t)
	  (setq data nil
		found t))
	(setq data (cdr data))))
    (unless found
      ;; If there is no data, that means that we were after the last
      ;; article.  The same goes when we can't find any articles
      ;; after the current one.
      (goto-char (point-max))
      (gnus-summary-find-prev))
    (gnus-set-mode-line 'summary)
    ;; We return how many articles were removed from the summary
    ;; buffer as a result of the new limit.
    (- total (length gnus-newsgroup-data))))

(defsubst gnus-invisible-cut-children (threads)
  (let ((num 0))
    (while threads
      (when (memq (mail-header-number (caar threads)) gnus-newsgroup-limit)
	(cl-incf num))
      (pop threads))
    (< num 2)))

(defsubst gnus-cut-thread (thread)
  "Go forwards in the thread until we find an article that we want to display."
  (when (or (eq gnus-fetch-old-headers 'some)
	    (eq gnus-fetch-old-headers 'invisible)
	    (numberp gnus-fetch-old-headers)
	    (eq gnus-build-sparse-threads 'some)
	    (eq gnus-build-sparse-threads 'more))
    ;; Deal with old-fetched headers and sparse threads.
    (while (and
	    thread
	    (or
	     (gnus-summary-article-sparse-p (mail-header-number (car thread)))
	     (gnus-summary-article-ancient-p
	      (mail-header-number (car thread))))
	    (if (or (<= (length (cdr thread)) 1)
		    (eq gnus-fetch-old-headers 'invisible))
		(setq gnus-newsgroup-limit
		      (delq (mail-header-number (car thread))
			    gnus-newsgroup-limit)
		      thread (cadr thread))
	      (when (gnus-invisible-cut-children (cdr thread))
		(let ((th (cdr thread)))
		  (while th
		    (if (memq (mail-header-number (caar th))
			      gnus-newsgroup-limit)
			(setq thread (car th)
			      th nil)
		      (setq th (cdr th))))))))))
  thread)

(defun gnus-cut-threads (threads)
  "Cut off all uninteresting articles from the beginning of THREADS."
  (when (or (eq gnus-fetch-old-headers 'some)
	    (eq gnus-fetch-old-headers 'invisible)
	    (numberp gnus-fetch-old-headers)
	    (eq gnus-build-sparse-threads 'some)
	    (eq gnus-build-sparse-threads 'more))
    (let ((th threads))
      (while th
	(setcar th (gnus-cut-thread (car th)))
	(setq th (cdr th)))))
  ;; Remove nixed out threads.
  (delq nil threads))

(defun gnus-summary-initial-limit (&optional show-if-empty)
  "Figure out what the initial limit is supposed to be on group entry.
This entails weeding out unwanted dormants, low-scored articles,
fetch-old-headers verbiage, and so on."
  ;; Most groups have nothing to remove.
  (unless (or gnus-inhibit-limiting
	      (and (null gnus-newsgroup-dormant)
		   (eq gnus-newsgroup-display #'gnus-not-ignore)
		   (not (eq gnus-fetch-old-headers 'some))
		   (not (numberp gnus-fetch-old-headers))
		   (not (eq gnus-fetch-old-headers 'invisible))
		   (null gnus-summary-expunge-below)
		   (not (eq gnus-build-sparse-threads 'some))
		   (not (eq gnus-build-sparse-threads 'more))
		   (null gnus-thread-expunge-below)))
    (push gnus-newsgroup-limit gnus-newsgroup-limits)
    (setq gnus-newsgroup-limit nil)
    (maphash
     (lambda (_id deps)
       (unless (car deps)
	 ;; These threads have no parents -- they are roots.
	 (let ((nodes (cdr deps))
	       thread)
	   (while nodes
	     (if (and gnus-thread-expunge-below
		      (< (gnus-thread-total-score (car nodes))
			 gnus-thread-expunge-below))
		 (gnus-expunge-thread (pop nodes))
	       (setq thread (pop nodes))
	       (gnus-summary-limit-children thread))))))
     gnus-newsgroup-dependencies)
    ;; If this limitation resulted in an empty group, we might
    ;; pop the previous limit and use it instead.
    (when (and (not gnus-newsgroup-limit)
	       show-if-empty)
      (setq gnus-newsgroup-limit (pop gnus-newsgroup-limits)))
    gnus-newsgroup-limit))

(defun gnus-summary-limit-children (thread)
  "Return 1 if this subthread is visible and 0 if it is not."
  ;; First we get the number of visible children to this thread.  This
  ;; is done by recursing down the thread using this function, so this
  ;; will really go down to a leaf article first, before slowly
  ;; working its way up towards the root.
  (when thread
    (let* ((max-lisp-eval-depth (max 5000 max-lisp-eval-depth))
	   (children
	   (if (cdr thread)
	       (apply #'+ (mapcar #'gnus-summary-limit-children
				 (cdr thread)))
	     0))
	   (number (mail-header-number (car thread)))
	   score)
      (if (and
	   (not (memq number gnus-newsgroup-marked))
	   (or
	    ;; If this article is dormant and has absolutely no visible
	    ;; children, then this article isn't visible.
	    (and (memq number gnus-newsgroup-dormant)
		 (zerop children))
	    ;; If this is "fetch-old-headered" and there is no
	    ;; visible children, then we don't want this article.
	    (and (or (eq gnus-fetch-old-headers 'some)
		     (numberp gnus-fetch-old-headers))
		 (gnus-summary-article-ancient-p number)
		 (zerop children))
	    ;; If this is "fetch-old-headered" and `invisible', then
	    ;; we don't want this article.
	    (and (eq gnus-fetch-old-headers 'invisible)
		 (gnus-summary-article-ancient-p number))
	    ;; If this is a sparsely inserted article with no children,
	    ;; we don't want it.
	    (and (eq gnus-build-sparse-threads 'some)
		 (gnus-summary-article-sparse-p number)
		 (zerop children))
	    ;; If we use expunging, and this article is really
	    ;; low-scored, then we don't want this article.
	    (when (and gnus-summary-expunge-below
		       (< (setq score
				(or (cdr (assq number gnus-newsgroup-scored))
				    gnus-summary-default-score))
			  gnus-summary-expunge-below))
	      ;; We increase the expunge-tally here, but that has
	      ;; nothing to do with the limits, really.
	      (cl-incf gnus-newsgroup-expunged-tally)
	      ;; We also mark as read here, if that's wanted.
	      (when (and gnus-summary-mark-below
			 (< score gnus-summary-mark-below))
		(setq gnus-newsgroup-unreads
		      (delq number gnus-newsgroup-unreads))
		(if gnus-newsgroup-auto-expire
		    (push number gnus-newsgroup-expirable)
		  (push (cons number gnus-low-score-mark)
			gnus-newsgroup-reads)))
	      t)
	    ;; Do the `display' group parameter.
	    (and gnus-newsgroup-display
		 (let ((gnus-number number))
		   (not (funcall gnus-newsgroup-display))))))
	  ;; Nope, invisible article.
	  0
	;; Ok, this article is to be visible, so we add it to the limit
	;; and return 1.
	(push number gnus-newsgroup-limit)
	1))))

(defun gnus-expunge-thread (thread)
  "Mark all articles in THREAD as read."
  (let* ((number (mail-header-number (car thread))))
    (cl-incf gnus-newsgroup-expunged-tally)
    ;; We also mark as read here, if that's wanted.
    (setq gnus-newsgroup-unreads
	  (delq number gnus-newsgroup-unreads))
    (if gnus-newsgroup-auto-expire
	(push number gnus-newsgroup-expirable)
      (push (cons number gnus-low-score-mark)
	    gnus-newsgroup-reads)))
  ;; Go recursively through all subthreads.
  (mapcar #'gnus-expunge-thread (cdr thread)))

;; Summary article oriented commands

(defun gnus-summary-refer-parent-article (n)
  "Refer parent article N times.
If N is negative, go to ancestor -N instead.
The difference between N and the number of articles fetched is returned."
  (interactive "p")
  (let ((skip 1)
	error header ref)
    (when (not (natnump n))
      (setq skip (abs n)
	    n 1))
    (while (and (> n 0)
		(not error))
      (setq header (gnus-summary-article-header))
      (if (and (eq (mail-header-number header)
		   (cdr gnus-article-current))
	       (equal gnus-newsgroup-name
		      (car gnus-article-current)))
	  ;; If we try to find the parent of the currently
	  ;; displayed article, then we take a look at the actual
	  ;; References header, since this is slightly more
	  ;; reliable than the References field we got from the
	  ;; server.
	  (with-current-buffer gnus-original-article-buffer
	    (nnheader-narrow-to-headers)
	    (unless (setq ref (message-fetch-field "references"))
	      (when (setq ref (message-fetch-field "in-reply-to"))
		(setq ref (gnus-extract-message-id-from-in-reply-to ref))))
	    (widen))
	(setq ref
	      ;; It's not the current article, so we take a bet on
	      ;; the value we got from the server.
	      (mail-header-references header)))
      (if (and ref
	       (not (equal ref "")))
	  (unless (gnus-summary-refer-article (gnus-parent-id ref skip))
	    (gnus-message 1 "Couldn't find parent"))
	(gnus-message 1 "No references in article %d"
		      (gnus-summary-article-number))
	(setq error t))
      (cl-decf n))
    (gnus-summary-position-point)
    n))

(defun gnus-summary-refer-references ()
  "Fetch all articles mentioned in the References header.
Return the number of articles fetched."
  (interactive)
  (let ((ref (mail-header-references (gnus-summary-article-header)))
	(current (gnus-summary-article-number))
	(n 0))
    (if (or (not ref)
	    (equal ref ""))
	(error "No References in the current article")
      ;; For each Message-ID in the References header...
      (while (string-match "<[^>]*>" ref)
	(cl-incf n)
	;; ... fetch that article.
	(gnus-summary-refer-article
	 (prog1 (match-string 0 ref)
	   (setq ref (substring ref (match-end 0))))))
      (gnus-summary-goto-subject current)
      (gnus-summary-position-point)
      n)))

(defun gnus-delete-duplicate-headers (headers)
  ;; First remove leading duplicates.
  (while (and (> (length headers) 1)
	      (= (mail-header-number (car headers))
		 (mail-header-number (cadr headers))))
    (pop headers))
  ;; Then the rest.
  (let ((result headers))
    (while (> (length headers) 1)
      (if (= (mail-header-number (car headers))
	     (mail-header-number (cadr headers)))
	  (setcdr headers (cddr headers))
	(pop headers)))
    result))

(defun gnus-summary-refer-thread (&optional limit)
<<<<<<< HEAD
  "Fetch all articles in the current thread. For backends that
know how to search for threads (currently only 'nnimap) a
non-numeric prefix arg will search the entire
server; without a prefix arg only the current group is
searched. If the variable `gnus-refer-thread-use-search' is
non-nil the prefix arg has the reverse meaning. If no
=======
  "Fetch all articles in the current thread.  For backends
that know how to search for threads (currently only 'nnimap)
a non-numeric prefix arg will use nnir to search the entire
server; without a prefix arg only the current group is
searched.  If the variable `gnus-refer-thread-use-nnir' is
non-nil the prefix arg has the reverse meaning.  If no
>>>>>>> 4fef6e68
backend-specific 'request-thread function is available fetch
LIMIT (the numerical prefix) old headers.  If LIMIT is
non-numeric or nil fetch the number specified by the
`gnus-refer-thread-limit' variable."
  (interactive "P")
  (let* ((header (gnus-summary-article-header))
	 (id (mail-header-id header))
	 (gnus-inhibit-demon t)
	 (gnus-summary-ignore-duplicates t)
	 (gnus-read-all-available-headers t)
	 (gnus-refer-thread-use-search
	  (if (and (not (null limit)) (listp limit))
	      (not gnus-refer-thread-use-search) gnus-refer-thread-use-search))
	 (new-headers
	  (if (gnus-check-backend-function
	       'request-thread gnus-newsgroup-name)
	      (gnus-request-thread header gnus-newsgroup-name)
	    (let* ((limit (if (numberp limit) (prefix-numeric-value limit)
			    gnus-refer-thread-limit))
		   (last (if (numberp limit)
			     (min (+ (mail-header-number header)
				     limit)
				  gnus-newsgroup-highest)
			   gnus-newsgroup-highest))
		   (subject (gnus-simplify-subject
			     (mail-header-subject header)))
		   (refs (split-string (or (mail-header-references header)
					   "")))
		   (gnus-parse-headers-hook
                    (let ((refs (append refs (list id subject))))
		      (lambda ()
                        (goto-char (point-min))
		        (keep-lines (regexp-opt refs))))))
	      (gnus-fetch-headers (list last) (if (numberp limit)
						  (* 2 limit) limit)
                                  t))))
	 article-ids new-unreads)
    (when (listp new-headers)
      (dolist (header new-headers)
	(push (mail-header-number header) article-ids))
      (setq article-ids (nreverse article-ids))
      (setq new-unreads
	    (gnus-sorted-intersection gnus-newsgroup-unselected article-ids))
      (setq gnus-newsgroup-unselected
	    (gnus-sorted-ndifference gnus-newsgroup-unselected new-unreads))
      (setq gnus-newsgroup-unreads
	    (gnus-sorted-nunion gnus-newsgroup-unreads new-unreads))
      (setq gnus-newsgroup-headers
            (gnus-delete-duplicate-headers
             (cl-merge
              'list gnus-newsgroup-headers new-headers
              'gnus-article-sort-by-number)))
      (setq gnus-newsgroup-articles
	    (gnus-sorted-nunion gnus-newsgroup-articles article-ids))
      (gnus-summary-limit-include-thread id gnus-refer-thread-limit-to-thread)))
  (gnus-summary-show-thread))

(defun gnus-summary-open-group-with-article (message-id)
  "Open a group containing the article with the given MESSAGE-ID."
  (interactive "sMessage-ID: ")
  (require 'nndoc)
  (with-temp-buffer
    ;; Prepare a dummy article
    (erase-buffer)
    (insert "From nobody Tue Sep 13 22:05:34 2011\n\n")

    ;; Prepare pretty modelines for summary and article buffers
    (let ((gnus-summary-mode-line-format "Found %G")
          (gnus-article-mode-line-format
           ;; Group names just get in the way here, especially the
           ;; abbreviated ones
           (if (string-match "%[gG]" gnus-article-mode-line-format)
	       (concat (substring gnus-article-mode-line-format
				  0 (match-beginning 0))
		       (substring gnus-article-mode-line-format (match-end 0)))
	     gnus-article-mode-line-format)))

      ;; Build an ephemeral group containing the dummy article (hidden)
      (gnus-group-read-ephemeral-group
       message-id
       `(nndoc ,message-id
	       (nndoc-address ,(current-buffer))
	       (nndoc-article-type mbox))
       :activate
       (cons (current-buffer) gnus-current-window-configuration)
       (not :request-only)
       '(-1)				; :select-articles
       (not :parameters)
       0))				; :number
    ;; Fetch the desired article
    (gnus-summary-refer-article message-id)))

(defun gnus-summary-refer-article (message-id)
  "Fetch an article specified by MESSAGE-ID."
  (interactive "sMessage-ID: ")
  (when (and (stringp message-id)
	     (not (zerop (length message-id))))
    (setq message-id (replace-regexp-in-string " " "" message-id))
    ;; Construct the correct Message-ID if necessary.
    ;; Suggested by tale@pawl.rpi.edu.
    (unless (string-match "^<" message-id)
      (setq message-id (concat "<" message-id)))
    (unless (string-match ">$" message-id)
      (setq message-id (concat message-id ">")))
    ;; People often post MIDs from URLs, so unhex it:
    (unless (string-match "@" message-id)
      (setq message-id (gnus-url-unhex-string message-id)))
    (let* ((header (gnus-id-to-header message-id))
	   (sparse (and header
			(gnus-summary-article-sparse-p
			 (mail-header-number header))
			(memq (mail-header-number header)
			      gnus-newsgroup-limit)))
	   number)
      (cond
       ;; If the article is present in the buffer we just go to it.
       ((and header
	     (or (not (gnus-summary-article-sparse-p
		       (mail-header-number header)))
		 sparse))
	(prog1
	    (gnus-summary-goto-article
	     (mail-header-number header) nil t)
	  (when sparse
	    (gnus-summary-update-article (mail-header-number header)))))
       (t
	;; We fetch the article.
	(catch 'found
	  (dolist (gnus-override-method (gnus-refer-article-methods))
	    (when (and (gnus-check-server gnus-override-method)
		       ;; Fetch the header,
		       (setq number (gnus-summary-insert-subject message-id)))
	      ;; and display the article.
	      (gnus-summary-select-article nil nil nil number)
	      (throw 'found t)))
	  (gnus-message 3 "Couldn't fetch article %s" message-id)))))))

(defun gnus-refer-article-methods ()
  "Return a list of referable methods."
  (cond
   ;; No method, so we default to current and native.
   ((null gnus-refer-article-method)
    (list gnus-current-select-method gnus-select-method))
   ;; Current.
   ((eq 'current gnus-refer-article-method)
    (list gnus-current-select-method))
   ;; List of select methods.
   ((not (and (symbolp (car gnus-refer-article-method))
	      (assq (car gnus-refer-article-method) nnoo-definition-alist)))
    (let (out)
      (dolist (method gnus-refer-article-method)
	(push (if (eq 'current method)
		  gnus-current-select-method
		(if (eq 'nnselect (car method))
		    (list
		     'nnselect
		     (or (cadr method)
			 (gnus-method-to-server gnus-current-select-method)))
		  method))
	      out))
      (nreverse out)))
   ;; One single select method.
   (t
    (list gnus-refer-article-method))))

(defun gnus-summary-edit-parameters ()
  "Edit the group parameters of the current group."
  (interactive)
  (gnus-group-edit-group gnus-newsgroup-name 'params))

(defun gnus-summary-customize-parameters ()
  "Customize the group parameters of the current group."
  (interactive)
  (gnus-group-customize gnus-newsgroup-name))

(defun gnus-summary-enter-digest-group (&optional force)
  "Enter an nndoc group based on the current article.
If FORCE, force a digest interpretation.  If not, try to guess
what the document format is.

To control what happens when you exit the group, see the
`gnus-auto-select-on-ephemeral-exit' variable."
  (interactive "P")
  (let ((conf gnus-current-window-configuration))
    (save-window-excursion
      (save-excursion
	(let (gnus-article-prepare-hook
	      gnus-display-mime-function
	      gnus-break-pages)
	  (gnus-summary-select-article))))
    (setq gnus-current-window-configuration conf)
    (let* ((name (format "%s-%d"
			 (gnus-group-prefixed-name
			  gnus-newsgroup-name (list 'nndoc ""))
			 (with-current-buffer gnus-summary-buffer
			   gnus-current-article)))
	   (ogroup gnus-newsgroup-name)
	   (params (append (gnus-info-params (gnus-get-info ogroup))
			   (list (cons 'to-group ogroup))
			   (list (cons 'parent-group ogroup))
			   (list (cons 'save-article-group ogroup))))
	   (case-fold-search t)
	   (buf (current-buffer))
	   dig to-address charset)
      (with-current-buffer gnus-original-article-buffer
	;; Have the digest group inherit the main mail address of
	;; the parent article.
	(when (setq to-address (or (gnus-fetch-field "reply-to")
				   (gnus-fetch-field "from")))
	  (setq params
		(append
		 params
		 (list (cons 'to-address
			     (funcall gnus-decode-encoded-address-function
				      to-address))))))
	(setq dig (nnheader-set-temp-buffer " *gnus digest buffer*"))
	(insert-buffer-substring gnus-original-article-buffer)
	(narrow-to-region
	 (goto-char (point-min))
	 (or (search-forward "\n\n" nil t) (point)))
	;; Remove lines that may lead nndoc to misinterpret the
	;; document type.
	(goto-char (point-min))
	(delete-matching-lines "^Path:\\|^From ")
	;; Parse charset, and decode content transfer encoding.
	(setq charset (mail-content-type-get
		       (mail-header-parse-content-type
			(or (gnus-fetch-field "content-type") ""))
		       'charset))
	(let ((encoding (gnus-fetch-field "content-transfer-encoding")))
	  (when encoding
	    (message-remove-header "content-transfer-encoding")
	    (goto-char (point-max))
	    (widen)
	    (narrow-to-region (point) (point-max))
	    (mm-decode-content-transfer-encoding
	     (intern (downcase (mail-header-strip-cte encoding))))))
	(widen))
      (unwind-protect
	  (if (let ((gnus-newsgroup-ephemeral-charset
		     (if charset
			 (intern (downcase (gnus-strip-whitespace charset)))
		       gnus-newsgroup-charset))
		    (gnus-newsgroup-ephemeral-ignored-charsets
		     gnus-newsgroup-ignored-charsets))
		(gnus-group-read-ephemeral-group
		 name `(nndoc ,name (nndoc-address ,(get-buffer dig))
			      (nndoc-article-type
			       ,(if force 'mbox 'guess)))
		 t nil nil nil
		 `((adapt-file . ,(gnus-score-file-name gnus-newsgroup-name
							"ADAPT")))))
	      ;; Make all postings to this group go to the parent group.
	      (nconc (gnus-info-params (gnus-get-info name))
		     params)
	    ;; Couldn't select this doc group.
	    (switch-to-buffer buf)
	    (gnus-set-global-variables)
	    (gnus-configure-windows 'summary)
	    (gnus-message 3 "Article couldn't be entered?"))
	(kill-buffer dig)))))

(defun gnus-summary-read-document (n)
  "Open a new group based on the current article(s).
This will allow you to read digests and other similar
documents as newsgroups.
Obeys the standard process/prefix convention."
  (interactive "P")
  (let* ((ogroup gnus-newsgroup-name)
	 (params (append (gnus-info-params (gnus-get-info ogroup))
			 (list (cons 'to-group ogroup))))
	 group egroup groups vgroup)
    (dolist (article (gnus-summary-work-articles n))
      (setq group (format "%s-%d" gnus-newsgroup-name article))
      (gnus-summary-remove-process-mark article)
      (when (gnus-summary-display-article article)
	(save-excursion ;;What for?
	  (with-temp-buffer
	    (insert-buffer-substring gnus-original-article-buffer)
	    ;; Remove some headers that may lead nndoc to make
	    ;; the wrong guess.
	    (message-narrow-to-head)
	    (goto-char (point-min))
	    (delete-matching-lines "^Path:\\|^From ")
	    (widen)
	    (if (setq egroup
		      (gnus-group-read-ephemeral-group
		       group `(nndoc ,group (nndoc-address ,(current-buffer))
				     (nndoc-article-type guess))
		       t nil t))
		(progn
                  ;; Make all postings to this group go to the parent group.
		  (nconc (gnus-info-params (gnus-get-info egroup))
			 params)
		  (push egroup groups))
	      ;; Couldn't select this doc group.
	      (gnus-error 3 "Article couldn't be entered"))))))
    ;; Now we have selected all the documents.
    (cond
     ((not groups)
      (error "None of the articles could be interpreted as documents"))
     ((gnus-group-read-ephemeral-group
       (setq vgroup (format
		     "nnvirtual:%s-%s" gnus-newsgroup-name
		     (format-time-string "%Y%m%dT%H%M%S")))
       `(nnvirtual ,vgroup (nnvirtual-component-groups ,groups))
       t
       (cons (current-buffer) 'summary)))
     (t
      (error "Couldn't select virtual nndoc group")))))

(define-obsolete-function-alias 'gnus-summary-widget-forward
  #'gnus-summary-button-forward "27.1")
(defun gnus-summary-button-forward (arg)
  "Move point to the next field or button in the article.
With optional ARG, move across that many fields."
  (interactive "p")
  (gnus-summary-select-article)
  (gnus-configure-windows 'article)
  (let ((win (or (gnus-get-buffer-window gnus-article-buffer t)
                 (error "No article window found"))))
    (select-window win)
    (select-frame-set-input-focus (window-frame win))
    (forward-button arg)))

(define-obsolete-function-alias 'gnus-summary-widget-backward
  #'gnus-summary-button-backward "27.1")
(defun gnus-summary-button-backward (arg)
  "Move point to the previous field or button in the article.
With optional ARG, move across that many fields."
  (interactive "p")
  (gnus-summary-select-article)
  (gnus-configure-windows 'article)
  (let ((win (or (gnus-get-buffer-window gnus-article-buffer t)
                 (error "No article window found"))))
    (select-window win)
    (select-frame-set-input-focus (window-frame win))
    (unless (button-at (point))
      (goto-char (point-max)))
    (backward-button arg)))

(defcustom gnus-collect-urls-primary-text "Link"
  "The button text for the default link in `gnus-summary-browse-url'."
  :version "27.1"
  :type 'string
  :group 'gnus-article-various)

(defun gnus-collect-urls ()
  "Return the list of URLs in the buffer after (point).
The 1st element is the button named by `gnus-collect-urls-primary-text'."
  (let ((pt (point)) urls primary)
    (while (forward-button 1 nil nil t)
      (setq pt (point))
      (when-let ((w (button-at pt))
                 (u (or (button-get w 'shr-url)
                        (get-text-property pt 'gnus-string))))
	(when (string-match-p "\\`[[:alpha:]]+://" u)
          (if (and gnus-collect-urls-primary-text (null primary)
                   (string= gnus-collect-urls-primary-text (button-label w)))
              (setq primary u)
	    (push u urls)))))
    (setq urls (nreverse urls))
    (when primary
      (push primary urls))
    (delete-dups urls)))

(defun gnus-shorten-url (url max)
  "Return an excerpt from URL."
  (if (<= (length url) max)
      url
    (let ((parsed (url-generic-parse-url url)))
      (concat (url-host parsed)
	      "..."
	      (substring (url-filename parsed)
			 (- (length (url-filename parsed))
			    (max (- max (length (url-host parsed))) 0)))))))

(defun gnus-summary-browse-url (&optional external)
  "Scan the current article body for links, and offer to browse them.

Links are opened using `browse-url' unless a prefix argument is
given: Then `browse-url-secondary-browser-function' is used instead.

If only one link is found, browse that directly, otherwise use
completion to select a link.  The first link marked in the
article text with `gnus-collect-urls-primary-text' is the
default."
  (interactive "P")
  (let (urls target)
    (gnus-summary-select-article)
    (gnus-with-article-buffer
      (article-goto-body)
      ;; Back up a char, in case body starts with a button.
      (backward-char)
      (setq urls (gnus-collect-urls))
      (setq target
	    (cond ((= (length urls) 1)
		   (car urls))
		  ((> (length urls) 1)
		   (completing-read (format "URL to browse (default %s): "
					    (gnus-shorten-url (car urls) 40))
				    urls nil t nil nil
				    (car urls)))))
      (if target
	  (if external
	      (funcall browse-url-secondary-browser-function target)
	    (browse-url target))
	(message "No URLs found.")))))

(defun gnus-summary-isearch-article (&optional regexp-p)
  "Do incremental search forward on the current article.
If REGEXP-P (the prefix) is non-nil, do regexp isearch."
  (interactive "P")
  (gnus-summary-select-article)
  (gnus-configure-windows 'article)
  (gnus-eval-in-buffer-window gnus-article-buffer
    (save-restriction
      (widen)
      (isearch-forward regexp-p))))

(defun gnus-summary-repeat-search-article-forward ()
  "Repeat the previous search forwards."
  (interactive)
  (unless gnus-last-search-regexp
    (error "No previous search"))
  (gnus-summary-search-article-forward gnus-last-search-regexp))

(defun gnus-summary-repeat-search-article-backward ()
  "Repeat the previous search backwards."
  (interactive)
  (unless gnus-last-search-regexp
    (error "No previous search"))
  (gnus-summary-search-article-forward gnus-last-search-regexp t))

(defun gnus-summary-search-article-forward (regexp &optional backward)
  "Search for an article containing REGEXP forward.
If BACKWARD, search backward instead."
  (interactive
   (list (read-string
	  (format "Search article %s (regexp%s): "
		  (if current-prefix-arg "backward" "forward")
		  (if gnus-last-search-regexp
		      (concat ", default " gnus-last-search-regexp)
		    "")))
	 current-prefix-arg))
  (if (string-equal regexp "")
      (setq regexp (or gnus-last-search-regexp ""))
    (setq gnus-last-search-regexp regexp)
    (setq gnus-article-before-search gnus-current-article))
  ;; Intentionally set gnus-last-article.
  (setq gnus-last-article gnus-article-before-search)
  (let ((gnus-last-article gnus-last-article))
    (if (gnus-summary-search-article regexp backward)
	(gnus-summary-show-thread)
      (signal 'search-failed (list regexp)))))

(defun gnus-summary-search-article-backward (regexp)
  "Search for an article containing REGEXP backward."
  (interactive
   (list (read-string
	  (format "Search article backward (regexp%s): "
		  (if gnus-last-search-regexp
		      (concat ", default " gnus-last-search-regexp)
		    "")))))
  (gnus-summary-search-article-forward regexp 'backward))

(defun gnus-summary-search-article (regexp &optional backward)
  "Search for an article containing REGEXP.
Optional argument BACKWARD means do search for backward.
`gnus-select-article-hook' is not called during the search."
  ;; We have to require this here to make sure that the following
  ;; dynamic binding isn't shadowed by autoloading.
  (require 'gnus-async)
  (require 'gnus-art)
  (let ((gnus-select-article-hook nil)	;Disable hook.
	(gnus-article-prepare-hook nil)
	(gnus-mark-article-hook nil)	;Inhibit marking as read.
	(gnus-use-article-prefetch nil)
	(gnus-use-trees nil)		;Inhibit updating tree buffer.
	(gnus-visual nil)
	(gnus-keep-backlog nil)
	(gnus-break-pages nil)
	(gnus-summary-display-arrow nil)
	(gnus-updated-mode-lines nil)
	(gnus-auto-center-summary nil)
	(sum (current-buffer))
	(gnus-display-mime-function nil)
	(found nil)
	point)
    (gnus-save-hidden-threads
      (gnus-summary-select-article)
      (set-buffer gnus-article-buffer)
      (goto-char (window-point (get-buffer-window (current-buffer))))
      (when backward
	(forward-line -1))
      (while (not found)
	(gnus-message 7 "Searching article: %d..." (cdr gnus-article-current))
	(if (if backward
		(re-search-backward regexp nil t)
	      (re-search-forward regexp nil t))
	    ;; We found the regexp.
	    (progn
	      (setq found 'found)
	      (beginning-of-line)
	      (set-window-start
	       (get-buffer-window (current-buffer))
	       (point))
	      (forward-line 1)
	      (set-window-point
	       (get-buffer-window (current-buffer))
	       (point))
	      (set-buffer sum)
	      (setq point (point)))
	  ;; We didn't find it, so we go to the next article.
	  (set-buffer sum)
	  (setq found 'not)
	  (while (eq found 'not)
	    (if (not (if backward (gnus-summary-find-prev)
		       (gnus-summary-find-next)))
		;; No more articles.
		(setq found t)
	      ;; Select the next article and adjust point.
	      (unless (gnus-summary-article-sparse-p
		       (gnus-summary-article-number))
		(setq found nil)
		(gnus-summary-select-article)
		(set-buffer gnus-article-buffer)
		(widen)
		(goto-char (if backward (point-max) (point-min))))))))
      (gnus-message 7 ""))
    ;; Return whether we found the regexp.
    (when (eq found 'found)
      (goto-char point)
      (sit-for 0) ;; Ensure that the point is visible in the summary window.
      (gnus-summary-show-thread)
      (gnus-summary-goto-subject gnus-current-article)
      (gnus-summary-position-point)
      t)))

(defun gnus-find-matching-articles (header regexp)
  "Return a list of all articles that match REGEXP on HEADER.
This search includes all articles in the current group that Gnus has
fetched headers for, whether they are displayed or not."
  (let ((articles nil)
	(func (intern (concat "mail-header-" header)))
	(case-fold-search t))
    (dolist (header gnus-newsgroup-headers)
      ;; FIXME: when called from gnus-summary-limit-include-thread via
      ;; gnus-summary-limit-include-matching-articles, `regexp' is a decoded
      ;; string whereas the header isn't decoded.
      (when (string-match regexp (funcall func header))
	(push (mail-header-number header) articles)))
    (nreverse articles)))

(defun gnus-summary-find-matching (header regexp &optional backward unread
					  not-case-fold not-matching)
  "Return a list of all articles that match REGEXP on HEADER.
The search stars on the current article and goes forwards unless
BACKWARD is non-nil.  If BACKWARD is `all', do all articles.
If UNREAD is non-nil, only unread articles will
be taken into consideration.  If NOT-CASE-FOLD, case won't be folded
in the comparisons.  If NOT-MATCHING, return a list of all articles
that not match REGEXP on HEADER."
  (let ((case-fold-search (not not-case-fold))
	articles func)
    (if (consp header)
	(if (eq (car header) 'extra)
	    (setq func
                  (let ((x (cdr header)))
		    (lambda (h)
		      (or (cdr (assq x (mail-header-extra h)))
			  ""))))
	  (error "%s is an invalid header" header))
      (unless (fboundp (intern (concat "mail-header-" header)))
	(error "%s is not a valid header" header))
      (setq func (intern (concat "mail-header-" header))))
    (dolist (d (if (eq backward 'all)
		   gnus-newsgroup-data
		 (gnus-data-find-list
		  (gnus-summary-article-number)
		  (gnus-data-list backward))))
      (when (and (or (not unread)	; We want all articles...
		     (gnus-data-unread-p d)) ; Or just unreads.
		 (mail-header-p (gnus-data-header d)) ; It's not a pseudo.
		 (if not-matching
		     (not (string-match
			   regexp
			   (funcall func (gnus-data-header d))))
		   (string-match regexp
				 (funcall func (gnus-data-header d)))))
	(push (gnus-data-number d) articles))) ; Success!
    (nreverse articles)))

(defun gnus-summary-execute-command (header regexp command &optional backward)
  "Search forward for an article whose HEADER matches REGEXP and execute COMMAND.
If HEADER is an empty string (or nil), the match is done on the entire
article.  If BACKWARD (the prefix) is non-nil, search backward instead."
  (interactive
   (list (let ((completion-ignore-case t))
	   (gnus-completing-read
	    "Header name"
	    (mapcar #'symbol-name
		    (append
		     '(Number Subject From Lines Date
		       Message-ID Xref References Body)
		     gnus-extra-headers))
	    'require-match))
	 (read-string "Regexp: ")
	 (read-key-sequence "Command: ")
	 current-prefix-arg))
  (when (equal header "Body")
    (setq header ""))
  ;; Hidden thread subtrees must be searched as well.
  (gnus-summary-show-all-threads)
  ;; We don't want to change current point nor window configuration.
  (save-excursion
    (save-window-excursion
      (let (gnus-visual
	    gnus-treat-strip-trailing-blank-lines
	    gnus-treat-strip-leading-blank-lines
	    gnus-treat-strip-multiple-blank-lines
	    gnus-treat-hide-boring-headers
	    gnus-treat-fold-newsgroups
	    gnus-article-prepare-hook)
	(gnus-message 6 "Executing %s..." (key-description command))
	;; We'd like to execute COMMAND interactively so as to give arguments.
	(gnus-execute header regexp
		      `(call-interactively ',(key-binding command))
		      backward)
	(gnus-message 6 "Executing %s...done" (key-description command))))))

(defun gnus-summary-beginning-of-article ()
  "Scroll the article back to the beginning."
  (interactive)
  (gnus-summary-select-article)
  (gnus-configure-windows 'article)
  (gnus-eval-in-buffer-window gnus-article-buffer
    (widen)
    (goto-char (point-min))
    (when gnus-break-pages
      (gnus-narrow-to-page))))

(defun gnus-summary-end-of-article ()
  "Scroll to the end of the article."
  (interactive)
  (gnus-summary-select-article)
  (gnus-configure-windows 'article)
  (gnus-eval-in-buffer-window gnus-article-buffer
    (widen)
    (goto-char (point-max))
    (recenter -3)
    (when gnus-break-pages
      (gnus-narrow-to-page))))

(defun gnus-summary-print-truncate-and-quote (string &optional len)
  "Truncate to LEN and quote all \"(\"'s in STRING."
  (replace-regexp-in-string "[()]" "\\\\\\&"
			    (if (and len (> (length string) len))
				(substring string 0 len)
			      string)))

(defun gnus-summary-print-article (&optional filename n)
  "Generate and print a PostScript image of the process-marked (mail) articles.

If used interactively, print the current article if none are
process-marked.  With prefix arg, prompt the user for the name of the
file to save in.

When used from Lisp, accept two optional args FILENAME and N.  N means
to print the next N articles.  If N is negative, print the N previous
articles.  If N is nil and articles have been marked with the process
mark, print these instead.

If the optional first argument FILENAME is nil, send the image to the
printer.  If FILENAME is a string, save the PostScript image in a file with
that name.  If FILENAME is a number, prompt the user for the name of the file
to save in."
  (interactive (list (ps-print-preprint current-prefix-arg)))
  (dolist (article (gnus-summary-work-articles n))
    (gnus-summary-select-article nil nil 'pseudo article)
    (gnus-eval-in-buffer-window gnus-article-buffer
      (gnus-print-buffer))
    (gnus-summary-remove-process-mark article))
  (ps-despool filename))

(defvar ps-right-header)
(defvar ps-left-header)
(defvar shr-ignore-cache)

(defun gnus-print-buffer ()
  (let ((ps-left-header
	 (list
	  (concat "("
		  (gnus-summary-print-truncate-and-quote
		   (mail-header-subject gnus-current-headers)
		   66) ")")
	  (concat "("
		  (gnus-summary-print-truncate-and-quote
		   (mail-header-from gnus-current-headers)
		   45) ")")))
	(ps-right-header
	 (list
	  "/pagenumberstring load"
	  (concat "("
		  (mail-header-date gnus-current-headers) ")"))))
    (gnus-run-hooks 'gnus-ps-print-hook)
    (save-excursion
      (if ps-print-color-p
	  (ps-spool-buffer-with-faces)
	(ps-spool-buffer)))))

(declare-function gnus-flush-original-article-buffer "gnus-art" ())

(defun gnus-summary-show-complete-article ()
  "Show a complete version of the current article.
This is only useful if you're looking at a partial version of the
article currently."
  (interactive)
  (let ((gnus-keep-backlog nil)
	(gnus-use-cache nil)
	(gnus-agent nil)
	(variable (intern
		   (format "%s-fetch-partial-articles"
			   (car (gnus-find-method-for-group
				 gnus-newsgroup-name)))
		   obarray))
	old-val)
    (unwind-protect
	(progn
	  (setq old-val (symbol-value variable))
	  (set variable nil)
	  (gnus-flush-original-article-buffer)
	  (gnus-summary-show-article))
      (set variable old-val))))

(defun gnus-summary-show-article (&optional arg)
  "Force redisplaying of the current article.
If ARG (the prefix) is a number, show the article with the charset
defined in `gnus-summary-show-article-charset-alist', or the charset
input.
If ARG (the prefix) is non-nil and not a number, show the article,
but without running any of the article treatment functions
article.  Normally, the keystroke is `C-u g'.  When using `C-u
C-u g', show the raw article."
  (interactive "P")
  (cond
   ((numberp arg)
    (gnus-summary-show-article t)
    (let ((gnus-newsgroup-charset
	   (or (cdr (assq arg gnus-summary-show-article-charset-alist))
	       (read-coding-system
		"View as charset: " ;; actually it is coding system.
		(with-current-buffer gnus-article-buffer
		  (mm-detect-coding-region (point) (point-max))))))
	  (gnus-newsgroup-ignored-charsets 'gnus-all))
      (gnus-summary-select-article nil 'force)
      (let ((deps gnus-newsgroup-dependencies)
	    head header lines)
	(with-current-buffer gnus-original-article-buffer
	  (save-restriction
	    (message-narrow-to-head)
	    (setq head (buffer-string))
	    (goto-char (point-min))
	    (unless (re-search-forward "^lines:[ \t]\\([0-9]+\\)" nil t)
	      (goto-char (point-max))
	      (widen)
	      (setq lines (1- (count-lines (point) (point-max))))))
	  (with-temp-buffer
	    (insert (format "211 %d Article retrieved.\n"
			    (cdr gnus-article-current)))
	    (insert head)
	    (if lines (insert (format "Lines: %d\n" lines)))
	    (insert ".\n")
	    (let ((nntp-server-buffer (current-buffer)))
	      (setq header (car (gnus-get-newsgroup-headers deps t))))))
	(setf (gnus-data-header
	       (gnus-data-find (cdr gnus-article-current)))
	      header)
	(gnus-summary-update-article-line
	 (cdr gnus-article-current) header)
	(when (gnus-summary-goto-subject (cdr gnus-article-current) nil t)
	  (gnus-summary-update-secondary-mark (cdr gnus-article-current))))))
   ((not arg)
    ;; Select the article the normal way.
    (if (eq mm-text-html-renderer 'shr)
	(progn
	  (require 'shr)
	  (let ((shr-ignore-cache t))
	    (gnus-summary-select-article nil 'force)))
      (gnus-summary-select-article nil 'force)))
   ((equal arg '(16))
    ;; C-u C-u g
    (let ((gnus-inhibit-article-treatments t))
      (gnus-summary-select-article nil 'force)))
   (t
    ;; We have to require this here to make sure that the following
    ;; dynamic binding isn't shadowed by autoloading.
    (require 'gnus-async)
    (require 'gnus-art)
    ;; Bind the article treatment functions to nil.
    (let ((gnus-have-all-headers t)
	  gnus-article-prepare-hook
	  gnus-article-decode-hook
	  gnus-display-mime-function
	  gnus-break-pages)
      ;; Destroy any MIME parts.
      (when (gnus-buffer-live-p gnus-article-buffer)
	(with-current-buffer gnus-article-buffer
	  (gnus-article-stop-animations)
	  (gnus-stop-downloads)
	  (mm-destroy-parts gnus-article-mime-handles)
	  ;; Set it to nil for safety reason.
	  (setq gnus-article-mime-handle-alist nil)
	  (setq gnus-article-mime-handles nil)))
      (gnus-summary-select-article nil 'force))))
  (gnus-summary-goto-subject gnus-current-article)
  (gnus-summary-position-point))

(defun gnus-summary-show-raw-article ()
  "Show the raw article without any article massaging functions being run."
  (interactive)
  (gnus-summary-show-article t))

(defun gnus-summary-verbose-headers (&optional arg)
  "Toggle permanent full header display.
If ARG is a positive number, turn header display on.
If ARG is a negative number, turn header display off."
  (interactive "P")
  (setq gnus-show-all-headers
	(cond ((or (not (numberp arg))
		   (zerop arg))
	       (not gnus-show-all-headers))
	      ((natnump arg)
	       t)))
  (gnus-summary-show-article))

(declare-function article-narrow-to-head "gnus-art" ())
(declare-function gnus-article-hidden-text-p "gnus-art" (type))
(declare-function gnus-delete-wash-type "gnus-art" (type))
(declare-function gnus-mime-buttonize-attachments-in-header
		  "gnus-art" (&optional interactive))

(defun gnus-summary-toggle-header (&optional arg)
  "Show the headers if they are hidden, or hide them if they are shown.
If ARG is a positive number, show the entire header.
If ARG is a negative number, hide the unwanted header lines."
  (interactive "P")
  (let ((window (and (gnus-buffer-live-p gnus-article-buffer)
		     (get-buffer-window gnus-article-buffer t))))
    (with-current-buffer gnus-article-buffer
      (widen)
      (article-narrow-to-head)
      (let* ((inhibit-read-only t)
	     (inhibit-point-motion-hooks t)
	     (hidden (if (numberp arg)
			 (>= arg 0)
		       (or
			;; The case where there's no visible header
			;; that matches `gnus-visible-headers'.
			(looking-at "\n?\\'")
			(gnus-article-hidden-text-p 'headers))))
	     s e)
	(delete-region (point-min) (point-max))
	(with-current-buffer gnus-original-article-buffer
	  (goto-char (setq s (point-min)))
	  (setq e (if (search-forward "\n\n" nil t)
		      (1- (point))
		    (point-max))))
	(insert-buffer-substring gnus-original-article-buffer s e)
	(run-hooks 'gnus-article-decode-hook)
	(if hidden
	    (let ((gnus-treat-hide-headers nil)
		  (gnus-treat-hide-boring-headers nil))
	      (gnus-delete-wash-type 'headers)
	      (gnus-treat-article 'head))
	  (gnus-treat-article 'head)
	  ;; Add attachment buttons to the header.
	  (when gnus-mime-display-attachment-buttons-in-header
	    (gnus-mime-buttonize-attachments-in-header)))
	(widen)
	(if window
	    (set-window-start window (goto-char (point-min))))
	(if gnus-break-pages
	    (gnus-narrow-to-page)
	  (when (gnus-visual-p 'page-marker)
	    (let ((inhibit-read-only t))
	      (gnus-remove-text-with-property 'gnus-prev)
	      (gnus-remove-text-with-property 'gnus-next))))
	(gnus-set-mode-line 'article)))))

(defun gnus-summary-show-all-headers ()
  "Make all header lines visible."
  (interactive)
  (gnus-summary-toggle-header 1))

(defun gnus-summary-caesar-message (&optional arg)
  "Caesar rotate the current article by 13.
With a non-numerical prefix, also rotate headers.  A numerical
prefix specifies how many places to rotate each letter forward."
  (interactive "P")
  (gnus-summary-select-article)
  (let ((mail-header-separator ""))
    (gnus-eval-in-buffer-window gnus-article-buffer
      (save-restriction
	(widen)
	(let ((start (window-start))
	      (inhibit-read-only t))
	  (if (equal arg '(4))
	      (message-caesar-buffer-body nil t)
	    (message-caesar-buffer-body arg))
	  (set-window-start (get-buffer-window (current-buffer)) start)))))
  ;; Create buttons and stuff...
  (gnus-treat-article nil))

(defun gnus-summary-idna-message (&optional _arg)
  "Decode IDNA encoded domain names in the current articles.
IDNA encoded domain names looks like `xn--bar'.  If a string
remain unencoded after running this function, it is likely an
invalid IDNA string (`xn--bar' is invalid).

You must have GNU Libidn (URL `https://www.gnu.org/software/libidn/')
installed for this command to work."
  (interactive)
  (gnus-summary-select-article)
  (let ((mail-header-separator ""))
    (gnus-eval-in-buffer-window gnus-article-buffer
      (save-restriction
	(widen)
	(let ((start (window-start))
	      buffer-read-only)
	  (while (re-search-forward "\\(xn--[-0-9a-z]+\\)" nil t)
	    (replace-match (puny-decode-domain (match-string 1))))
	  (set-window-start (get-buffer-window (current-buffer)) start))))))

(defun gnus-summary-morse-message (&optional _arg)
  "Morse decode the current article."
  (interactive)
  (gnus-summary-select-article)
  (let ((mail-header-separator ""))
    (gnus-eval-in-buffer-window gnus-article-buffer
      (save-excursion
	(save-restriction
	  (widen)
	  (let ((pos (window-start))
		(inhibit-read-only t))
	    (goto-char (point-min))
	    (when (message-goto-body)
	      (gnus-narrow-to-body))
	    (goto-char (point-min))
	    (while (search-forward "·" (point-max) t)
	      (replace-match "."))
	    (unmorse-region (point-min) (point-max))
	    (widen)
	    (set-window-start (get-buffer-window (current-buffer)) pos)))))))

(defun gnus-summary-stop-page-breaking ()
  "Stop page breaking in the current article."
  (interactive)
  (gnus-summary-select-article)
  (gnus-eval-in-buffer-window gnus-article-buffer
    (widen)
    (when (gnus-visual-p 'page-marker)
      (let ((inhibit-read-only t))
	(gnus-remove-text-with-property 'gnus-prev)
	(gnus-remove-text-with-property 'gnus-next))
      (setq gnus-page-broken nil))))

(defun gnus-summary-move-article (&optional n to-newsgroup
					    select-method action)
  "Move the current article to a different newsgroup.
If N is a positive number, move the N next articles.
If N is a negative number, move the N previous articles.
If N is nil and any articles have been marked with the process mark,
move those articles instead.
If TO-NEWSGROUP is string, do not prompt for a newsgroup to move to.
If SELECT-METHOD is non-nil, do not move to a specific newsgroup, but
re-spool using this method.

When called interactively with TO-NEWSGROUP being nil, the value of
the variable `gnus-move-split-methods' is used for finding a default
for the target newsgroup.

For this function to work, both the current newsgroup and the
newsgroup that you want to move to have to support the `request-move'
and `request-accept' functions.

ACTION can be either `move' (the default), `crosspost' or `copy'."
  (interactive "P")
  (unless action
    (setq action 'move))
  ;; Check whether the source group supports the required functions.
  (cond ((and (eq action 'move)
	      (not (gnus-check-backend-function
		    'request-move-article gnus-newsgroup-name)))
	 (user-error "The current group does not support article moving"))
	((and (eq action 'crosspost)
	      (not (gnus-check-backend-function
		    'request-replace-article gnus-newsgroup-name)))
	 (user-error "The current group does not support article editing")))
  (let ((articles (gnus-summary-work-articles n))
	(prefix (if (gnus-check-backend-function
		     'request-move-article gnus-newsgroup-name)
		    (funcall gnus-move-group-prefix-function
			     gnus-newsgroup-name)
		  ""))
	(names '((move "Move" "Moving")
		 (copy "Copy" "Copying")
		 (crosspost "Crosspost" "Crossposting")))
	(copy-buf (save-excursion
		    (nnheader-set-temp-buffer " *copy article*")))
	art-group to-method new-xref article to-groups
	articles-to-update-marks)
    (unless (assq action names)
      (error "Unknown action %s" action))
    ;; Read the newsgroup name.
    (unless (or to-newsgroup select-method)
      (if (and gnus-move-split-methods
	       (not
		(and (memq gnus-current-article articles)
		     (gnus-buffer-live-p gnus-original-article-buffer))))
	  ;; When `gnus-move-split-methods' is non-nil, we have to
	  ;; select an article to give `gnus-read-move-group-name' an
	  ;; opportunity to suggest an appropriate default.  However,
	  ;; we needn't render or mark the article.
	  (let ((gnus-display-mime-function nil)
		(gnus-article-prepare-hook nil)
		(gnus-mark-article-hook nil))
	    (gnus-summary-select-article nil nil nil (car articles))))
      (setq to-newsgroup (gnus-read-move-group-name
			  (cadr (assq action names))
			  (symbol-value
			   (intern (format "gnus-current-%s-group" action)))
			  articles prefix)
	    to-method (gnus-server-to-method (gnus-group-method to-newsgroup)))
      (set (intern (format "gnus-current-%s-group" action)) to-newsgroup))
    (unless to-method
      (setq to-method (or select-method
			  (gnus-server-to-method
			   (gnus-group-method to-newsgroup)))))
    ;; Check the method we are to move this article to...
    (unless (gnus-check-backend-function
	     'request-accept-article (car to-method))
      (error "%s does not support article copying" (car to-method)))
    (unless (gnus-check-server to-method)
      (error "Can't open server %s" (car to-method)))
    (gnus-message 6 "%s to %s: %s..."
		  (caddr (assq action names))
		  (or (car select-method)
		      to-newsgroup)
		  articles)
    ;; This `while' is not equivalent to a `dolist' (bug#33653#134).
    (while articles
      (setq article (pop articles))
      ;; Set any marks that may have changed in the summary buffer.
      (when gnus-preserve-marks
	(gnus-summary-push-marks-to-backend article))
      (setq
       art-group
       (cond
	;; Move the article.
	((eq action 'move)
         (when gnus-suppress-duplicates
           ;; Remove this article from future suppression.
           (gnus-dup-unsuppress-article article))
	 (let* ((from-method (gnus-find-method-for-group
			      gnus-newsgroup-name))
		(to-method (or select-method
			       (gnus-find-method-for-group to-newsgroup)))
		(move-is-internal (gnus-server-equal from-method to-method)))
	   (gnus-request-move-article
	    article			; Article to move
	    gnus-newsgroup-name         ; From newsgroup
	    (nth 1 (gnus-find-method-for-group
		    gnus-newsgroup-name)) ; Server
	    (list 'gnus-request-accept-article
		  to-newsgroup (list 'quote select-method)
		  (not articles) t)	; Accept form
	    (not articles)		; Only save nov last time
	    (and move-is-internal
		 to-newsgroup		; Not respooling
					; Is this move internal?
		 (gnus-group-real-name to-newsgroup)))))
	;; Copy the article.
	((eq action 'copy)
	 (with-current-buffer copy-buf
	   (when (gnus-request-article-this-buffer article
						   gnus-newsgroup-name)
	     (save-restriction
	       (nnheader-narrow-to-headers)
	       (dolist (hdr gnus-copy-article-ignored-headers)
		 (message-remove-header hdr t)))
	     (gnus-request-accept-article
	      to-newsgroup select-method (not articles) t))))
	;; Crosspost the article.
	((eq action 'crosspost)
	 (let ((xref (message-tokenize-header
		      (mail-header-xref (gnus-summary-article-header
					 article))
		      " ")))
	   (setq new-xref (concat (gnus-group-real-name gnus-newsgroup-name)
				  ":" (number-to-string article)))
	   (unless xref
	     (setq xref (list (system-name))))
	   (setq new-xref
		 (concat
		  (mapconcat #'identity
			     (delete "Xref:" (delete new-xref xref))
			     " ")
		  " " new-xref))
	   (with-current-buffer copy-buf
	     ;; First put the article in the destination group.
	     (gnus-request-article-this-buffer article gnus-newsgroup-name)
	     (when (consp (setq art-group
				(gnus-request-accept-article
				 to-newsgroup select-method (not articles)
				 t)))
	       (setq new-xref (concat new-xref " " (car art-group)
				      ":"
				      (number-to-string (cdr art-group))))
	       ;; Now we have the new Xrefs header, so we insert
	       ;; it and replace the new article.
	       (nnheader-replace-header "Xref" new-xref)
	       (gnus-request-replace-article
		(cdr art-group) to-newsgroup (current-buffer) t)
	       art-group))))))
      (cond
       ((not art-group)
	(gnus-message 1 "Couldn't %s article %s: %s"
		      (cadr (assq action names)) article
		      (nnheader-get-report (car to-method))))
       ((eq art-group 'junk)
	(when (eq action 'move)
	  (gnus-summary-mark-article article gnus-canceled-mark)
	  (gnus-message 4 "Deleted article %s" article)
	  ;; run the delete hook
	  (run-hook-with-args 'gnus-summary-article-delete-hook
			      action
			      (gnus-data-header
			       (gnus-data-find-in article (gnus-data-list nil)))
			      gnus-newsgroup-name nil
			      select-method)))
       (t
	(let* ((pto-group (gnus-group-prefixed-name
			   (car art-group) to-method))
	       (info (gnus-get-info pto-group))
	       (to-group (gnus-info-group info))
	       to-marks)
	  ;; Update the group that has been moved to.
	  (when (and info
		     (memq action '(move copy)))
	    (unless (member to-group to-groups)
	      (push to-group to-groups))

	    (when (and (not (memq article gnus-newsgroup-unreads))
		       (cdr art-group))
	      (push 'read to-marks)
	      (gnus-info-set-read
	       info (gnus-add-to-range (gnus-info-read info)
				       (list (cdr art-group)))))

	    ;; See whether the article is to be put in the cache.
	    (let* ((expirable (gnus-group-auto-expirable-p to-group))
		   (marks (if expirable
			      gnus-article-mark-lists
			    (delete '(expirable . expire)
				    (copy-sequence
				     gnus-article-mark-lists))))
		   (to-article (cdr art-group)))

	      ;; Enter the article into the cache in the new group,
	      ;; if that is required.
	      (when (and to-article
			 gnus-use-cache)
		(gnus-cache-possibly-enter-article
		 to-group to-article
		 (memq article gnus-newsgroup-marked)
		 (memq article gnus-newsgroup-dormant)
		 (memq article gnus-newsgroup-unreads)))

	      (when (and gnus-preserve-marks
			 to-article)
		;; Copy any marks over to the new group.
		(when (and (equal to-group gnus-newsgroup-name)
			   (not (memq article gnus-newsgroup-unreads)))
		  ;; Mark this article as read in this group.
		  (push (cons to-article gnus-read-mark)
			gnus-newsgroup-reads)
		  ;; Increase the active status of this group.
		  (setcdr (gnus-active to-group) to-article)
		  (setcdr gnus-newsgroup-active to-article))

		(while marks
		  (when (eq (gnus-article-mark-to-type (cdar marks)) 'list)
		    (when (memq article (symbol-value
					 (intern (format "gnus-newsgroup-%s"
							 (caar marks)))))
		      (push (cdar marks) to-marks)
		      ;; If the other group is the same as this group,
		      ;; then we have to add the mark to the list.
		      (when (equal to-group gnus-newsgroup-name)
			(set (intern (format "gnus-newsgroup-%s"
					     (caar marks)))
			     (cons to-article
				   (symbol-value
				    (intern (format "gnus-newsgroup-%s"
						    (caar marks)))))))
		      ;; Copy the marks to other group.
		      (gnus-add-marked-articles
		       to-group (cdar marks) (list to-article) info)))
		  (setq marks (cdr marks)))

		(when (and expirable
			   gnus-mark-copied-or-moved-articles-as-expirable
			   (not (memq 'expire to-marks)))
		  ;; Mark this article as expirable.
		  (push 'expire to-marks)
		  (when (equal to-group gnus-newsgroup-name)
		    (push to-article gnus-newsgroup-expirable))
		  ;; Copy the expirable mark to other group.
		  (gnus-add-marked-articles
		   to-group 'expire (list to-article) info))

		(when (and to-marks
			   (gnus-method-option-p
			    (gnus-find-method-for-group to-group)
			    'server-marks))
		  (gnus-request-set-mark
		   to-group (list (list (list to-article) 'add to-marks)))))

	      (gnus-dribble-enter
	       (concat "(gnus-group-set-info '"
		       (gnus-prin1-to-string (gnus-get-info to-group))
		       ")")
	       (concat "^(gnus-group-set-info '(\""
		       (regexp-quote to-group) "\""))))

	  ;; Update the Xref header in this article to point to
	  ;; the new crossposted article we have just created.
	  (when (eq action 'crosspost)
	    (with-current-buffer copy-buf
	      (gnus-request-article-this-buffer article gnus-newsgroup-name)
	      (nnheader-replace-header "Xref" new-xref)
	      (gnus-request-replace-article
	       article gnus-newsgroup-name (current-buffer) t)))

	  ;; run the move/copy/crosspost/respool hook
	  (run-hook-with-args 'gnus-summary-article-move-hook
			      action
			      (gnus-data-header (gnus-data-find article))
			      gnus-newsgroup-name
			      to-newsgroup
			      select-method))

        ;;!!!Why is this necessary?
	(set-buffer gnus-summary-buffer)

	(when (eq action 'move)
	  (save-excursion
	    (gnus-summary-goto-subject article)
	    (gnus-summary-mark-article article gnus-canceled-mark)))))
      (push article articles-to-update-marks))

    (save-excursion
      (apply #'gnus-summary-remove-process-mark articles-to-update-marks))
    ;; Re-activate all groups that have been moved to.
    (with-current-buffer gnus-group-buffer
      (let ((gnus-group-marked to-groups))
	(gnus-group-get-new-news-this-group nil t)))

    (gnus-kill-buffer copy-buf)
    (gnus-summary-position-point)
    (gnus-set-mode-line 'summary)))

(defun gnus-summary-push-marks-to-backend (article)
  (let ((set nil)
	(del nil)
	(marks gnus-article-mark-lists))
    (unless (memq article gnus-newsgroup-unreads)
      (push 'read set))
    (while marks
      (if (and (eq (gnus-article-mark-to-type (cdar marks)) 'list)
	       (memq article (symbol-value
			      (intern (format "gnus-newsgroup-%s"
					      (caar marks))))))
	  (push (cdar marks) set)
	(push (cdar marks) del))
      (pop marks))
    (gnus-request-set-mark gnus-newsgroup-name `(((,article) set ,set)
						 ((,article) del ,del)))))

(defun gnus-summary-copy-article (&optional n to-newsgroup select-method)
  "Copy the current article to some other group.
If TO-NEWSGROUP is string, do not prompt for a newsgroup to copy to.
When called interactively, if TO-NEWSGROUP is nil, use the value of
the variable `gnus-move-split-methods' for finding a default target
newsgroup.
If SELECT-METHOD is non-nil, do not move to a specific newsgroup, but
re-spool using this method."
  (interactive "P")
  (gnus-summary-move-article n to-newsgroup select-method 'copy))

(defun gnus-summary-crosspost-article (&optional n)
  "Crosspost the current article to some other group."
  (interactive "P")
  (gnus-summary-move-article n nil nil 'crosspost))

(defcustom gnus-summary-respool-default-method nil
  "Default method type for respooling an article.
If nil, use to the current newsgroup method."
  :type 'symbol
  :group 'gnus-summary-mail)

(defun gnus-summary-respool-article (&optional n method)
  "Respool the current article.
The article will be squeezed through the mail spooling process again,
which means that it will be put in some mail newsgroup or other
depending on `nnmail-split-methods'.
If N is a positive number, respool the N next articles.
If N is a negative number, respool the N previous articles.
If N is nil and any articles have been marked with the process mark,
respool those articles instead.

Respooling can be done both from mail groups and \"real\" newsgroups.
In the former case, the articles in question will be moved from the
current group into whatever groups they are destined to.  In the
latter case, they will be copied into the relevant groups."
  (interactive
   (list current-prefix-arg
	 (let* ((methods (mapcar #'car (gnus-methods-using 'respool)))
		(methname
		 (symbol-name (or gnus-summary-respool-default-method
				  (car (gnus-find-method-for-group
					gnus-newsgroup-name)))))
		(method
		 (gnus-completing-read
		  "Backend to use when respooling"
		  methods t nil 'gnus-mail-method-history methname))
		ms)
	   (cond
	    ((zerop (length (setq ms (gnus-servers-using-backend
				      (intern method)))))
	     (list (intern method) ""))
	    ((= 1 (length ms))
	     (car ms))
	    (t
	     (let ((ms-alist (mapcar (lambda (m) (cons (cadr m) m)) ms)))
	       (cdr (assoc (gnus-completing-read "Server name" ms-alist t)
			   ms-alist))))))))
  (unless method
    (error "No method given for respooling"))
  (if (assoc (symbol-name
	      (car (gnus-find-method-for-group gnus-newsgroup-name)))
	     (gnus-methods-using 'respool))
      (gnus-summary-move-article n nil method)
    (gnus-summary-copy-article n nil method)))

(defun gnus-summary-import-article (file &optional edit)
  "Import an arbitrary file into a mail newsgroup."
  (interactive "fImport file: \nP")
  (let ((group gnus-newsgroup-name)
	atts lines group-art)
    (unless (gnus-check-backend-function 'request-accept-article group)
      (error "%s does not support article importing" group))
    (or (file-readable-p file)
	(not (file-regular-p file))
	(error "Can't read %s" file))
    (with-current-buffer (gnus-get-buffer-create " *import file*")
      (erase-buffer)
      (nnheader-insert-file-contents file)
      (goto-char (point-min))
      (if (nnheader-article-p)
	  (save-restriction
	    (goto-char (point-min))
	    (search-forward "\n\n" nil t)
	    (narrow-to-region (point-min) (1- (point)))
	    (goto-char (point-min))
	    (unless (re-search-forward "^date:" nil t)
	      (goto-char (point-max))
	      (setq atts (file-attributes file))
	      (insert "Date: " (message-make-date
				(file-attribute-modification-time atts))
		      "\n")))
       ;; This doesn't look like an article, so we fudge some headers.
	(setq atts (file-attributes file)
	      lines (count-lines (point-min) (point-max)))
	(insert "From: " (read-string "From: ") "\n"
		"Subject: " (read-string "Subject: ") "\n"
		"Date: " (message-make-date
			  (file-attribute-modification-time atts)) "\n"
		"Message-ID: " (message-make-message-id) "\n"
		"Lines: " (int-to-string lines) "\n"
		"Chars: " (int-to-string (file-attribute-size atts)) "\n\n"))
      (setq group-art (gnus-request-accept-article group nil t))
      (kill-buffer (current-buffer)))
    (setq gnus-newsgroup-active (gnus-activate-group group))
    (forward-line 1)
    (gnus-summary-goto-article (cdr group-art) nil t)
    (when edit
      (gnus-summary-edit-article))))

(defun gnus-summary-create-article ()
  "Create an article in a mail newsgroup."
  (interactive)
  (let ((group gnus-newsgroup-name)
	(now (current-time))
	group-art)
    (unless (gnus-check-backend-function 'request-accept-article group)
      (error "%s does not support article importing" group))
    (with-current-buffer (gnus-get-buffer-create " *import file*")
      (erase-buffer)
      (goto-char (point-min))
      ;; This doesn't look like an article, so we fudge some headers.
      (insert "From: " (read-string "From: ") "\n"
	      "Subject: " (read-string "Subject: ") "\n"
	      "Date: " (message-make-date now) "\n"
	      "Message-ID: " (message-make-message-id) "\n")
      (setq group-art (gnus-request-accept-article group nil t))
      (kill-buffer (current-buffer)))
    (setq gnus-newsgroup-active (gnus-activate-group group))
    (forward-line 1)
    (gnus-summary-goto-article (cdr group-art) nil t)
    (gnus-summary-edit-article)))

(defun gnus-summary-article-posted-p ()
  "Say whether the current (mail) article is available from news as well.
This will be the case if the article has both been mailed and posted."
  (interactive)
  (let ((id (mail-header-references (gnus-summary-article-header)))
	(gnus-override-method (car (gnus-refer-article-methods))))
    (if (gnus-request-head id "")
	(gnus-message 2 "The current message was found on %s"
		      gnus-override-method)
      (gnus-message 2 "The current message couldn't be found on %s"
		    gnus-override-method)
      nil)))

(defun gnus-summary-expire-articles (&optional now)
  "Expire all articles that are marked as expirable in the current group."
  (interactive)
  (when (and (not gnus-group-is-exiting-without-update-p)
	     (gnus-check-backend-function
	      'request-expire-articles gnus-newsgroup-name))
    ;; This backend supports expiry.
    (let* ((total (gnus-group-total-expirable-p gnus-newsgroup-name))
	   (expirable
	    (gnus-list-range-difference
	     (if total
		 (progn
		   ;; We need to update the info for
		   ;; this group for `gnus-list-of-read-articles'
		   ;; to give us the right answer.
		   (gnus-run-hooks 'gnus-exit-group-hook)
		   (gnus-summary-update-info)
		   (gnus-list-of-read-articles gnus-newsgroup-name))
	       (setq gnus-newsgroup-expirable
		     (sort gnus-newsgroup-expirable #'<)))
	     gnus-newsgroup-unexist))
	   (expiry-wait (if now 'immediate
			  (gnus-group-find-parameter
			   gnus-newsgroup-name 'expiry-wait)))
	   (nnmail-expiry-target
	    (or (gnus-group-find-parameter gnus-newsgroup-name 'expiry-target)
		nnmail-expiry-target))
	   es)
      (when expirable
	;; There are expirable articles in this group, so we run them
	;; through the expiry process.
	(gnus-message 6 "Expiring articles...")
	(when (gnus-check-group gnus-newsgroup-name)
	  ;; The list of articles that weren't expired is returned.
	  (save-excursion
	    (if expiry-wait
		(let ((nnmail-expiry-wait-function nil)
		      (nnmail-expiry-wait expiry-wait))
		  (setq es (gnus-request-expire-articles
			    expirable gnus-newsgroup-name)))
	      (setq es (gnus-request-expire-articles
			expirable gnus-newsgroup-name)))
	    (unless total
	      (setq gnus-newsgroup-expirable es))
	    ;; We go through the old list of expirable, and mark all
	    ;; really expired articles as nonexistent.
	    (unless (eq es expirable) ;If nothing was expired, we don't mark.
	      (let ((gnus-use-cache nil))
		(dolist (article expirable)
		  (when (and (not (memq article es))
			     (gnus-data-find article))
		    (gnus-summary-mark-article article gnus-canceled-mark)
		    (run-hook-with-args
		     'gnus-summary-article-expire-hook
		     'delete
		     (gnus-data-header (gnus-data-find article))
		     gnus-newsgroup-name
		     (cond
		      ((stringp nnmail-expiry-target) nnmail-expiry-target)
		      ((eq nnmail-expiry-target 'delete) nil)
		      (t
		       (let ((rescall (funcall nnmail-expiry-target
					       gnus-newsgroup-name)))
			 (if (stringp rescall) rescall nil))))
		     nil)))))))
	(gnus-message 6 "Expiring articles...done")))))

(defun gnus-summary-expire-articles-now ()
  "Expunge all expirable articles in the current group.
This means that *all* articles that are marked as expirable will be
deleted forever, right now."
  (interactive)
  (or gnus-expert-user
      (gnus-yes-or-no-p
       "Are you really, really sure you want to delete all expirable messages? ")
      (error "Phew!"))
  (gnus-summary-expire-articles t))

;; Suggested by Jack Vinson <vinson@unagi.cis.upenn.edu>.
(defun gnus-summary-delete-article (&optional n)
  "Delete the N next (mail) articles.
This command actually deletes articles.  This is not a marking
command.  The article will disappear forever from your life, never to
return.

If N is negative, delete backwards.
If N is nil and articles have been marked with the process mark,
delete these instead.

If `gnus-novice-user' is non-nil you will be asked for
confirmation before the articles are deleted."
  (interactive "P")
  (unless (gnus-check-backend-function 'request-expire-articles
				       gnus-newsgroup-name)
    (error "The current newsgroup does not support article deletion"))
  (unless (gnus-check-server (gnus-find-method-for-group gnus-newsgroup-name))
    (error "Couldn't open server"))
  ;; Compute the list of articles to delete.
  (let ((articles (sort (copy-sequence (gnus-summary-work-articles n)) #'<))
	(nnmail-expiry-target 'delete)
	not-deleted)
    (if (and gnus-novice-user
	     (not (gnus-yes-or-no-p
		   (format "Do you really want to delete %s forever? "
			   (if (> (length articles) 1)
			       (format "these %s articles" (length articles))
			     "this article")))))
	()
      ;; Delete the articles.
      (setq not-deleted (gnus-request-expire-articles
			 articles gnus-newsgroup-name 'force))
      (save-excursion
	(while articles
	  (gnus-summary-remove-process-mark (car articles))
	  ;; The backend might not have been able to delete the article
	  ;; after all.
	  (unless (memq (car articles) not-deleted)
	    (gnus-summary-mark-article (car articles) gnus-canceled-mark)
	    (let* ((article (car articles))
		   (ghead  (gnus-data-header (gnus-data-find article))))
	      (run-hook-with-args 'gnus-summary-article-delete-hook
				  'delete ghead gnus-newsgroup-name nil
				  nil)))
	  (setq articles (cdr articles))))
      (when not-deleted
	(gnus-message 4 "Couldn't delete articles %s" not-deleted)))
    (gnus-summary-position-point)
    (gnus-set-mode-line 'summary)
    not-deleted))

(defun gnus-summary-edit-article (&optional arg)
  "Edit the current article.
This will have permanent effect only in mail groups.
If ARG is nil, edit the decoded articles.
If ARG is 1, edit the raw articles.
If ARG is 2, edit the raw articles even in read-only groups.
If ARG is 3, edit the articles with the current handles.
Otherwise, allow editing of articles even in read-only
groups."
  (interactive "P")
  (let (force raw current-handles)
    (cond
     ((null arg))
     ((eq arg 1)
      (setq raw t))
     ((eq arg 2)
      (setq raw t
	    force t))
     ((eq arg 3)
      (setq current-handles
	    (and (gnus-buffer-live-p gnus-article-buffer)
		 (with-current-buffer gnus-article-buffer
		   (prog1
		       gnus-article-mime-handles
		     (setq gnus-article-mime-handles nil))))))
     (t
      (setq force t)))
    (when (and raw (not force)
	       (member gnus-newsgroup-name '("nndraft:delayed"
					     "nndraft:drafts"
					     "nndraft:queue")))
      (error "Can't edit the raw article in group %s"
	     gnus-newsgroup-name))
    (with-current-buffer gnus-summary-buffer
      (let ((mail-parse-charset gnus-newsgroup-charset)
	    (mail-parse-ignored-charsets gnus-newsgroup-ignored-charsets))
	(gnus-set-global-variables)
	(when (and (not force)
		   (gnus-group-read-only-p))
	  (error "The current newsgroup does not support article editing"))
	(gnus-summary-show-article t)
	(when (and (not raw) (gnus-buffer-live-p gnus-article-buffer))
	  (with-current-buffer gnus-article-buffer
	    (mm-enable-multibyte)))
	(if (member gnus-newsgroup-name '("nndraft:delayed" "nndraft:drafts"))
	    (setq raw t))
	(gnus-article-edit-article
	 (if raw 'ignore
	   (lambda ()
	     (let ((mbl mml-buffer-list))
	       (setq mml-buffer-list nil)
	       (let ((rfc2047-quote-decoded-words-containing-tspecials t))
		 (mime-to-mml current-handles))
	       (let ((mbl1 mml-buffer-list))
		 (setq mml-buffer-list mbl)
		 (set (make-local-variable 'mml-buffer-list) mbl1))
	       (add-hook 'kill-buffer-hook #'mml-destroy-buffers t t))))
	 `(lambda (no-highlight)
	    (let ((mail-parse-charset ',gnus-newsgroup-charset)
		  (message-options message-options)
		  (message-options-set-recipient)
		  (mail-parse-ignored-charsets
		   ',gnus-newsgroup-ignored-charsets)
		  (rfc2047-header-encoding-alist
		   ',(let ((charset (gnus-group-name-charset
				     (gnus-find-method-for-group
				      gnus-newsgroup-name)
				     gnus-newsgroup-name)))
		       (append (list (cons "Newsgroups" charset)
				     (cons "Followup-To" charset)
				     (cons "Xref" charset))
			       rfc2047-header-encoding-alist))))
	      ,(if (not raw) '(progn
				(mml-to-mime)
				(mml-destroy-buffers)
				(remove-hook 'kill-buffer-hook
					     #'mml-destroy-buffers t)
				(kill-local-variable 'mml-buffer-list)))
	      (gnus-summary-edit-article-done
	       ,(or (mail-header-references gnus-current-headers) "")
	       ,(gnus-group-read-only-p)
	       ,gnus-summary-buffer no-highlight))))))))

(defalias 'gnus-summary-edit-article-postpone 'gnus-article-edit-exit)

(defun gnus-summary-edit-article-done (&optional references read-only buffer
						 no-highlight)
  "Make edits to the current article permanent."
  (interactive)
  (save-excursion
    ;; The buffer restriction contains the entire article if it exists.
    (when (article-goto-body)
      (let ((lines (count-lines (point) (point-max)))
	    (length (- (point-max) (point)))
	    (case-fold-search t)
	    (body (point-marker)))
	(goto-char (point-min))
	(when (re-search-forward "^content-length:[ \t]\\([0-9]+\\)" body t)
	  (delete-region (match-beginning 1) (match-end 1))
	  (insert (number-to-string length)))
	(goto-char (point-min))
	(when (re-search-forward
	       "^x-content-length:[ \t]\\([0-9]+\\)" body t)
	  (delete-region (match-beginning 1) (match-end 1))
	  (insert (number-to-string length)))
	(goto-char (point-min))
	(when (re-search-forward "^lines:[ \t]\\([0-9]+\\)" body t)
	  (delete-region (match-beginning 1) (match-end 1))
	  (insert (number-to-string lines))))))
  ;; Replace the article.
  (let ((buf (current-buffer))
	(article (cdr gnus-article-current))
	replace-result)
    (with-temp-buffer
      (insert-buffer-substring buf)
      (if (and (not read-only)
	       (not (setq replace-result
			  (gnus-request-replace-article
			   article (car gnus-article-current)
			   (current-buffer) t))))
	  (error "Couldn't replace article")
	;; If we got a number back, then that's the new article number
	;; for this article.  Otherwise, the article number didn't change.
	(when (numberp replace-result)
	  (with-current-buffer gnus-summary-buffer
	    (setq gnus-newsgroup-limit (delq article gnus-newsgroup-limit))
	    (gnus-summary-limit gnus-newsgroup-limit)
	    (setq article replace-result)
	    (gnus-summary-goto-subject article t)))
	;; Update the summary buffer.
	(if (and references
		 (equal (message-tokenize-header references " ")
			(message-tokenize-header
			 (or (message-fetch-field "references") "") " ")))
	    ;; We only have to update this line.
	    (save-excursion
	      (save-restriction
		(message-narrow-to-head)
		(let ((head (buffer-substring-no-properties
			     (point-min) (point-max)))
		      header)
		  (with-temp-buffer
		    (insert (format "211 %d Article retrieved.\n" article))
		    (insert head)
		    (insert ".\n")
		    (let ((nntp-server-buffer (current-buffer)))
		      (setq header (car (gnus-get-newsgroup-headers nil t))))
		    (with-current-buffer gnus-summary-buffer
		      (setf (gnus-data-header (gnus-data-find article)) header)
		      (gnus-summary-update-article-line article header)
		      (if (gnus-summary-goto-subject article nil t)
			  (gnus-summary-update-secondary-mark article)))))))
	  ;; Update threads.
	  (set-buffer (or buffer gnus-summary-buffer))
	  (gnus-summary-update-article article)
	  (if (gnus-summary-goto-subject article nil t)
	      (gnus-summary-update-secondary-mark article)))
	;; Prettify the article buffer again.
	(unless no-highlight
	  (with-current-buffer gnus-article-buffer
	    ;;!!! Fix this -- article should be rehighlighted.
	    ;;(gnus-run-hooks 'gnus-article-display-hook)
	    (set-buffer gnus-original-article-buffer)
	    (gnus-request-article
	     article (car gnus-article-current) (current-buffer))))
	;; Prettify the summary buffer line.
	(when (gnus-visual-p 'summary-highlight 'highlight)
	  (gnus-run-hooks 'gnus-visual-mark-article-hook))))))

(defun gnus-summary-edit-wash (key)
  "Perform editing command KEY in the article buffer."
  (interactive
   (list
    (progn
      (message "%s" (concat (this-command-keys) "- "))
      (read-char))))
  (message "")
  (gnus-summary-edit-article)
  (execute-kbd-macro (concat (this-command-keys) key))
  (gnus-article-edit-done))

;;; Respooling

(defvar nnimap-split-fancy)
(defvar nnimap-split-methods)

(defun gnus-summary-respool-query (&optional silent trace)
  "Query where the respool algorithm would put this article."
  (interactive)
  (let (gnus-mark-article-hook)
    (gnus-summary-select-article)
    (with-current-buffer gnus-original-article-buffer
      (let ((groups
	     (if (eq (car (gnus-find-method-for-group gnus-newsgroup-name))
		     'nnimap)
		 ;; nnimap has its own splitting variables.
		 (let ((nnmail-split-methods
			(cond
			 ((eq nnimap-split-methods 'default)
			  nnmail-split-methods)
			 (nnimap-split-methods
			  nnimap-split-methods)
			 (nnimap-split-fancy
			  'nnmail-split-fancy)))
		       (nnmail-split-fancy (or nnimap-split-fancy
					       nnmail-split-fancy)))
		   (nnmail-article-group 'identity trace))
	       (nnmail-article-group 'identity trace))))
	(unless silent
	  (if groups
	      (message "This message would go to %s"
		       (mapconcat #'car groups ", "))
	    (message "This message would go to no groups"))
	  groups)))))

(defun gnus-summary-respool-trace ()
  "Trace where the respool algorithm would put this article.
Display a buffer showing all fancy splitting patterns which matched."
  (interactive)
  (gnus-summary-respool-query nil t))

;; Summary marking commands.

(defun gnus-summary-kill-same-subject-and-select (&optional unmark)
  "Mark articles which has the same subject as read, and then select the next.
If UNMARK is positive, remove any kind of mark.
If UNMARK is negative, tick articles."
  (interactive "P")
  (when unmark
    (setq unmark (prefix-numeric-value unmark)))
  (let ((count
	 (gnus-summary-mark-same-subject
	  (gnus-summary-article-subject) unmark)))
    ;; Select next unread article.  If auto-select-same mode, should
    ;; select the first unread article.
    (gnus-summary-next-article t (and gnus-auto-select-same
				      (gnus-summary-article-subject)))
    (gnus-message 7 "%d article%s marked as %s"
		  count (if (= count 1) " is" "s are")
		  (if unmark "unread" "read"))))

(defun gnus-summary-kill-same-subject (&optional unmark)
  "Mark articles which has the same subject as read.
If UNMARK is positive, remove any kind of mark.
If UNMARK is negative, tick articles."
  (interactive "P")
  (when unmark
    (setq unmark (prefix-numeric-value unmark)))
  (let ((count
	 (gnus-summary-mark-same-subject
	  (gnus-summary-article-subject) unmark)))
    ;; If marked as read, go to next unread subject.
    (when (null unmark)
      ;; Go to next unread subject.
      (gnus-summary-next-subject 1 t))
    (gnus-message 7 "%d articles are marked as %s"
		  count (if unmark "unread" "read"))))

(defun gnus-summary-mark-same-subject (subject &optional unmark)
  "Mark articles with same SUBJECT as read, and return marked number.
If optional argument UNMARK is positive, remove any kinds of marks.
If optional argument UNMARK is negative, mark articles as unread instead."
  (let ((count 1))
    (save-excursion
      (cond
       ((null unmark)			; Mark as read.
	(while (and
		(progn
		  (gnus-summary-mark-article-as-read gnus-killed-mark)
		  (gnus-summary-show-thread) t)
		(gnus-summary-find-subject subject))
	  (setq count (1+ count))))
       ((> unmark 0)			; Tick.
	(while (and
		(progn
		  (gnus-summary-mark-article-as-unread gnus-ticked-mark)
		  (gnus-summary-show-thread) t)
		(gnus-summary-find-subject subject))
	  (setq count (1+ count))))
       (t				; Mark as unread.
	(while (and
		(progn
		  (gnus-summary-mark-article-as-unread gnus-unread-mark)
		  (gnus-summary-show-thread) t)
		(gnus-summary-find-subject subject))
	  (setq count (1+ count)))))
      (gnus-set-mode-line 'summary)
      ;; Return the number of marked articles.
      count)))

(defun gnus-summary-mark-as-processable (n &optional unmark)
  "Set the process mark on the next N articles.
If N is negative, mark backward instead.  If UNMARK is non-nil, remove
the process mark instead.  The difference between N and the actual
number of articles marked is returned."
  (interactive "P")
  (if (and (null n) (and transient-mark-mode mark-active))
      (gnus-uu-mark-region (region-beginning) (region-end) unmark)
    (setq n (prefix-numeric-value n))
    (let ((backward (< n 0))
	  (n (abs n)))
      (while (and
	      (> n 0)
	      (if unmark
		  (gnus-summary-remove-process-mark
		   (gnus-summary-article-number))
		(gnus-summary-set-process-mark (gnus-summary-article-number)))
	      (zerop (gnus-summary-next-subject (if backward -1 1) nil t)))
	(setq n (1- n)))
      (when (/= 0 n)
	(gnus-message 7 "No more articles"))
      (gnus-summary-recenter)
      (gnus-summary-position-point)
      n)))

(defun gnus-summary-unmark-as-processable (n)
  "Remove the process mark from the next N articles.
If N is negative, unmark backward instead.  The difference between N and
the actual number of articles unmarked is returned."
  (interactive "P")
  (gnus-summary-mark-as-processable n t))

(defun gnus-summary-unmark-all-processable ()
  "Remove the process mark from all articles."
  (interactive)
  (save-excursion
    (while gnus-newsgroup-processable
      (gnus-summary-remove-process-mark (car gnus-newsgroup-processable))))
  (gnus-summary-position-point))

(defun gnus-summary-add-mark (article type)
  "Mark ARTICLE with a mark of TYPE."
  (let ((vtype (car (assq type gnus-article-mark-lists)))
	var)
    (if (not vtype)
	(error "No such mark type: %s" type)
      (setq var (intern (format "gnus-newsgroup-%s" type)))
      (set var (cons article (symbol-value var)))
      (if (memq type '(processable cached replied forwarded recent saved))
	  (gnus-summary-update-secondary-mark article)
	;; !!! This is bogus.  We should find out what primary
	;; !!! mark we want to set.
	(gnus-summary-update-mark gnus-del-mark 'unread)))))

(defun gnus-summary-mark-as-expirable (n)
  "Mark N articles forward as expirable.
If N is negative, mark backward instead.  The difference between N and
the actual number of articles marked is returned."
  (interactive "p")
  (gnus-summary-mark-forward n gnus-expirable-mark))

(defun gnus-summary-mark-as-spam (n)
  "Mark N articles forward as spam.
If N is negative, mark backward instead.  The difference between N and
the actual number of articles marked is returned."
  (interactive "p")
  (gnus-summary-mark-forward n gnus-spam-mark))

(defun gnus-summary-mark-article-as-replied (article)
  "Mark ARTICLE as replied to and update the summary line.
ARTICLE can also be a list of articles."
  (interactive (list (gnus-summary-article-number)))
  (let ((articles (if (listp article) article (list article))))
    (dolist (article articles)
      (unless (numberp article)
	(error "%s is not a number" article))
      (push article gnus-newsgroup-replied)
      (let ((inhibit-read-only t))
	(when (gnus-summary-goto-subject article nil t)
	  (gnus-summary-update-secondary-mark article))))))

(defun gnus-summary-mark-article-as-forwarded (article)
  "Mark ARTICLE as forwarded and update the summary line.
ARTICLE can also be a list of articles."
  (let ((articles (if (listp article) article (list article))))
    (dolist (article articles)
      (push article gnus-newsgroup-forwarded)
      (let ((inhibit-read-only t))
	(when (gnus-summary-goto-subject article nil t)
	  (gnus-summary-update-secondary-mark article))))))

(defun gnus-summary-set-bookmark (article)
  "Set a bookmark in current article."
  (interactive (list (gnus-summary-article-number)))
  (when (or (not (get-buffer gnus-article-buffer))
	    (not gnus-current-article)
	    (not gnus-article-current)
	    (not (equal gnus-newsgroup-name (car gnus-article-current))))
    (error "No current article selected"))
  ;; Remove old bookmark, if one exists.
  (gnus-alist-pull article gnus-newsgroup-bookmarks)
  ;; Set the new bookmark, which is on the form
  ;; (article-number . line-number-in-body).
  (push
   (cons article
	 (with-current-buffer gnus-article-buffer
	   (count-lines
	    (min (point)
		 (save-excursion
		   (article-goto-body)
		   (point)))
	    (point))))
   gnus-newsgroup-bookmarks)
  (gnus-message 6 "A bookmark has been added to the current article."))

(defun gnus-summary-remove-bookmark (article)
  "Remove the bookmark from the current article."
  (interactive (list (gnus-summary-article-number)))
  ;; Remove old bookmark, if one exists.
  (if (not (assq article gnus-newsgroup-bookmarks))
      (gnus-message 6 "No bookmark in current article.")
    (gnus-alist-pull article gnus-newsgroup-bookmarks)
    (gnus-message 6 "Removed bookmark.")))

;; Suggested by Daniel Quinlan <quinlan@best.com>.
(defun gnus-summary-mark-as-dormant (n)
  "Mark N articles forward as dormant.
If N is negative, mark backward instead.  The difference between N and
the actual number of articles marked is returned."
  (interactive "p")
  (gnus-summary-mark-forward n gnus-dormant-mark))

(defun gnus-summary-set-process-mark (article)
  "Set the process mark on ARTICLE and update the summary line."
  (setq gnus-newsgroup-processable
	(cons article
	      (delq article gnus-newsgroup-processable)))
  (when (gnus-summary-goto-subject article)
    (gnus-summary-show-thread)
    (gnus-summary-goto-subject article)
    (gnus-summary-update-secondary-mark article)))

(defun gnus-summary-remove-process-mark (&rest articles)
  "Remove the process mark from ARTICLES and update the summary line."
  (dolist (article articles)
    (setq gnus-newsgroup-processable (delq article gnus-newsgroup-processable))
    (when (gnus-summary-goto-subject article)
      (gnus-summary-show-thread)
      (gnus-summary-goto-subject article)
      (gnus-summary-update-secondary-mark article)))
  t)

(defun gnus-summary-set-saved-mark (article)
  "Set the process mark on ARTICLE and update the summary line."
  (push article gnus-newsgroup-saved)
  (when (gnus-summary-goto-subject article)
    (gnus-summary-update-secondary-mark article)))

(defun gnus-summary-mark-forward (n &optional mark no-expire)
  "Mark N articles as read forwards.
If N is negative, mark backwards instead.  Mark with MARK, ?r by default.
The difference between N and the actual number of articles marked is
returned.
If NO-EXPIRE, auto-expiry will be inhibited."
  (interactive "p")
  (gnus-summary-show-thread)
  (let ((backward (< n 0))
	(gnus-summary-goto-unread
	 (and gnus-summary-goto-unread
	      (not (eq gnus-summary-goto-unread 'never))
	      (not (memq mark (list gnus-unread-mark gnus-spam-mark
				    gnus-ticked-mark gnus-dormant-mark)))))
	(n (abs n))
	(mark (or mark gnus-del-mark)))
    (while (and (> n 0)
		(gnus-summary-mark-article nil mark no-expire)
		(zerop (gnus-summary-next-subject
			(if backward -1 1)
			(and gnus-summary-goto-unread
			     (not (eq gnus-summary-goto-unread 'never)))
			t)))
      (setq n (1- n)))
    (when (/= 0 n)
      (gnus-message 7 "No more %sarticles" (if mark "" "unread ")))
    (gnus-summary-recenter)
    (gnus-summary-position-point)
    (gnus-set-mode-line 'summary)
    n))

(defun gnus-summary-mark-article-as-read (mark)
  "Mark the current article quickly as read with MARK."
  (let ((article (gnus-summary-article-number)))
    (setq gnus-newsgroup-unreads (delq article gnus-newsgroup-unreads))
    (setq gnus-newsgroup-marked (delq article gnus-newsgroup-marked))
    (setq gnus-newsgroup-spam-marked (delq article gnus-newsgroup-spam-marked))
    (setq gnus-newsgroup-dormant (delq article gnus-newsgroup-dormant))
    (push (cons article mark) gnus-newsgroup-reads)
    ;; Possibly remove from cache, if that is used.
    (when gnus-use-cache
      (gnus-cache-enter-remove-article article))
    ;; Allow the backend to change the mark.
    (setq mark (gnus-request-update-mark gnus-newsgroup-name article mark))
    ;; Check for auto-expiry.
    (when (and gnus-newsgroup-auto-expire
	       (memq mark gnus-auto-expirable-marks))
      (setq mark gnus-expirable-mark)
      ;; Let the backend know about the mark change.
      (setq mark (gnus-request-update-mark gnus-newsgroup-name article mark))
      (push article gnus-newsgroup-expirable))
    ;; Set the mark in the buffer.
    (gnus-summary-update-mark mark 'unread)
    t))

(defun gnus-summary-mark-article-as-unread (mark)
  "Mark the current article quickly as unread with MARK."
  (let* ((article (gnus-summary-article-number))
	 (old-mark (gnus-summary-article-mark article)))
    ;; Allow the backend to change the mark.
    (setq mark (gnus-request-update-mark gnus-newsgroup-name article mark))
    (if (eq mark old-mark)
	t
      (if (<= article 0)
	  (progn
	    (gnus-error 1 "Gnus doesn't know the article number; can't mark")
	    nil)
	(setq gnus-newsgroup-marked (delq article gnus-newsgroup-marked))
	(setq gnus-newsgroup-spam-marked
	      (delq article gnus-newsgroup-spam-marked))
	(setq gnus-newsgroup-dormant (delq article gnus-newsgroup-dormant))
	(setq gnus-newsgroup-expirable (delq article gnus-newsgroup-expirable))
	(setq gnus-newsgroup-reads (delq article gnus-newsgroup-reads))
	(setq gnus-newsgroup-unreads (delq article gnus-newsgroup-unreads))
	(cond ((= mark gnus-ticked-mark)
	       (setq gnus-newsgroup-marked
		     (gnus-add-to-sorted-list gnus-newsgroup-marked
					      article)))
	      ((= mark gnus-spam-mark)
	       (setq gnus-newsgroup-spam-marked
		     (gnus-add-to-sorted-list gnus-newsgroup-spam-marked
					      article)))
	      ((= mark gnus-dormant-mark)
	       (setq gnus-newsgroup-dormant
		     (gnus-add-to-sorted-list gnus-newsgroup-dormant
					      article)))
	      (t
	       (setq gnus-newsgroup-unreads
		     (gnus-add-to-sorted-list gnus-newsgroup-unreads
					      article))))
	(gnus-alist-pull article gnus-newsgroup-reads)

	;; See whether the article is to be put in the cache.
	(and gnus-use-cache
	     (mail-header-p (gnus-summary-article-header article))
	     (save-excursion
	       (gnus-cache-possibly-enter-article
		gnus-newsgroup-name article
		(= mark gnus-ticked-mark)
		(= mark gnus-dormant-mark) (= mark gnus-unread-mark))))

	;; Fix the mark.
	(gnus-summary-update-mark mark 'unread)
	t))))

(defun gnus-summary-mark-article (&optional article mark no-expire)
  "Mark ARTICLE with MARK.  MARK can be any character.
Four MARK strings are reserved: `? ' (unread), `?!' (ticked),
`??' (dormant) and `?E' (expirable).
If MARK is nil, then the default character `?r' is used.
If ARTICLE is nil, then the article on the current line will be
marked.
If NO-EXPIRE, auto-expiry will be inhibited."
  ;; The mark might be a string.
  (when (stringp mark)
    (setq mark (aref mark 0)))
  ;; If no mark is given, then we check auto-expiring.
  (when (null mark)
    (setq mark gnus-del-mark))
  (when (and (not no-expire)
	     gnus-newsgroup-auto-expire
	     (memq mark gnus-auto-expirable-marks))
    (setq mark gnus-expirable-mark))
  (let ((article (or article (gnus-summary-article-number)))
	(old-mark (gnus-summary-article-mark article)))
    ;; Allow the backend to change the mark.
    (setq mark (gnus-request-update-mark gnus-newsgroup-name article mark))
    (if (eq mark old-mark)
	t
      (unless article
	(error "No article on current line"))
      (if (not (if (or (= mark gnus-unread-mark)
		       (= mark gnus-ticked-mark)
		       (= mark gnus-spam-mark)
		       (= mark gnus-dormant-mark))
		   (gnus-mark-article-as-unread article mark)
		 (gnus-mark-article-as-read article mark)))
	  t
	;; See whether the article is to be put in the cache.
	(and gnus-use-cache
	     (not (= mark gnus-canceled-mark))
	     (mail-header-p (gnus-summary-article-header article))
	     (save-excursion
	       (gnus-cache-possibly-enter-article
		gnus-newsgroup-name article
		(= mark gnus-ticked-mark)
		(= mark gnus-dormant-mark) (= mark gnus-unread-mark))))

	(when (gnus-summary-goto-subject article nil t)
	  (let ((inhibit-read-only t))
	    (gnus-summary-show-thread)
	    ;; Fix the mark.
	    (gnus-summary-update-mark mark 'unread)
	    t))))))

(defun gnus-summary-update-secondary-mark (article)
  "Update the secondary (read, process, cache) mark."
  (gnus-summary-update-mark
   (cond ((memq article gnus-newsgroup-processable)
	  gnus-process-mark)
	 ((memq article gnus-newsgroup-cached)
	  gnus-cached-mark)
	 ((memq article gnus-newsgroup-replied)
	  gnus-replied-mark)
	 ((memq article gnus-newsgroup-forwarded)
	  gnus-forwarded-mark)
	 ((memq article gnus-newsgroup-saved)
	  gnus-saved-mark)
	 ((memq article gnus-newsgroup-unseen)
	  gnus-unseen-mark)
	 (t gnus-no-mark))
   'replied)
  (when (gnus-visual-p 'summary-highlight 'highlight)
    (gnus-summary-highlight-line)
    (gnus-run-hooks 'gnus-summary-update-hook))
  t)

(defun gnus-summary-update-download-mark (article)
  "Update the download mark."
  (gnus-summary-update-mark
   (cond ((memq article gnus-newsgroup-undownloaded)
          gnus-undownloaded-mark)
         (gnus-newsgroup-agentized
          gnus-downloaded-mark)
         (t
          gnus-no-mark))
   'download)
  (gnus-summary-update-line t)
  t)

(defun gnus-summary-update-mark (mark type)
  (let ((forward (cdr (assq type gnus-summary-mark-positions)))
	(inhibit-read-only t))
    (re-search-backward "[\n\r]" (point-at-bol) 'move-to-limit)
    (when forward
      (when (looking-at "\r")
	(cl-incf forward))
      (when (<= (+ forward (point)) (point-max))
	;; Go to the right position on the line.
	(goto-char (+ forward (point)))
	;; Replace the old mark with the new mark.
        (let ((to-insert
               (subst-char-in-string
		(char-after) mark
		(buffer-substring (point) (1+ (point))))))
          (delete-region (point) (1+ (point)))
          (insert to-insert))
	;; Optionally update the marks by some user rule.
	(when (eq type 'unread)
	  (setf (gnus-data-mark
	         (gnus-data-find (gnus-summary-article-number)))
                mark)
	  (gnus-summary-update-line (eq mark gnus-unread-mark)))))))

(defun gnus-mark-article-as-read (article &optional mark)
  "Enter ARTICLE in the pertinent lists and remove it from others."
  ;; Make the article expirable.
  (let ((mark (or mark gnus-del-mark)))
    (setq gnus-newsgroup-expirable
	  (if (= mark gnus-expirable-mark)
	      (gnus-add-to-sorted-list gnus-newsgroup-expirable article)
	    (delq article gnus-newsgroup-expirable)))
    ;; Remove from unread and marked lists.
    (setq gnus-newsgroup-unreads (delq article gnus-newsgroup-unreads))
    (setq gnus-newsgroup-marked (delq article gnus-newsgroup-marked))
    (setq gnus-newsgroup-spam-marked (delq article gnus-newsgroup-spam-marked))
    (setq gnus-newsgroup-dormant (delq article gnus-newsgroup-dormant))
    (push (cons article mark) gnus-newsgroup-reads)
    ;; Possibly remove from cache, if that is used.
    (when gnus-use-cache
      (gnus-cache-enter-remove-article article))
    t))

(defun gnus-mark-article-as-unread (article &optional mark)
  "Enter ARTICLE in the pertinent lists and remove it from others."
  (let ((mark (or mark gnus-ticked-mark)))
    (if (<= article 0)
	(progn
	  (gnus-error 1 "Gnus doesn't know the article number; can't mark")
	  nil)
      (setq gnus-newsgroup-marked (delq article gnus-newsgroup-marked)
	    gnus-newsgroup-spam-marked (delq article gnus-newsgroup-spam-marked)
	    gnus-newsgroup-dormant (delq article gnus-newsgroup-dormant)
	    gnus-newsgroup-expirable (delq article gnus-newsgroup-expirable)
	    gnus-newsgroup-unreads (delq article gnus-newsgroup-unreads))

      ;; Unsuppress duplicates?
      (when gnus-suppress-duplicates
	(gnus-dup-unsuppress-article article))

      (cond ((= mark gnus-ticked-mark)
	     (setq gnus-newsgroup-marked
		   (gnus-add-to-sorted-list gnus-newsgroup-marked article)))
	    ((= mark gnus-spam-mark)
	     (setq gnus-newsgroup-spam-marked
		   (gnus-add-to-sorted-list gnus-newsgroup-spam-marked
					    article)))
	    ((= mark gnus-dormant-mark)
	     (setq gnus-newsgroup-dormant
		   (gnus-add-to-sorted-list gnus-newsgroup-dormant article)))
	    (t
	     (setq gnus-newsgroup-unreads
		   (gnus-add-to-sorted-list gnus-newsgroup-unreads article))))
      (gnus-alist-pull article gnus-newsgroup-reads)
      t)))

(defun gnus-summary-tick-article-forward (n)
  "Tick N articles forwards.
If N is negative, tick backwards instead.
The difference between N and the number of articles ticked is returned."
  (interactive "p")
  (gnus-summary-mark-forward n gnus-ticked-mark))

(defun gnus-summary-tick-article-backward (n)
  "Tick N articles backwards.
The difference between N and the number of articles ticked is returned."
  (interactive "p")
  (gnus-summary-mark-forward (- n) gnus-ticked-mark))

(defun gnus-summary-tick-article (&optional article clear-mark)
  "Mark current article as unread.
Optional 1st argument ARTICLE specifies article number to be marked as unread.
Optional 2nd argument CLEAR-MARK remove any kinds of mark."
  (interactive)
  (gnus-summary-mark-article article (if clear-mark gnus-unread-mark
				       gnus-ticked-mark)))

(defun gnus-summary-mark-as-read-forward (n)
  "Mark N articles as read forwards.
If N is negative, mark backwards instead.
The difference between N and the actual number of articles marked is
returned."
  (interactive "p")
  (gnus-summary-mark-forward n gnus-del-mark gnus-inhibit-user-auto-expire))

(defun gnus-summary-mark-as-read-backward (n)
  "Mark the N articles as read backwards.
The difference between N and the actual number of articles marked is
returned."
  (interactive "p")
  (gnus-summary-mark-forward
   (- n) gnus-del-mark gnus-inhibit-user-auto-expire))

(defun gnus-summary-mark-as-read (&optional article mark)
  "Mark current article as read.
ARTICLE specifies the article to be marked as read.
MARK specifies a string to be inserted at the beginning of the line."
  (gnus-summary-mark-article article mark))

(defun gnus-summary-clear-mark-forward (n)
  "Clear marks from N articles forward.
If N is negative, clear backward instead.
The difference between N and the number of marks cleared is returned."
  (interactive "p")
  (gnus-summary-mark-forward n gnus-unread-mark))

(defun gnus-summary-clear-mark-backward (n)
  "Clear marks from N articles backward.
The difference between N and the number of marks cleared is returned."
  (interactive "p")
  (gnus-summary-mark-forward (- n) gnus-unread-mark))

(defun gnus-summary-mark-unread-as-read ()
  "Intended to be used by `gnus-mark-article-hook'."
  (when (memq gnus-current-article gnus-newsgroup-unreads)
    (gnus-summary-mark-article gnus-current-article gnus-read-mark)))

(defun gnus-summary-mark-read-and-unread-as-read (&optional new-mark)
  "Intended to be used by `gnus-mark-article-hook'."
  (let ((mark (gnus-summary-article-mark)))
    (when (or (gnus-unread-mark-p mark)
	      (gnus-read-mark-p mark))
      (gnus-summary-mark-article gnus-current-article
				 (or new-mark gnus-read-mark)))))

(defun gnus-summary-mark-current-read-and-unread-as-read (&optional new-mark)
  "Intended to be used by `gnus-mark-article-hook'."
  (let ((mark (gnus-summary-article-mark)))
    (when (or (gnus-unread-mark-p mark)
	      (gnus-read-mark-p mark))
      (gnus-summary-mark-article (gnus-summary-article-number)
				 (or new-mark gnus-read-mark)))))

(defun gnus-summary-mark-unread-as-ticked ()
  "Intended to be used by `gnus-mark-article-hook'."
  (when (memq gnus-current-article gnus-newsgroup-unreads)
    (gnus-summary-mark-article gnus-current-article gnus-ticked-mark)))

(defun gnus-summary-mark-region-as-read (point mark all)
  "Mark all unread articles between point and mark as read.
If given a prefix, mark all articles between point and mark as read,
even ticked and dormant ones."
  (interactive "r\nP")
  (save-excursion
    (let (article)
      (goto-char point)
      (beginning-of-line)
      (while (and
	      (< (point) mark)
	      (progn
		(when (or all
			  (memq (setq article (gnus-summary-article-number))
				gnus-newsgroup-unreads))
		  (gnus-summary-mark-article article gnus-del-mark))
		t)
	      (gnus-summary-find-next))))))

(defun gnus-summary-mark-below (score mark)
  "Mark articles with score less than SCORE with MARK."
  (interactive "P\ncMark: ")
  (setq score (if score
		  (prefix-numeric-value score)
		(or gnus-summary-default-score 0)))
  (with-current-buffer gnus-summary-buffer
    (goto-char (point-min))
    (while
	(progn
	  (and (< (gnus-summary-article-score) score)
	       (gnus-summary-mark-article nil mark))
	  (gnus-summary-find-next)))))

(defun gnus-summary-kill-below (&optional score)
  "Mark articles with score below SCORE as read."
  (interactive "P")
  (gnus-summary-mark-below score gnus-killed-mark))

(defun gnus-summary-clear-above (&optional score)
  "Clear all marks from articles with score above SCORE."
  (interactive "P")
  (gnus-summary-mark-above score gnus-unread-mark))

(defun gnus-summary-tick-above (&optional score)
  "Tick all articles with score above SCORE."
  (interactive "P")
  (gnus-summary-mark-above score gnus-ticked-mark))

(defun gnus-summary-mark-above (score mark)
  "Mark articles with score over SCORE with MARK."
  (interactive "P\ncMark: ")
  (setq score (if score
		  (prefix-numeric-value score)
		(or gnus-summary-default-score 0)))
  (with-current-buffer gnus-summary-buffer
    (goto-char (point-min))
    (while (and (progn
		  (when (> (gnus-summary-article-score) score)
		    (gnus-summary-mark-article nil mark))
		  t)
		(gnus-summary-find-next)))))

;; Suggested by Daniel Quinlan <quinlan@best.com>.
(defalias 'gnus-summary-show-all-expunged 'gnus-summary-limit-include-expunged)
(defun gnus-summary-limit-include-expunged (&optional no-error)
  "Display all the hidden articles that were expunged for low scores."
  (interactive)
  (let ((inhibit-read-only t))
    (let ((scored gnus-newsgroup-scored)
	  headers h)
      (while scored
	(unless (gnus-summary-article-header (caar scored))
	  (and (setq h (gnus-number-to-header (caar scored)))
	       (< (cdar scored) gnus-summary-expunge-below)
	       (push h headers)))
	(setq scored (cdr scored)))
      (if (not headers)
	  (when (not no-error)
	    (error "No expunged articles hidden"))
	(goto-char (point-min))
	(push gnus-newsgroup-limit gnus-newsgroup-limits)
	(setq gnus-newsgroup-limit (copy-sequence gnus-newsgroup-limit))
	(dolist (x headers)
	  (push (mail-header-number x) gnus-newsgroup-limit))
	(gnus-summary-prepare-unthreaded (nreverse headers))
	(goto-char (point-min))
	(gnus-summary-position-point)
	t))))

(defun gnus-summary-catchup (&optional all quietly to-here not-mark reverse)
  "Mark all unread articles in this newsgroup as read.
If prefix argument ALL is non-nil, ticked and dormant articles will
also be marked as read.
If QUIETLY is non-nil, no questions will be asked.

If TO-HERE is non-nil, it should be a point in the buffer.  All
articles before (after, if REVERSE is set) this point will be marked
as read.

Note that this function will only catch up the unread article
in the current summary buffer limitation.

The number of articles marked as read is returned."
  (interactive "P")
  (prog1
      (save-excursion
	(when (or quietly
		  (not gnus-interactive-catchup) ;Without confirmation?
		  gnus-expert-user
		  (gnus-y-or-n-p
		   (if all
		       "Mark absolutely all articles as read? "
		     "Mark all unread articles as read? ")))
	  (if (and not-mark
		   (not gnus-newsgroup-adaptive)
		   (not gnus-newsgroup-auto-expire)
		   (not gnus-suppress-duplicates)
		   (or (not gnus-use-cache)
		       (eq gnus-use-cache 'passive)))
	      (progn
		(when all
		  (setq gnus-newsgroup-marked nil
			gnus-newsgroup-spam-marked nil
			gnus-newsgroup-dormant nil))
		(setq gnus-newsgroup-unreads
		      (gnus-sorted-nunion
                       (gnus-sorted-intersection gnus-newsgroup-unreads
						 gnus-newsgroup-downloadable)
		       (gnus-sorted-difference gnus-newsgroup-unfetched
					       gnus-newsgroup-cached))))
	    ;; We actually mark all articles as canceled, which we
	    ;; have to do when using auto-expiry or adaptive scoring.
	    (gnus-summary-show-all-threads)
	    (if (and to-here reverse)
		(progn
		  (goto-char to-here)
		  (gnus-summary-mark-current-read-and-unread-as-read
		   gnus-catchup-mark)
		  (while (gnus-summary-find-next (not all))
		    (gnus-summary-mark-article-as-read gnus-catchup-mark)))
	      (when (gnus-summary-first-subject (not all))
		(while (and
			(if to-here (< (point) to-here) t)
			(gnus-summary-mark-article-as-read gnus-catchup-mark)
			(gnus-summary-find-next (not all))))))
	    (gnus-set-mode-line 'summary))
	  t))
    (gnus-summary-position-point)))

(defun gnus-summary-catchup-to-here (&optional all)
  "Mark all unticked articles before the current one as read.
If ALL is non-nil, also mark ticked and dormant articles as read."
  (interactive "P")
  (save-excursion
    (gnus-save-hidden-threads
      (let ((beg (point)))
	;; We check that there are unread articles.
	(when (or all (gnus-summary-find-prev))
	  (gnus-summary-catchup all t beg)))))
  (gnus-summary-position-point))

(defun gnus-summary-catchup-from-here (&optional all)
  "Mark all unticked articles after (and including) the current one as read.
If ALL is non-nil, also mark ticked and dormant articles as read."
  (interactive "P")
  (save-excursion
    (gnus-save-hidden-threads
      (let ((beg (point)))
	;; We check that there are unread articles.
	(when (or all (gnus-summary-find-next))
	  (gnus-summary-catchup all t beg nil t)))))
  (gnus-summary-position-point))

(defun gnus-summary-catchup-all (&optional quietly)
  "Mark all articles in this newsgroup as read.
This command is dangerous.  Normally, you want \\[gnus-summary-catchup]
instead, which marks only unread articles as read."
  (interactive "P")
  (gnus-summary-catchup t quietly))

(defun gnus-summary-catchup-and-exit (&optional all quietly)
  "Mark all unread articles in this group as read, then exit.
If prefix argument ALL is non-nil, all articles are marked as read.
If QUIETLY is non-nil, no questions will be asked."
  (interactive "P")
  (when (gnus-summary-catchup all quietly nil 'fast)
    ;; Select next newsgroup or exit.
    (if (and (not (gnus-group-quit-config gnus-newsgroup-name))
	     (eq gnus-auto-select-next 'quietly))
	(gnus-summary-next-group nil)
      (gnus-summary-exit))))

(defun gnus-summary-catchup-all-and-exit (&optional quietly)
  "Mark all articles in this newsgroup as read, and then exit.
This command is dangerous.  Normally, you want \\[gnus-summary-catchup-and-exit]
instead, which marks only unread articles as read."
  (interactive "P")
  (gnus-summary-catchup-and-exit t quietly))

(defun gnus-summary-catchup-and-goto-next-group (&optional all)
  "Mark all articles in this group as read and select the next group.
If given a prefix, mark all articles, unread as well as ticked, as
read."
  (interactive "P")
  (save-excursion
    (gnus-summary-catchup all))
  (gnus-summary-next-group))

(defun gnus-summary-catchup-and-goto-prev-group (&optional all)
  "Mark all articles in this group as read and select the previous group.
If given a prefix, mark all articles, unread as well as ticked, as
read."
  (interactive "P")
  (save-excursion
    (gnus-summary-catchup all))
  (gnus-summary-next-group nil nil t))

;;;
;;; with article
;;;

(defmacro gnus-with-article (article &rest forms)
  "Select ARTICLE and perform FORMS in the original article buffer.
Then replace the article with the result."
  (declare (indent 1) (debug t))
  `(progn
     ;; We don't want the article to be marked as read.
     (let (gnus-mark-article-hook)
       (gnus-summary-select-article t t nil ,article))
     (set-buffer gnus-original-article-buffer)
     ,@forms
     (if (not (gnus-check-backend-function
	       'request-replace-article (car gnus-article-current)))
	 (gnus-message 5 "Read-only group; not replacing")
       (unless (gnus-request-replace-article
		,article (car gnus-article-current)
		(current-buffer) t)
	 (error "Couldn't replace article")))
     ;; The cache and backlog have to be flushed somewhat.
     (when gnus-keep-backlog
       (gnus-backlog-remove-article
	(car gnus-article-current) (cdr gnus-article-current)))
     (when gnus-use-cache
       (gnus-cache-update-article
	(car gnus-article-current) (cdr gnus-article-current)))))

;; Thread-based commands.

(defun gnus-summary-articles-in-thread (&optional article)
  "Return a list of all articles in the current thread.
If ARTICLE is non-nil, return all articles in the thread that starts
with that article."
  (let* ((article (or article (gnus-summary-article-number)))
	 (data (gnus-data-find-list article))
	 (top-level (gnus-data-level (car data)))
	 (top-subject
	  (cond ((null gnus-thread-operation-ignore-subject)
		 (gnus-simplify-subject-re
		  (mail-header-subject (gnus-data-header (car data)))))
		((eq gnus-thread-operation-ignore-subject 'fuzzy)
		 (gnus-simplify-subject-fuzzy
		  (mail-header-subject (gnus-data-header (car data)))))
		(t nil)))
	 (end-point (save-excursion
		      (goto-char (gnus-data-pos (car data)))
		      (if (gnus-summary-go-to-next-thread)
			  (point) (point-max))))
	 articles)
    (while (and data
		(< (gnus-data-pos (car data)) end-point))
      (when (or (not top-subject)
		(string= top-subject
			 (if (eq gnus-thread-operation-ignore-subject 'fuzzy)
			     (gnus-simplify-subject-fuzzy
			      (mail-header-subject
			       (gnus-data-header (car data))))
			   (gnus-simplify-subject-re
			    (mail-header-subject
			     (gnus-data-header (car data)))))))
	(push (gnus-data-number (car data)) articles))
      (unless (and (setq data (cdr data))
		   (> (gnus-data-level (car data)) top-level))
	(setq data nil)))
    ;; Return the list of articles.
    (nreverse articles)))

(defun gnus-summary-rethread-current ()
  "Rethread the thread the current article is part of."
  (interactive)
  (let* ((gnus-show-threads t)
	 (article (gnus-summary-article-number))
	 (id (mail-header-id (gnus-summary-article-header)))
	 (gnus-newsgroup-threads (list (gnus-id-to-thread (gnus-root-id id)))))
    (unless id
      (error "No article on the current line"))
    (gnus-rebuild-thread id)
    (gnus-summary-goto-subject article)))

(defun gnus-summary-reparent-thread ()
  "Make the current article child of the marked (or previous) article.

Note that the re-threading will only work if `gnus-thread-ignore-subject'
is non-nil or the Subject: of both articles are the same."
  (interactive)
  (unless (not (gnus-group-read-only-p))
    (error "The current newsgroup does not support article editing"))
  (unless (<= (length gnus-newsgroup-processable) 1)
    (error "No more than one article may be marked"))
  (let ((child (gnus-summary-article-number))
	;; First grab the marked article, otherwise one line up.
	(parent (if (not (null gnus-newsgroup-processable))
		    (car gnus-newsgroup-processable)
		  (save-excursion
		    (if (eq (forward-line -1) 0)
			(gnus-summary-article-number)
		      (error "Beginning of summary buffer"))))))
    (gnus-summary-reparent-children parent (list child))))

(defun gnus-summary-reparent-children (parent children)
  "Make PARENT the parent of CHILDREN.
When called interactively, PARENT is the current article and CHILDREN
are the process-marked articles."
  (interactive
   (list (gnus-summary-article-number)
	 (gnus-summary-work-articles nil)))
  (dolist (child children)
    (save-window-excursion
      (let ((gnus-article-buffer " *reparent*"))
	(unless (not (eq parent child))
	  (error "An article may not be self-referential"))
	(let ((message-id (mail-header-id
			   (gnus-summary-article-header parent))))
	  (unless (and message-id (not (equal message-id "")))
	    (error "No message-id in desired parent"))
	  (gnus-with-article child
	    (save-restriction
	      (goto-char (point-min))
	      (message-narrow-to-head)
	      (if (re-search-forward "^References: " nil t)
		  (progn
		    (re-search-forward "^[^ \t]" nil t)
		    (forward-line -1)
		    (end-of-line)
		    (insert " " message-id))
		(insert "References: " message-id "\n"))))
	  (set-buffer gnus-summary-buffer)
	  (gnus-summary-unmark-all-processable)
	  (gnus-summary-update-article child)
	  (when (gnus-summary-goto-subject (cdr gnus-article-current) nil t)
	    (gnus-summary-update-secondary-mark (cdr gnus-article-current)))
	  (gnus-summary-rethread-current)
	  (gnus-message 3 "Article %d is now the child of article %d"
			child parent))))))

(defun gnus-summary-toggle-threads (&optional arg)
  "Toggle showing conversation threads.
If ARG is positive number, turn showing conversation threads on."
  (interactive "P")
  (let ((current (or (gnus-summary-article-number) gnus-newsgroup-end)))
    (setq gnus-show-threads
	  (if (null arg) (not gnus-show-threads)
	    (> (prefix-numeric-value arg) 0)))
    (gnus-summary-prepare)
    (gnus-summary-goto-subject current)
    (gnus-message 6 "Threading is now %s" (if gnus-show-threads "on" "off"))
    (gnus-summary-position-point)))

(defun gnus-summary-show-all-threads ()
  "Show all threads."
  (interactive)
  (remove-overlays (point-min) (point-max) 'invisible 'gnus-sum)
  (gnus-summary-position-point))

(defsubst gnus-summary--inv (p)
  (and (eq (get-char-property p 'invisible) 'gnus-sum) p))

(defun gnus-summary-show-thread ()
  "Show thread subtrees.
Returns nil if no thread was there to be shown."
  (interactive)
  (let* ((orig (point))
	 (end (point-at-eol))
         (end (or (gnus-summary--inv end) (gnus-summary--inv (1- end))))
	 ;; Leave point at bol
	 (beg (progn (beginning-of-line) (if (bobp) (point) (1- (point)))))
	 (eoi (and end (next-single-char-property-change end 'invisible))))
    (when eoi
      (remove-overlays beg eoi 'invisible 'gnus-sum)
      (goto-char orig)
      (gnus-summary-position-point)
      eoi)))

(defun gnus-summary-maybe-hide-threads ()
  "If requested, hide the threads that should be hidden."
  (when (and gnus-show-threads
	     gnus-thread-hide-subtree)
    (gnus-summary-hide-all-threads
     (if (or (consp gnus-thread-hide-subtree)
	     (functionp gnus-thread-hide-subtree))
	 (gnus-make-predicate gnus-thread-hide-subtree)
       nil))))

;;; Hiding predicates.

(defun gnus-article-unread-p (header)
  (memq (mail-header-number header) gnus-newsgroup-unreads))

(defun gnus-article-unseen-p (header)
  (memq (mail-header-number header) gnus-newsgroup-unseen))

(defun gnus-map-articles (predicate articles)
  "Map PREDICATE over ARTICLES and return non-nil if any predicate is non-nil."
  (apply #'gnus-or (mapcar predicate
			  (mapcar #'gnus-summary-article-header
				  articles))))

(defun gnus-summary-hide-all-threads (&optional predicate)
  "Hide all thread subtrees.
If PREDICATE is supplied, threads that satisfy this predicate
will not be hidden."
  (interactive)
  (save-excursion
    (goto-char (point-min))
    (let ((end nil)
          (count 0))
      (while (not end)
        (cl-incf count)
        (when (zerop (mod count 1000))
          (message "Hiding all threads... %d" count))
	(when (or (not predicate)
		  (gnus-map-articles
		   predicate (gnus-summary-article-children)))
	    (gnus-summary-hide-thread))
	(setq end (not (zerop (gnus-summary-next-thread 1 t)))))))
  (gnus-summary-position-point))

(defun gnus-summary-hide-thread ()
  "Hide thread subtrees.
If PREDICATE is supplied, threads that satisfy this predicate
will not be hidden.
Returns nil if no threads were there to be hidden."
  (interactive)
  (beginning-of-line)
  (let ((start (point))
	(starteol (line-end-position))
	(article (gnus-summary-article-number)))
    ;; Go forward until either the buffer ends or the subthread ends.
    (when (and (not (eobp))
	       (or (zerop (gnus-summary-next-thread 1 t))
		   (goto-char (point-max))))
      (if (and (> (point) start)
	       ;; FIXME: this should actually search for a non-invisible \n.
	       (search-backward "\n" start t))
	  (progn
	    (when (> (point) starteol)
	      (remove-overlays starteol (point) 'invisible 'gnus-sum)
	      (let ((ol (make-overlay starteol (point) nil t nil)))
		(overlay-put ol 'invisible 'gnus-sum)
		(overlay-put ol 'evaporate t)))
	    (gnus-summary-goto-subject article)
            (when (> start (point))
              (message "Hiding the thread moved us backwards, aborting!")
              (goto-char (point-max))))
	(goto-char start)
	nil))))

(defun gnus-summary-go-to-next-thread (&optional previous)
  "Go to the same level (or less) next thread.
If PREVIOUS is non-nil, go to previous thread instead.
Return the article number moved to, or nil if moving was impossible."
  (let ((level (gnus-summary-thread-level))
	(way (if previous -1 1))
	(beg (point)))
    (forward-line way)
    (while (and (not (eobp))
		(< level (gnus-summary-thread-level)))
      (forward-line way))
    (if (eobp)
	(progn
	  (goto-char beg)
	  nil)
      (setq beg (point))
      (prog1
	  (gnus-summary-article-number)
	(goto-char beg)))))

(defun gnus-summary-next-thread (n &optional silent)
  "Go to the same level next N'th thread.
If N is negative, search backward instead.
Returns the difference between N and the number of skips actually
done.

If SILENT, don't output messages."
  (interactive "p")
  (let ((backward (< n 0))
	(n (abs n)))
    (while (and (> n 0)
		(gnus-summary-go-to-next-thread backward))
      (cl-decf n))
    (unless silent
      (gnus-summary-position-point))
    (when (and (not silent) (/= 0 n))
      (gnus-message 7 "No more threads"))
    n))

(defun gnus-summary-prev-thread (n)
  "Go to the same level previous N'th thread.
Returns the difference between N and the number of skips actually
done."
  (interactive "p")
  (gnus-summary-next-thread (- n)))

(defun gnus-summary-go-down-thread ()
  "Go down one level in the current thread."
  (let ((children (gnus-summary-article-children)))
    (when children
      (gnus-summary-goto-subject (car children)))))

(defun gnus-summary-go-up-thread ()
  "Go up one level in the current thread."
  (let ((parent (gnus-summary-article-parent)))
    (when parent
      (gnus-summary-goto-subject parent))))

(defun gnus-summary-down-thread (n)
  "Go down thread N steps.
If N is negative, go up instead.
Returns the difference between N and how many steps down that were
taken."
  (interactive "p")
  (let ((up (< n 0))
	(n (abs n)))
    (while (and (> n 0)
		(if up (gnus-summary-go-up-thread)
		  (gnus-summary-go-down-thread)))
      (setq n (1- n)))
    (gnus-summary-position-point)
    (when (/= 0 n)
      (gnus-message 7 "Can't go further"))
    n))

(defun gnus-summary-up-thread (n)
  "Go up thread N steps.
If N is negative, go down instead.
Returns the difference between N and how many steps down that were
taken."
  (interactive "p")
  (gnus-summary-down-thread (- n)))

(defun gnus-summary-top-thread ()
  "Go to the top of the thread."
  (interactive)
  (while (gnus-summary-go-up-thread))
  (gnus-summary-article-number))

(defun gnus-summary-expire-thread ()
  "Mark articles under current thread as expired."
  (interactive)
  (gnus-summary-kill-thread 0))

(defun gnus-summary-kill-thread (&optional unmark)
  "Mark articles under current thread as read.
If the prefix argument is positive, remove any kinds of marks.
If the prefix argument is zero, mark thread as expired.
If the prefix argument is negative, tick articles instead."
  (interactive "P")
  (when unmark
    (setq unmark (prefix-numeric-value unmark)))
  (let ((articles (gnus-summary-articles-in-thread))
	(hide (or (null unmark) (= unmark 0))))
    (save-excursion
      ;; Expand the thread.
      (gnus-summary-show-thread)
      ;; Mark all the articles.
      (while articles
	(gnus-summary-goto-subject (car articles))
	(cond ((null unmark)
	       (gnus-summary-mark-article-as-read gnus-killed-mark))
	      ((> unmark 0)
	       (gnus-summary-mark-article-as-unread gnus-unread-mark))
	      ((= unmark 0)
	       (gnus-summary-mark-article nil gnus-expirable-mark))
	      (t
	       (gnus-summary-mark-article-as-unread gnus-ticked-mark)))
	(setq articles (cdr articles))))
    ;; Hide killed subtrees when hide is true.
    (and hide
	 gnus-thread-hide-killed
	 (gnus-summary-hide-thread))
    ;; If hide is t, go to next unread subject.
    (when hide
      ;; Go to next unread subject.
      (gnus-summary-next-subject 1 t)))
  (gnus-set-mode-line 'summary))

;; Summary sorting commands

(defun gnus-summary-sort-by-number (&optional reverse)
  "Sort the summary buffer by article number.
Argument REVERSE means reverse order."
  (interactive "P")
  (gnus-summary-sort 'number reverse))

(defun gnus-summary-sort-by-most-recent-number (&optional reverse)
  "Sort the summary buffer by most recent article number.
Argument REVERSE means reverse order."
  (interactive "P")
  (gnus-summary-sort 'most-recent-number reverse))

(defun gnus-summary-sort-by-random (&optional reverse)
  "Randomize the order in the summary buffer.
Argument REVERSE means to randomize in reverse order."
  (interactive "P")
  (gnus-summary-sort 'random reverse))

(defun gnus-summary-sort-by-author (&optional reverse)
  "Sort the summary buffer by author name alphabetically.
If `case-fold-search' is non-nil, case of letters is ignored.
Argument REVERSE means reverse order."
  (interactive "P")
  (gnus-summary-sort 'author reverse))

(defun gnus-summary-sort-by-recipient (&optional reverse)
  "Sort the summary buffer by recipient name alphabetically.
If `case-fold-search' is non-nil, case of letters is ignored.
Argument REVERSE means reverse order."
  (interactive "P")
  (gnus-summary-sort 'recipient reverse))

(defun gnus-summary-sort-by-subject (&optional reverse)
  "Sort the summary buffer by subject alphabetically.  `Re:'s are ignored.
If `case-fold-search' is non-nil, case of letters is ignored.
Argument REVERSE means reverse order."
  (interactive "P")
  (gnus-summary-sort 'subject reverse))

(defun gnus-summary-sort-by-date (&optional reverse)
  "Sort the summary buffer by date.
Argument REVERSE means reverse order."
  (interactive "P")
  (gnus-summary-sort 'date reverse))

(defun gnus-summary-sort-by-most-recent-date (&optional reverse)
  "Sort the summary buffer by most recent date.
Argument REVERSE means reverse order."
  (interactive "P")
  (gnus-summary-sort 'most-recent-date reverse))

(defun gnus-summary-sort-by-score (&optional reverse)
  "Sort the summary buffer by score.
Argument REVERSE means reverse order."
  (interactive "P")
  (gnus-summary-sort 'score reverse))

(defun gnus-summary-sort-by-lines (&optional reverse)
  "Sort the summary buffer by the number of lines.
Argument REVERSE means reverse order."
  (interactive "P")
  (gnus-summary-sort 'lines reverse))

(defun gnus-summary-sort-by-chars (&optional reverse)
  "Sort the summary buffer by article length.
Argument REVERSE means reverse order."
  (interactive "P")
  (gnus-summary-sort 'chars reverse))

(defun gnus-summary-sort-by-marks (&optional reverse)
  "Sort the summary buffer by article marks.
Argument REVERSE means reverse order."
  (interactive "P")
  (gnus-summary-sort 'marks reverse))

(defun gnus-summary-sort-by-original (&optional _reverse)
  "Sort the summary buffer using the default sorting method.
Argument REVERSE means reverse order."
  (interactive)
  (let* ((inhibit-read-only t)
	 (gnus-summary-prepare-hook nil))
    ;; We do the sorting by regenerating the threads.
    (gnus-summary-prepare)
    ;; Hide subthreads if needed.
    (gnus-summary-maybe-hide-threads)))

(defun gnus-summary-sort (predicate reverse)
  "Sort summary buffer by PREDICATE.  REVERSE means reverse order."
  (let* ((current (gnus-summary-article-number))
	 (thread (intern (format "gnus-thread-sort-by-%s" predicate)))
	 (article (intern (format "gnus-article-sort-by-%s" predicate)))
	 (gnus-thread-sort-functions
	  (if (not reverse)
	      thread
	    (lambda (t1 t2)
	       (funcall thread t2 t1))))
	 (gnus-sort-gathered-threads-function
	  gnus-thread-sort-functions)
	 (gnus-article-sort-functions
	  (if (not reverse)
	      article
	    (lambda (t1 t2)
	      (funcall article t2 t1))))
	 (inhibit-read-only t)
	 (gnus-summary-prepare-hook nil))
    ;; We do the sorting by regenerating the threads.
    (gnus-summary-prepare)
    ;; Hide subthreads if needed.
    (gnus-summary-maybe-hide-threads)
    ;; Restore point.
    (gnus-summary-goto-subject current)))

;; Summary saving commands.

(defun gnus-summary-save-article (&optional n not-saved)
  "Save the current article using the default saver function.
If N is a positive number, save the N next articles.
If N is a negative number, save the N previous articles.
If N is nil and any articles have been marked with the process mark,
save those articles instead.
The variable `gnus-default-article-saver' specifies the saver function.

If the optional second argument NOT-SAVED is non-nil, articles saved
will not be marked as saved.

The `gnus-prompt-before-saving' variable says how prompting is
performed."
  (interactive "P")
  (require 'gnus-art)
  (let* ((articles (gnus-summary-work-articles n))
	 (save-buffer (save-excursion
			(nnheader-set-temp-buffer " *Gnus Save*")))
	 (num (length articles))
	 ;; Whether to save decoded articles or raw articles.
	 (decode (when gnus-article-save-coding-system
		   (get gnus-default-article-saver :decode)))
	 ;; When saving many articles in a single file, use the other
	 ;; function to save articles other than the first one.
	 (saver2 (get gnus-default-article-saver :function))
	 (gnus-prompt-before-saving (if saver2
					t
				      gnus-prompt-before-saving))
	 (gnus-default-article-saver gnus-default-article-saver)
	 header file)
    (dolist (article articles)
      (setq header (gnus-summary-article-header article))
      (if (not (mail-header-p header))
	  ;; This is a pseudo-article.
	  (if (assq 'name header)
	      (gnus-copy-file (cdr (assq 'name header)))
	    (gnus-message 1 "Article %d is unsavable" article))
	;; This is a real article.
	(save-window-excursion
	  (gnus-summary-select-article decode decode nil article)
	  (gnus-summary-goto-subject article))
	;; The article may have expired.
	(let ((art-buf (if decode
			   gnus-article-buffer
			 gnus-original-article-buffer)))
	  (when (zerop (buffer-size (get-buffer art-buf)))
	    (error "Couldn't select article %s" article))
	  (with-current-buffer save-buffer
	    (erase-buffer)
	    (insert-buffer-substring art-buf)))
	(setq file (gnus-article-save save-buffer file num))
	(gnus-summary-remove-process-mark article)
	(unless not-saved
	  (gnus-summary-set-saved-mark article)))
      (when saver2
	(setq gnus-default-article-saver saver2
	      saver2 nil)))
    (gnus-kill-buffer save-buffer)
    (gnus-summary-position-point)
    (gnus-set-mode-line 'summary)
    n))

(declare-function gnus-summary-save-in-pipe "gnus-art" (&optional command raw))

(defun gnus-summary-pipe-output (&optional n sym)
  "Pipe the current article to a subprocess.
If N is a positive number, pipe the N next articles.
If N is a negative number, pipe the N previous articles.
If N is nil and any articles have been marked with the process mark,
pipe those articles instead.
The default command to which articles are piped is specified by the
variable `gnus-summary-pipe-output-default-command'; if it is nil, you
will be prompted for the command.

The properties `:decode' and `:headers' that are put to the function
symbol `gnus-summary-save-in-pipe' control whether this function
decodes articles and what headers to keep (see the doc string for the
`gnus-default-article-saver' variable).  If SYM (the symbolic prefix)
is neither omitted nor the symbol `r', force including all headers
regardless of the `:headers' property.  If it is the symbol `r',
articles that are not decoded and include all headers will be piped
no matter what the properties `:decode' and `:headers' are."
  (interactive (gnus-interactive "P\ny"))
  (require 'gnus-art)
  (let* ((articles (gnus-summary-work-articles n))
	 (result-buffer "*Shell Command Output*")
	 (all-headers (not (memq sym '(nil r))))
	 (gnus-save-all-headers (or all-headers gnus-save-all-headers))
	 (raw (eq sym 'r))
	 (headers (get 'gnus-summary-save-in-pipe :headers))
	 command result)
    (unless (numberp (car articles))
      (error "No article to pipe"))
    (setq command (read-shell-command
		   (concat "Shell command on "
			   (if (cdr articles)
			       (format "these %d articles" (length articles))
			     "this article")
			   ": ")
		   gnus-summary-pipe-output-default-command))
    (when (string-equal command "")
      (error "A command is required"))
    (when all-headers
      (put 'gnus-summary-save-in-pipe :headers nil))
    (unwind-protect
	(while articles
	  (gnus-summary-goto-subject (pop articles))
	  (save-window-excursion (gnus-summary-save-in-pipe command raw))
	  (when (and (get-buffer result-buffer)
		     (not (zerop (buffer-size (get-buffer result-buffer)))))
	    (setq result (concat result (with-current-buffer result-buffer
					  (buffer-string))))))
      (put 'gnus-summary-save-in-pipe :headers headers))
    (unless (zerop (length result))
      (if (with-current-buffer (get-buffer-create result-buffer)
	    (erase-buffer)
	    (insert result)
	    (prog1
		(and (= (count-lines (point-min) (point)) 1)
		     (progn
		       (end-of-line 0)
		       (<= (current-column)
			   (window-width (minibuffer-window)))))
	      (goto-char (point-min))))
	  (message "%s" (substring result 0 -1))
	(message nil)
	(gnus-configure-windows 'pipe)))))

(defun gnus-summary-save-article-mail (&optional arg)
  "Append the current article to a Unix mail box file.
If N is a positive number, save the N next articles.
If N is a negative number, save the N previous articles.
If N is nil and any articles have been marked with the process mark,
save those articles instead."
  (interactive "P")
  (require 'gnus-art)
  (let ((gnus-default-article-saver 'gnus-summary-save-in-mail))
    (gnus-summary-save-article arg)))

(defun gnus-summary-save-article-rmail (&optional arg)
  "Append the current article to an rmail file.
If N is a positive number, save the N next articles.
If N is a negative number, save the N previous articles.
If N is nil and any articles have been marked with the process mark,
save those articles instead."
  (interactive "P")
  (require 'gnus-art)
  (let ((gnus-default-article-saver 'gnus-summary-save-in-rmail))
    (gnus-summary-save-article arg)))

(defun gnus-summary-save-article-file (&optional arg)
  "Append the current article to a file.
If N is a positive number, save the N next articles.
If N is a negative number, save the N previous articles.
If N is nil and any articles have been marked with the process mark,
save those articles instead."
  (interactive "P")
  (require 'gnus-art)
  (let ((gnus-default-article-saver 'gnus-summary-save-in-file))
    (gnus-summary-save-article arg)))

(defun gnus-summary-write-article-file (&optional arg)
  "Write the current article to a file, deleting the previous file.
If N is a positive number, save the N next articles.
If N is a negative number, save the N previous articles.
If N is nil and any articles have been marked with the process mark,
save those articles instead."
  (interactive "P")
  (require 'gnus-art)
  (let ((gnus-default-article-saver 'gnus-summary-write-to-file))
    (gnus-summary-save-article arg)))

(defun gnus-summary-save-article-body-file (&optional arg)
  "Append the current article body to a file.
If N is a positive number, save the N next articles.
If N is a negative number, save the N previous articles.
If N is nil and any articles have been marked with the process mark,
save those articles instead."
  (interactive "P")
  (require 'gnus-art)
  (let ((gnus-default-article-saver 'gnus-summary-save-body-in-file))
    (gnus-summary-save-article arg)))

(defun gnus-summary-write-article-body-file (&optional arg)
  "Write the current article body to a file, deleting the previous file.
If N is a positive number, save the N next articles.
If N is a negative number, save the N previous articles.
If N is nil and any articles have been marked with the process mark,
save those articles instead."
  (interactive "P")
  (require 'gnus-art)
  (let ((gnus-default-article-saver 'gnus-summary-write-body-to-file))
    (gnus-summary-save-article arg)))

(defun gnus-summary-muttprint (&optional arg)
  "Print the current article using Muttprint.
If N is a positive number, save the N next articles.
If N is a negative number, save the N previous articles.
If N is nil and any articles have been marked with the process mark,
save those articles instead."
  (interactive "P")
  (require 'gnus-art)
  (let ((gnus-default-article-saver 'gnus-summary-pipe-to-muttprint))
    (gnus-summary-save-article arg t)))

(defun gnus-summary-pipe-message (program)
  "Pipe the current article through PROGRAM."
  (interactive "sProgram: ")
  (gnus-summary-select-article)
  (let ((mail-header-separator ""))
    (gnus-eval-in-buffer-window gnus-article-buffer
      (save-restriction
	(widen)
	(let ((start (window-start))
	      (inhibit-read-only t))
	  (message-pipe-buffer-body program)
	  (set-window-start (get-buffer-window (current-buffer)) start))))))

(defun gnus-get-split-value (methods)
  "Return a value based on the split METHODS."
  (let (split-name method result match)
    (when methods
      (with-current-buffer gnus-original-article-buffer
	(save-restriction
	  (nnheader-narrow-to-headers)
	  (while (and methods (not split-name))
	    (goto-char (point-min))
	    (setq method (pop methods))
	    (setq match (car method))
	    (when (cond
		   ((stringp match)
		    ;; Regular expression.
		    (ignore-errors
		      (re-search-forward match nil t)))
		   ((functionp match)
		    ;; Function.
		    (save-restriction
		      (widen)
		      (setq result (funcall match gnus-newsgroup-name))))
		   ((consp match)
		    ;; Form.
		    (save-restriction
		      (widen)
		      (setq result (eval match)))))
	      (setq split-name (cdr method))
	      (cond ((stringp result)
		     (push (expand-file-name
			    result gnus-article-save-directory)
			   split-name))
		    ((consp result)
		     (setq split-name (append result split-name)))))))))
    (nreverse split-name)))

(defun gnus-valid-move-group-p (group)
  (when (and (stringp group)
	     (null (string-empty-p group)))
    (gnus-get-function (gnus-find-method-for-group
			group)
		       'request-accept-article t)))

(defun gnus-read-move-group-name (prompt default articles prefix)
  "Read a group name."
  (let* ((split-name (gnus-get-split-value gnus-move-split-methods))
	 (prom
	  (format "%s %s to"
		  prompt
		  (if (> (length articles) 1)
		      (format "these %d articles" (length articles))
		    "this article")))
	 (valid-names
	  (seq-filter #'gnus-valid-move-group-p
		      (hash-table-keys gnus-active-hashtb)))
	 (to-newsgroup
          (cond
           ((null split-name)
            (gnus-group-completing-read
             prom
	     valid-names
             nil prefix nil default))
           ((= 1 (length split-name))
            (gnus-group-completing-read
             prom
	     valid-names
             nil prefix 'gnus-group-history (car split-name)))
           (t
            (gnus-completing-read
             prom (nreverse split-name) nil nil 'gnus-group-history))))
         (to-method (gnus-server-to-method (gnus-group-method to-newsgroup))))
    (when to-newsgroup
      (if (or (string= to-newsgroup "")
	      (string= to-newsgroup prefix))
	  (setq to-newsgroup default))
      (unless to-newsgroup
	(error "No group name entered"))
      (or (gnus-active to-newsgroup)
	  (gnus-activate-group to-newsgroup nil nil to-method)
	  (if (gnus-y-or-n-p (format "No such group: %s.  Create it? "
				     to-newsgroup))
	      (or (and (gnus-request-create-group to-newsgroup to-method)
		       (gnus-activate-group to-newsgroup nil nil to-method)
		       (gnus-subscribe-group to-newsgroup))
		  (error "Couldn't create group %s" to-newsgroup)))
	  (error "No such group: %s" to-newsgroup))
      to-newsgroup)))

(defvar gnus-summary-save-parts-counter)
(declare-function mm-uu-dissect "mm-uu" (&optional noheader mime-type))

(defun gnus-summary-save-parts (type dir n &optional reverse)
  "Save parts matching TYPE to DIR.
If REVERSE, save parts that do not match TYPE."
  (interactive
   (list (read-string "Save parts of type: "
		      (or (car gnus-summary-save-parts-type-history)
			  gnus-summary-save-parts-default-mime)
		      'gnus-summary-save-parts-type-history)
	 (setq gnus-summary-save-parts-last-directory
	       (read-directory-name "Save to directory: "
                                    gnus-summary-save-parts-last-directory
                                    nil t))
	 current-prefix-arg))
  (gnus-summary-iterate n
    (let ((gnus-display-mime-function nil)
	  gnus-article-prepare-hook
	  gnus-article-decode-hook
	  gnus-display-mime-function
	  gnus-break-pages
	  (gnus-inhibit-treatment t))
      (gnus-summary-select-article))
    (with-current-buffer gnus-article-buffer
      (let ((handles (or gnus-article-mime-handles
			 (mm-dissect-buffer nil gnus-article-loose-mime)
			 (and gnus-article-emulate-mime
			      (mm-uu-dissect))))
	    (gnus-summary-save-parts-counter 1))
	(when handles
	  (gnus-summary-save-parts-1 type dir handles reverse)
	  (unless gnus-article-mime-handles ;; Don't destroy this case.
	    (mm-destroy-parts handles)))))))

(defun gnus-summary-save-parts-1 (type dir handle reverse)
  (if (stringp (car handle))
      (mapcar (lambda (h) (gnus-summary-save-parts-1 type dir h reverse))
	      (cdr handle))
    (when (if reverse
	      (not (string-match type (mm-handle-media-type handle)))
	    (string-match type (mm-handle-media-type handle)))
      (let ((file (expand-file-name
		   (gnus-map-function
		    mm-file-name-rewrite-functions
		    (file-name-nondirectory
		     (or
                      (mm-handle-filename handle)
		      (format "%s.%d.%d" gnus-newsgroup-name
			      (cdr gnus-article-current)
			      gnus-summary-save-parts-counter))))
		   dir)))
	(cl-incf gnus-summary-save-parts-counter)
	(unless (file-exists-p file)
	  (mm-save-part-to-file handle file))))))

;; Summary extract commands

(defun gnus-summary-insert-pseudos (pslist &optional not-view)
  (let ((inhibit-read-only t)
	(article (gnus-summary-article-number))
	after-article b e)
    (unless (gnus-summary-goto-subject article)
      (error "No such article: %d" article))
    (gnus-summary-position-point)
    ;; If all commands are to be bunched up on one line, we collect
    ;; them here.
    (unless gnus-view-pseudos-separately
      (let ((ps (setq pslist (sort pslist #'gnus-pseudos<)))
	    files action)
	(while ps
	  (setq action (cdr (assq 'action (car ps))))
	  (setq files (list (cdr (assq 'name (car ps)))))
	  (while (and ps (cdr ps)
		      (string= (or action "1")
			       (or (cdr (assq 'action (cadr ps))) "2")))
	    (push (cdr (assq 'name (cadr ps))) files)
	    (setcdr ps (cddr ps)))
	  (when files
	    (when (not (string-match "%s" action))
	      (push " " files))
	    (push " " files)
	    (when (assq 'execute (car ps))
	      (setcdr (assq 'execute (car ps))
		      (funcall (if (string-match "%s" action)
				   #'format #'concat)
			       action
			       (mapconcat
				(lambda (f)
				  (if (equal f " ")
				      f
				    (shell-quote-argument f)))
				files " ")))))
	  (setq ps (cdr ps)))))
    (if (and gnus-view-pseudos (not not-view))
	(while pslist
	  (when (assq 'execute (car pslist))
	    (gnus-execute-command (cdr (assq 'execute (car pslist)))
				  (eq gnus-view-pseudos 'not-confirm)))
	  (setq pslist (cdr pslist)))
      (save-excursion
	(while pslist
	  (setq after-article (or (cdr (assq 'article (car pslist)))
				  (gnus-summary-article-number)))
	  (gnus-summary-goto-subject after-article)
	  (forward-line 1)
	  (setq b (point))
	  (insert "    " (file-name-nondirectory
			  (cdr (assq 'name (car pslist))))
		  ": " (or (cdr (assq 'execute (car pslist))) "") "\n")
	  (setq e (point))
	  (forward-line -1)		; back to `b'
	  (add-text-properties
	   b (1- e) (list 'gnus-number gnus-reffed-article-number
			  'mouse-face gnus-mouse-face))
	  (gnus-data-enter
	   after-article gnus-reffed-article-number
	   gnus-unread-mark b (car pslist) 0 (- e b))
	  (setq gnus-newsgroup-unreads
		(gnus-add-to-sorted-list gnus-newsgroup-unreads
					 gnus-reffed-article-number))
	  (setq gnus-reffed-article-number (1- gnus-reffed-article-number))
	  (setq pslist (cdr pslist)))))))

(defun gnus-pseudos< (p1 p2)
  (let ((c1 (cdr (assq 'action p1)))
	(c2 (cdr (assq 'action p2))))
    (and c1 c2 (string< c1 c2))))

(defun gnus-request-pseudo-article (props)
  (cond ((assq 'execute props)
	 (gnus-execute-command (cdr (assq 'execute props)))))
  (let ((gnus-current-article (gnus-summary-article-number)))
    (gnus-run-hooks 'gnus-mark-article-hook)))

(defun gnus-execute-command (command &optional automatic)
  (save-excursion
    (gnus-article-setup-buffer)
    (set-buffer gnus-article-buffer)
    (setq buffer-read-only nil)
    (let ((command (if automatic command
		     (read-string "Command: " (cons command 0)))))
      (erase-buffer)
      (insert "$ " command "\n\n")
      (if gnus-view-pseudo-asynchronously
	  (start-process "gnus-execute" (current-buffer) shell-file-name
			 shell-command-switch command)
	(call-process shell-file-name nil t nil
		      shell-command-switch command)))))

;; Summary kill commands.

(defun gnus-summary-edit-global-kill (article)
  "Edit the \"global\" kill file."
  (interactive (list (gnus-summary-article-number)))
  (gnus-group-edit-global-kill article))

(defun gnus-summary-edit-local-kill ()
  "Edit a local kill file applied to the current newsgroup."
  (interactive)
  (setq gnus-current-headers (gnus-summary-article-header))
  (gnus-group-edit-local-kill
   (gnus-summary-article-number) gnus-newsgroup-name))

;;; Header reading.

(defun gnus-read-header (id &optional header)
  "Read the headers of article ID and enter them into the Gnus system."
  (let ((group gnus-newsgroup-name)
	(gnus-override-method
	 (or
	  gnus-override-method
	  (and (gnus-news-group-p gnus-newsgroup-name)
	       (car (gnus-refer-article-methods)))))
	where)
    ;; First we check to see whether the header in question is already
    ;; fetched.
    (if (stringp id)
	;; This is a Message-ID.
	(setq header (or header (gnus-id-to-header id)))
      ;; This is an article number.
      (setq header (or header (gnus-summary-article-header id))))
    (if (and header
	     (not (gnus-summary-article-sparse-p (mail-header-number header))))
	;; We have found the header.
	header
      ;; We have to really fetch the header to this article.
      (with-current-buffer nntp-server-buffer
	(when (setq where (gnus-request-head id group))
	  (nnheader-fold-continuation-lines)
	  (goto-char (point-max))
	  (insert ".\n")
	  (goto-char (point-min))
	  (insert "211 ")
	  (princ (cond
		  ((numberp id) id)
		  ((cdr where) (cdr where))
		  (header (mail-header-number header))
		  (t gnus-reffed-article-number))
		 (current-buffer))
	  (insert " Article retrieved.\n"))
	(if (or (not where)
		(not (setq header (car (gnus-get-newsgroup-headers nil t)))))
	    ()				; Malformed head.
	  (unless (gnus-summary-article-sparse-p (mail-header-number header))
            (when (and (bound-and-true-p gnus-registry-enabled)
                       (not (gnus-ephemeral-group-p (car where))))
              (gnus-registry-handle-action
               (mail-header-id header) nil
               (gnus-group-prefixed-name
		(car where)
		(or gnus-override-method (gnus-find-method-for-group group)))
               (mail-header-subject header)
               (mail-header-from header)))
	    (when (and (stringp id)
		       (or
			(not (string= (gnus-group-real-name group)
				      (car where)))
			(not (gnus-server-equal gnus-override-method
						(gnus-group-method group)))))
	      ;; If we fetched by Message-ID and the article came from
	      ;; a different group (or server), we fudge some bogus
	      ;; article numbers for this article.
	      (setf (mail-header-number header) gnus-reffed-article-number))
	    (with-current-buffer gnus-summary-buffer
	      (cl-decf gnus-reffed-article-number)
	      (gnus-remove-header (mail-header-number header))
	      (push header gnus-newsgroup-headers)
	      (setq gnus-current-headers header)
	      (push (mail-header-number header) gnus-newsgroup-limit)))
	  header)))))

(defun gnus-remove-header (number)
  "Remove header NUMBER from `gnus-newsgroup-headers'."
  (if (and gnus-newsgroup-headers
	   (= number (mail-header-number (car gnus-newsgroup-headers))))
      (pop gnus-newsgroup-headers)
    (let ((headers gnus-newsgroup-headers))
      (while (and (cdr headers)
		  (not (= number (mail-header-number (cadr headers)))))
	(pop headers))
      (when (cdr headers)
	(setcdr headers (cddr headers))))))

;;;
;;; summary highlights
;;;

(defun gnus-highlight-selected-summary ()
  "Highlight selected article in summary buffer."
  ;; Added by Per Abrahamsen <amanda@iesd.auc.dk>.
  (when gnus-summary-selected-face
    (save-excursion
      (let* ((beg (point-at-bol))
	     (end (point-at-eol))
	     ;; Fix by Mike Dugan <dugan@bucrf16.bu.edu>.
	     (from (if (get-text-property beg 'mouse-face)
		       beg
		     (or (next-single-property-change
			  beg 'mouse-face nil end)
			 beg)))
	     (to
	      (if (= from end)
		  (- from 2)
		(or (next-single-property-change
		     from 'mouse-face nil end)
		    end))))
	;; If no mouse-face prop on line we will have to = from = end,
	;; so we highlight the entire line instead.
	(when (= (+ to 2) from)
	  (setq from beg)
	  (setq to end))
	(if gnus-newsgroup-selected-overlay
	    ;; Move old overlay.
	    (move-overlay
	     gnus-newsgroup-selected-overlay from to (current-buffer))
	  ;; Create new overlay.
	  (overlay-put
	   (setq gnus-newsgroup-selected-overlay (make-overlay from to))
	   'face gnus-summary-selected-face))))))

(defvar gnus-summary-highlight-line-cached nil)
(defvar gnus-summary-highlight-line-trigger nil)

(defun gnus-summary-highlight-line-0 ()
  (if (and (eq gnus-summary-highlight-line-trigger
               gnus-summary-highlight)
           gnus-summary-highlight-line-cached)
      gnus-summary-highlight-line-cached
    (setq gnus-summary-highlight-line-trigger gnus-summary-highlight
          gnus-summary-highlight-line-cached
          (let* ((cond (list 'cond))
                 (c cond)
                 (list gnus-summary-highlight))
            (while list
              (setcdr c `((,(caar list) ',(cdar list))))
              (setq c (cdr c)
                    list (cdr list)))
            (gnus-byte-compile
             `(lambda ()
                (with-no-warnings     ;See docstring of gnus-summary-highlight.
                  (defvar score) (defvar default) (defvar default-high)
                  (defvar default-low) (defvar mark) (defvar uncached))
                ,cond))))))

(defun gnus-summary-highlight-line ()
  "Highlight current line according to `gnus-summary-highlight'."
  (with-no-warnings                   ;See docstring of gnus-summary-highlight.
    (defvar score) (defvar default) (defvar default-high) (defvar default-low)
    (defvar mark) (defvar uncached))
  (let* ((beg (point-at-bol))
	 (article (or (gnus-summary-article-number) gnus-current-article))
	 (score (or (cdr (assq article
			       gnus-newsgroup-scored))
		    gnus-summary-default-score 0))
	 (mark (or (gnus-summary-article-mark) gnus-unread-mark))
	 (inhibit-read-only t)
	 (default gnus-summary-default-score)
	 (default-high gnus-summary-default-high-score)
	 (default-low gnus-summary-default-low-score)
	 (uncached (and gnus-summary-use-undownloaded-faces
                        (memq article gnus-newsgroup-undownloaded)
                        (not (memq article gnus-newsgroup-cached)))))
    (let ((face (funcall (gnus-summary-highlight-line-0))))
      (unless (eq face (gnus-get-text-property-excluding-characters-with-faces beg 'face))
	(gnus-put-text-property-excluding-characters-with-faces
	 beg (point-at-eol) 'face
	 (setq face (if (boundp face) (symbol-value face) face)))
	(when gnus-summary-highlight-line-function
	  (funcall gnus-summary-highlight-line-function article face))))))

(defun gnus-update-read-articles (group unread &optional compute)
  "Update the list of read articles in GROUP.
UNREAD is a sorted list."
  (let ((active (or gnus-newsgroup-active (gnus-active group)))
	(info (gnus-get-info group))
	(prev 1)
	read)
    (if (or (not info) (not active))
	;; There is no info on this group if it was, in fact,
	;; killed.  Gnus stores no information on killed groups, so
	;; there's nothing to be done.
	;; One could store the information somewhere temporarily,
	;; perhaps...  Hmmm...
	()
      ;; Remove any negative articles numbers.
      (while (and unread (< (car unread) 0))
	(setq unread (cdr unread)))
      ;; Remove any expired article numbers
      (while (and unread (< (car unread) (car active)))
	(setq unread (cdr unread)))
      ;; Compute the ranges of read articles by looking at the list of
      ;; unread articles.
      (while unread
	(when (/= (car unread) prev)
	  (push (if (= prev (1- (car unread))) prev
		  (cons prev (1- (car unread))))
		read))
	(setq prev (1+ (car unread)))
	(setq unread (cdr unread)))
      (when (<= prev (cdr active))
	(push (cons prev (cdr active)) read))
      (setq read (if (> (length read) 1) (nreverse read) read))
      (if compute
	  read
	(save-excursion
	  (let (setmarkundo)
	    ;; Propagate the read marks to the backend.
	    (when (and (gnus-method-option-p
			(gnus-find-method-for-group group)
			'server-marks)
		       (gnus-check-backend-function 'request-set-mark group))
	      (let ((del (gnus-remove-from-range (gnus-info-read info) read))
		    (add (gnus-remove-from-range read (gnus-info-read info))))
		(when (or add del)
		  (unless (gnus-check-group group)
		    (error "Can't open server for %s" group))
		  (gnus-request-set-mark
		   group (delq nil (list (if add (list add 'add '(read)))
					 (if del (list del 'del '(read))))))
		  (setq setmarkundo
			`(gnus-request-set-mark
			  ,group
			  ',(delq nil (list
				       (if del (list del 'add '(read)))
				       (if add (list add 'del '(read))))))))))
	    (set-buffer gnus-group-buffer)
	    (gnus-undo-register
	      `(progn
		 (gnus-info-set-marks ',info ',(gnus-info-marks info) t)
		 (gnus-info-set-read ',info ',(gnus-info-read info))
		 (gnus-group-jump-to-group ,group)
		 (gnus-get-unread-articles-in-group ',info
						    (gnus-active ,group))
		 (gnus-group-update-group ,group t)
		 ,setmarkundo))))
	;; Enter this list into the group info.
	(gnus-info-set-read info read)
	;; Set the number of unread articles in gnus-newsrc-hashtb.
	(gnus-get-unread-articles-in-group info (gnus-active group))
	t))))

(defun gnus-offer-save-summaries ()
  "Offer to save all active summary buffers."
  (let (buffers)
    ;; Go through all buffers and find all summaries.
    (dolist (buffer (buffer-list))
      (when (and (setq buffer (buffer-name buffer))
		 (string-match "Summary" buffer)
		 (with-current-buffer buffer
		   ;; We check that this is, indeed, a summary buffer.
		   (and (derived-mode-p 'gnus-summary-mode)
			;; Also make sure this isn't bogus.
			gnus-newsgroup-prepared
			;; Also make sure that this isn't a
			;; dead summary buffer.
			(not gnus-dead-summary-mode))))
	(push buffer buffers)))
    ;; Go through all these summary buffers and offer to save them.
    (when buffers
      (save-excursion
	(if (eq gnus-interactive-exit 'quiet)
	    (dolist (buffer buffers)
	      (switch-to-buffer buffer)
	      (gnus-summary-exit))
	  (map-y-or-n-p
	   "Update summary buffer %s? "
	   (lambda (buf)
	     (switch-to-buffer buf)
	     (gnus-summary-exit))
	   buffers))))))

(defun gnus-summary-setup-default-charset ()
  "Setup newsgroup default charset."
  (if (member gnus-newsgroup-name '("nndraft:delayed" "nndraft:drafts"))
      (setq gnus-newsgroup-charset nil)
    (let* ((ignored-charsets
	    (or gnus-newsgroup-ephemeral-ignored-charsets
		(append
		 (and gnus-newsgroup-name
		      (gnus-parameter-ignored-charsets gnus-newsgroup-name))
		 gnus-newsgroup-ignored-charsets))))
      (setq gnus-newsgroup-charset
	    (or gnus-newsgroup-ephemeral-charset
		(and gnus-newsgroup-name
		     (gnus-parameter-charset gnus-newsgroup-name))
		gnus-default-charset))
      (set (make-local-variable 'gnus-newsgroup-ignored-charsets)
	   ignored-charsets))))

;;;
;;; Mime Commands
;;;

(defun gnus-summary-display-buttonized (&optional show-all-parts)
  "Display the current article buffer fully MIME-buttonized.
If SHOW-ALL-PARTS (the prefix) is non-nil, all multipart/* parts are
treated as multipart/mixed."
  (interactive "P")
  (require 'gnus-art)
  (let ((gnus-unbuttonized-mime-types nil)
	(gnus-mime-display-multipart-as-mixed show-all-parts))
    (gnus-summary-show-article)))

(defun gnus-summary-repair-multipart (article)
  "Add a Content-Type header to a multipart article without one."
  (interactive (list (gnus-summary-article-number)))
  (gnus-with-article article
    (message-narrow-to-head)
    (message-remove-header "Mime-Version")
    (goto-char (point-max))
    (insert "Mime-Version: 1.0\n")
    (widen)
    (when (search-forward "\n--" nil t)
      (let ((separator (buffer-substring (point) (point-at-eol))))
	(message-narrow-to-head)
	(message-remove-header "Content-Type")
	(goto-char (point-max))
	(insert (format "Content-Type: multipart/mixed; boundary=\"%s\"\n"
			separator))
	(widen))))
  (let (gnus-mark-article-hook)
    (gnus-summary-select-article t t nil article)))

(defun gnus-summary-toggle-display-buttonized ()
  "Toggle the buttonizing of the article buffer."
  (interactive)
  (require 'gnus-art)
  (if (setq gnus-inhibit-mime-unbuttonizing
	    (not gnus-inhibit-mime-unbuttonizing))
      (let ((gnus-unbuttonized-mime-types nil))
	(gnus-summary-show-article))
    (gnus-summary-show-article)))

;;;
;;; Generic summary marking commands
;;;

(defvar gnus-summary-marking-alist
  '((read gnus-del-mark "d")
    (unread gnus-unread-mark "u")
    (ticked gnus-ticked-mark "!")
    (dormant gnus-dormant-mark "?")
    (expirable gnus-expirable-mark "e"))
  "An alist of names/marks/keystrokes.")

(defvar gnus-summary-generic-mark-map (make-sparse-keymap))
(defvar gnus-summary-mark-map)

(defun gnus-summary-make-all-marking-commands ()
  (define-key gnus-summary-mark-map "M" gnus-summary-generic-mark-map)
  (dolist (elem gnus-summary-marking-alist)
    (apply #'gnus-summary-make-marking-command elem)))

(defun gnus-summary-make-marking-command (name mark keystroke)
  (let ((map (make-sparse-keymap)))
    (define-key gnus-summary-generic-mark-map keystroke map)
    (dolist (lway `((next "next" next nil "n")
		    (next-unread "next unread" next t "N")
		    (prev "previous" prev nil "p")
		    (prev-unread "previous unread" prev t "P")
		    (nomove "" nil nil ,keystroke)))
      (let ((func (gnus-summary-make-marking-command-1
		   mark (car lway) lway name)))
	(setq func (eval func))
	(define-key map (nth 4 lway) func)))))

(defun gnus-summary-make-marking-command-1 (mark way lway name)
  `(defun ,(intern
	    (format "gnus-summary-put-mark-as-%s%s"
		    name (if (eq way 'nomove)
			     ""
			   (concat "-" (symbol-name way)))))
     (n)
     ,(format
       "Mark the current article as %s%s.
If N, the prefix, then repeat N times.
If N is negative, move in reverse order.
The difference between N and the actual number of articles marked is
returned."
       name (cadr lway))
     (interactive "p")
     (gnus-summary-generic-mark n ,mark ',(nth 2 lway) ,(nth 3 lway))))

(defun gnus-summary-generic-mark (n mark move unread)
  "Mark N articles with MARK."
  (unless (derived-mode-p 'gnus-summary-mode)
    (error "This command can only be used in the summary buffer"))
  (gnus-summary-show-thread)
  (let ((nummove
	 (cond
	  ((eq move 'next) 1)
	  ((eq move 'prev) -1)
	  (t 0))))
    (if (zerop nummove)
	(setq n 1)
      (when (< n 0)
	(setq n (abs n)
	      nummove (* -1 nummove))))
    (while (and (> n 0)
		(gnus-summary-mark-article nil mark)
		(zerop (gnus-summary-next-subject nummove unread t)))
      (setq n (1- n)))
    (when (/= 0 n)
      (gnus-message 7 "No more %sarticles" (if mark "" "unread ")))
    (gnus-summary-recenter)
    (gnus-summary-position-point)
    (gnus-set-mode-line 'summary)
    n))

(defun gnus-summary-insert-articles (articles)
  (when (setq articles
	      (gnus-sorted-difference articles
				      (mapcar (lambda (h)
						(mail-header-number h))
					      gnus-newsgroup-headers)))
    (setq gnus-newsgroup-headers
	  (cl-merge 'list
		    gnus-newsgroup-headers
		    (gnus-fetch-headers articles nil t)
		    'gnus-article-sort-by-number))
    (setq gnus-newsgroup-articles
	  (gnus-sorted-nunion gnus-newsgroup-articles articles))
    ;; Suppress duplicates?
    (when gnus-suppress-duplicates
      (gnus-dup-suppress-articles))

    (if (and gnus-fetch-old-headers
	     (eq gnus-headers-retrieved-by 'nov))
	;; We might want to build some more threads first.
	(if (eq gnus-fetch-old-headers 'invisible)
	    (gnus-build-all-threads)
	  (gnus-build-old-threads))
      ;; Mark the inserted articles that are unread as unread.
      (setq gnus-newsgroup-unreads
	    (gnus-sorted-nunion
	     gnus-newsgroup-unreads
	     (gnus-sorted-nintersection
	      (gnus-list-of-unread-articles gnus-newsgroup-name)
	      articles)))
      ;; Mark the inserted articles as selected so that the information
      ;; of the marks having been changed by a user may be updated when
      ;; exiting this group.  See `gnus-summary-update-info'.
      (dolist (art articles)
	(setq gnus-newsgroup-unselected (delq art gnus-newsgroup-unselected))))
    ;; Let the Gnus agent mark articles as read.
    (when gnus-agent
      (gnus-agent-get-undownloaded-list))
    ;; Remove list identifiers from subject
    (gnus-summary-remove-list-identifiers)
    ;; First and last article in this newsgroup.
    (when gnus-newsgroup-headers
      (setq gnus-newsgroup-begin
	    (mail-header-number (car gnus-newsgroup-headers))
	    gnus-newsgroup-end
	    (mail-header-number
	     (car (last gnus-newsgroup-headers)))))
    (when gnus-use-scoring
      (gnus-possibly-score-headers))))

(defun gnus-summary-insert-old-articles (&optional all)
  "Insert all old articles in this group.
If ALL is non-nil, already read articles become readable.
If ALL is a number, fetch this number of articles."
  (interactive "P")
  (prog1
      (let ((old (sort (mapcar #'gnus-data-number gnus-newsgroup-data) #'<))
	    older len)
	(setq older
	      ;; Some nntp servers lie about their active range.  When
	      ;; this happens, the active range can be in the millions.
	      ;; Use a compressed range to avoid creating a huge list.
	      (gnus-range-difference
	       (gnus-range-difference (list gnus-newsgroup-active) old)
	       gnus-newsgroup-unexist))
	(setq len (gnus-range-length older))
	(cond
	 ((null older) nil)
	 ((numberp all)
	  (if (< all len)
	      (let ((older-range (nreverse older)))
		(setq older nil)

		(while (> all 0)
		  (let* ((r (pop older-range))
			 (min (if (numberp r) r (car r)))
			 (max (if (numberp r) r (cdr r))))
		    (while (and (<= min max)
				(> all 0))
		      (push max older)
		      (setq all (1- all)
			    max (1- max))))))
	    (setq older (gnus-uncompress-range older))))
	 (all
	  (setq older (gnus-uncompress-range older)))
	 (t
	  (when (and (numberp gnus-large-newsgroup)
		   (> len gnus-large-newsgroup))
	      (let* ((cursor-in-echo-area nil)
		     (initial (gnus-parameter-large-newsgroup-initial
			       gnus-newsgroup-name))
		     (input
		      (read-string
		       (format
			"How many articles from %s (%s %d): "
			gnus-newsgroup-name
			(if initial "max" "default")
			len)
		       nil nil
		       (and initial
			    (number-to-string initial)))))
		(unless (string-match "^[ \t]*$" input)
		  (setq all (string-to-number input))
		  (if (< all len)
		      (let ((older-range (nreverse older)))
			(setq older nil)

			(while (> all 0)
			  (let* ((r (pop older-range))
				 (min (if (numberp r) r (car r)))
				 (max (if (numberp r) r (cdr r))))
			    (while (and (<= min max)
					(> all 0))
			      (push max older)
			      (setq all (1- all)
				    max (1- max))))))))))
	  (setq older (gnus-uncompress-range older))))
	(if (not older)
	    (message "No old news.")
	  (gnus-summary-insert-articles older)
	  (gnus-summary-limit (gnus-sorted-nunion old older))))
    (gnus-summary-position-point)))

(defun gnus-summary-insert-new-articles ()
  "Insert all new articles in this group."
  (interactive)
  (let ((old (sort (mapcar #'gnus-data-number gnus-newsgroup-data) #'<))
	(old-high gnus-newsgroup-highest)
	(nnmail-fetched-sources (list t))
	(new-active (gnus-activate-group gnus-newsgroup-name 'scan))
	i new)
    (unless new-active
      (error "Couldn't fetch new data"))
    (setq gnus-newsgroup-active (copy-tree new-active))
    (setq i (cdr gnus-newsgroup-active)
	  gnus-newsgroup-highest i)
    (while (> i old-high)
      (push i new)
      (cl-decf i))
    (if (not new)
	(message "No gnus is bad news")
      (gnus-summary-insert-articles new)
      (setq gnus-newsgroup-unreads
	    (gnus-sorted-nunion gnus-newsgroup-unreads new))
      (gnus-summary-limit (gnus-sorted-nunion old new))))
  (gnus-summary-position-point))

;;; Bookmark support for Gnus.
(declare-function gnus-article-show-summary "gnus-art" ())
(declare-function bookmark-make-record-default
                  "bookmark" (&optional no-file no-context posn))
(declare-function bookmark-prop-get "bookmark" (bookmark prop))
(declare-function bookmark-default-handler "bookmark" (bmk))
(declare-function bookmark-get-bookmark-record "bookmark" (bmk))
(defvar bookmark-yank-point)
(defvar bookmark-current-buffer)

(defun gnus-summary-bookmark-make-record ()
  "Make a bookmark entry for a Gnus summary buffer."
  (let (pos buf)
    (unless (and (derived-mode-p 'gnus-summary-mode) gnus-article-current)
      (save-restriction              ; FIXME is it necessary to widen?
        (widen) (setq pos (point))) ; Set position in gnus-article buffer.
      (setq buf "art") ; We are recording bookmark from article buffer.
      (setq bookmark-yank-point (point))
      (setq bookmark-current-buffer (current-buffer))
      (gnus-article-show-summary))      ; Go back in summary buffer.
    ;; We are now recording bookmark from summary buffer.
    (unless buf (setq buf "sum"))
    (let* ((subject (elt (gnus-summary-article-header) 1))
           (grp     (car gnus-article-current))
           (art     (cdr gnus-article-current))
           (head    (gnus-summary-article-header art))
           (id      (mail-header-id head)))
      `(,subject
	,@(condition-case nil
	      (bookmark-make-record-default 'no-file 'no-context pos)
	    (wrong-number-of-arguments
	     (bookmark-make-record-default 'point-only)))
        (location . ,(format "Gnus-%s %s:%d:%s" buf grp art id))
        (group . ,grp) (article . ,art)
        (message-id . ,id) (handler . gnus-summary-bookmark-jump)))))

;;;###autoload
(defun gnus-summary-bookmark-jump (bookmark)
  "Handler function for record returned by `gnus-summary-bookmark-make-record'.
BOOKMARK is a bookmark name or a bookmark record."
  (let ((group    (bookmark-prop-get bookmark 'group))
        (article  (bookmark-prop-get bookmark 'article))
        (id       (bookmark-prop-get bookmark 'message-id))
        (buf      (car (split-string (bookmark-prop-get bookmark 'location)))))
    (gnus-fetch-group group (list article))
    (gnus-summary-insert-cached-articles)
    (gnus-summary-goto-article id nil 'force)
    ;; FIXME we have to wait article buffer is ready (only large buffer)
    ;; Is there a better solution to know that?
    ;; If we don't wait `bookmark-default-handler' will have no chance
    ;; to set position. However there is no error, just wrong pos.
    (sit-for 1)
    (when (string= buf "Gnus-art")
      (other-window 1))
    (bookmark-default-handler
     `(""
       (buffer . ,(current-buffer))
       . ,(bookmark-get-bookmark-record bookmark)))))

(gnus-summary-make-all-marking-commands)

(provide 'gnus-sum)

(run-hooks 'gnus-sum-load-hook)

;; Local Variables:
;; coding: utf-8
;; End:

;;; gnus-sum.el ends here<|MERGE_RESOLUTION|>--- conflicted
+++ resolved
@@ -144,15 +144,9 @@
   :type '(choice number
 		 (sexp :menu-tag "other" t)))
 
-<<<<<<< HEAD
 (defcustom gnus-refer-thread-use-search nil
   "Search an entire server when referring threads. A
 nil value will only search for thread-related articles in the
-=======
-(defcustom gnus-refer-thread-use-nnir nil
-  "Use nnir to search an entire server when referring threads.
-A nil value will only search for thread-related articles in the
->>>>>>> 4fef6e68
 current group."
   :version "24.1"
   :group 'gnus-thread
@@ -1441,7 +1435,6 @@
     (?c (or (mail-header-chars gnus-tmp-header) 0) ?d)
     (?k (gnus-summary-line-message-size gnus-tmp-header) ?s)
     (?L gnus-tmp-lines ?s)
-<<<<<<< HEAD
     (?Z (or (nnselect-article-rsv (mail-header-number gnus-tmp-header))
 	    0) ?d)
     (?G (or (nnselect-article-group (mail-header-number gnus-tmp-header))
@@ -1449,18 +1442,6 @@
     (?g (or (gnus-group-short-name
 	     (nnselect-article-group (mail-header-number gnus-tmp-header)))
 	    "") ?s)
-=======
-    (?Z (or (nnir-article-rsv (mail-header-number gnus-tmp-header))
-	    0)
-        ?d)
-    (?G (or (nnir-article-group (mail-header-number gnus-tmp-header))
-	    "")
-        ?s)
-    (?g (or (gnus-group-short-name
-	     (nnir-article-group (mail-header-number gnus-tmp-header)))
-	    "")
-        ?s)
->>>>>>> 4fef6e68
     (?O gnus-tmp-downloaded ?c)
     (?I gnus-tmp-indentation ?s)
     (?T (if (= gnus-tmp-level 0) "" (make-string (frame-width) ? )) ?s)
@@ -9156,21 +9137,12 @@
     result))
 
 (defun gnus-summary-refer-thread (&optional limit)
-<<<<<<< HEAD
   "Fetch all articles in the current thread. For backends that
 know how to search for threads (currently only 'nnimap) a
 non-numeric prefix arg will search the entire
 server; without a prefix arg only the current group is
 searched. If the variable `gnus-refer-thread-use-search' is
 non-nil the prefix arg has the reverse meaning. If no
-=======
-  "Fetch all articles in the current thread.  For backends
-that know how to search for threads (currently only 'nnimap)
-a non-numeric prefix arg will use nnir to search the entire
-server; without a prefix arg only the current group is
-searched.  If the variable `gnus-refer-thread-use-nnir' is
-non-nil the prefix arg has the reverse meaning.  If no
->>>>>>> 4fef6e68
 backend-specific 'request-thread function is available fetch
 LIMIT (the numerical prefix) old headers.  If LIMIT is
 non-numeric or nil fetch the number specified by the
