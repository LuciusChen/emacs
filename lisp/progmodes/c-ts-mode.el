--- conflicted
+++ resolved
@@ -595,16 +595,14 @@
                       "LIVE_BUFFER" "FRAME"))
   "A regexp matching all the variants of the FOR_EACH_* macro.")
 
-<<<<<<< HEAD
 (defvar c-ts-mode--doxygen-comment-regex
   (rx (| "/**" "/*!" "//!" "///"))
   "A regexp that matches all doxygen comment styles.")
-=======
+
 (defun c-ts-mode--test-virtual-named-p ()
   "Return t if the virtual keyword is a namded node, nil otherwise."
   (ignore-errors
     (progn (treesit-query-compile 'cpp "(virtual)" t) t)))
->>>>>>> 709ce2af
 
 (defun c-ts-mode--font-lock-settings (mode)
   "Tree-sitter font-lock settings.
