--- conflicted
+++ resolved
@@ -524,7 +524,6 @@
 (declare-function vc-git--run-command-string "vc-git")
 (declare-function vc-hg-command "vc-hg")
 
-<<<<<<< HEAD
 (defun project--vc-git-ignore-to-spec (i)
   (format
    ":(exclude,glob,top)%s"
@@ -548,10 +547,7 @@
      i)))
 
 (defun project--vc-list-files (dir backend extra-ignores &optional names no-gitignore)
-=======
-(defun project--vc-list-files (dir backend extra-ignores)
   (defvar vc-git-use-literal-pathspecs)
->>>>>>> f424ef88
   (pcase backend
     (`Git
      (let ((default-directory (expand-file-name (file-name-as-directory dir)))
