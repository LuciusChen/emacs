--- conflicted
+++ resolved
@@ -175,11 +175,7 @@
 (defvar cl-print-compiled nil
   "Control how to print byte-compiled functions.
 Acceptable values include:
-<<<<<<< HEAD
-- `full' to print out the full contents of the function using `prin1'.
-=======
 - `raw' to print out the full contents of the function using `prin1'.
->>>>>>> beb0a7e1
 - `static' to print the vector of constants.
 - `disassemble' to print the disassembly of the code.
 - nil to skip printing any details about the code.")
@@ -213,12 +209,6 @@
     (if args
         (prin1 args stream)
       (princ "()" stream)))
-<<<<<<< HEAD
-  (if (eq cl-print-compiled 'full)
-      (progn
-        (princ " " stream)
-        (prin1 object stream))
-=======
   (if (eq cl-print-compiled 'raw)
       (let ((button-start
              (and cl-print-compiled-button
@@ -231,7 +221,6 @@
             (make-text-button button-start (point)
                               :type 'help-byte-code
                               'byte-code-function object))))
->>>>>>> beb0a7e1
     (pcase (help-split-fundoc (documentation object 'raw) object)
       ;; Drop args which `help-function-arglist' already printed.
       (`(,_usage . ,(and doc (guard (stringp doc))))
