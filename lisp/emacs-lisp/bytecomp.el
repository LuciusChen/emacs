;;; bytecomp.el --- compilation of Lisp code into byte code -*- lexical-binding: t -*-

;; Copyright (C) 1985-1987, 1992, 1994, 1998, 2000-2024 Free Software
;; Foundation, Inc.

;; Author: Jamie Zawinski <jwz@lucid.com>
;;	Hallvard Furuseth <hbf@ulrik.uio.no>
;; Maintainer: emacs-devel@gnu.org
;; Keywords: lisp
;; Package: emacs

;; This file is part of GNU Emacs.

;; GNU Emacs is free software: you can redistribute it and/or modify
;; it under the terms of the GNU General Public License as published by
;; the Free Software Foundation, either version 3 of the License, or
;; (at your option) any later version.

;; GNU Emacs is distributed in the hope that it will be useful,
;; but WITHOUT ANY WARRANTY; without even the implied warranty of
;; MERCHANTABILITY or FITNESS FOR A PARTICULAR PURPOSE.  See the
;; GNU General Public License for more details.

;; You should have received a copy of the GNU General Public License
;; along with GNU Emacs.  If not, see <https://www.gnu.org/licenses/>.

;;; Commentary:

;; The Emacs Lisp byte compiler.  This crunches Lisp source into a sort
;; of p-code (`lapcode') which takes up less space and can be interpreted
;; faster.  [`LAP' == `Lisp Assembly Program'.]
;; The user entry points are byte-compile-file and byte-recompile-directory.

;;; Todo:

;; - Turn "not bound at runtime" functions into autoloads.

;;; Code:

;; ========================================================================
;; Entry points:
;;	byte-recompile-directory, byte-compile-file,
;;      byte-recompile-file,
;;     batch-byte-compile, batch-byte-recompile-directory,
;;	byte-compile, compile-defun,
;;	display-call-tree
;; (byte-compile-buffer and byte-compile-and-load-file were turned off
;;  because they are not terribly useful and get in the way of completion.)

;; This version of the byte compiler has the following improvements:
;;  + optimization of compiled code:
;;    - removal of unreachable code;
;;    - removal of calls to side-effectless functions whose return-value
;;      is unused;
;;    - compile-time evaluation of safe constant forms, such as (consp nil)
;;      and (ash 1 6);
;;    - open-coding of literal lambdas;
;;    - peephole optimization of emitted code;
;;    - trivial functions are left uncompiled for speed.
;;  + support for inline functions;
;;  + compile-time evaluation of arbitrary expressions;
;;  + compile-time warning messages for:
;;    - functions being redefined with incompatible arglists;
;;    - functions being redefined as macros, or vice-versa;
;;    - functions or macros defined multiple times in the same file;
;;    - functions being called with the incorrect number of arguments;
;;    - functions being called which are not defined globally, in the
;;      file, or as autoloads;
;;    - assignment and reference of undeclared free variables;
;;    - various syntax errors;
;;  + correct compilation of nested defuns, defmacros, defvars and defsubsts;
;;  + correct compilation of top-level uses of macros;
;;  + the ability to generate a histogram of functions called.

;; User customization variables: M-x customize-group bytecomp

;; New Features:
;;
;;  o	The form `defsubst' is just like `defun', except that the function
;;	generated will be open-coded in compiled code which uses it.  This
;;	means that no function call will be generated, it will simply be
;;	spliced in.  Lisp functions calls are very slow, so this can be a
;;	big win.
;;
;;	You can generally accomplish the same thing with `defmacro', but in
;;	that case, the defined procedure can't be used as an argument to
;;	mapcar, etc.
;;
;;  o	You can also open-code one particular call to a function without
;;	open-coding all calls.  Use the 'inline' form to do this, like so:
;;
;;		(inline (foo 1 2 3))	;; `foo' will be open-coded
;;	or...
;;		(inline			;;  `foo' and `baz' will be
;;		 (foo 1 2 3 (bar 5))	;; open-coded, but `bar' will not.
;;		 (baz 0))
;;
;;  o	It is possible to open-code a function in the same file it is defined
;;	in without having to load that file before compiling it.  The
;;	byte-compiler has been modified to remember function definitions in
;;	the compilation environment in the same way that it remembers macro
;;	definitions.
;;
;;  o  Forms like ((lambda ...) ...) are open-coded.
;;
;;  o  The form `eval-when-compile' is like progn, except that the body
;;     is evaluated at compile-time.  When it appears at top-level, this
;;     is analogous to the Common Lisp idiom (eval-when (compile) ...).
;;     When it does not appear at top-level, it is similar to the
;;     Common Lisp #. reader macro (but not in interpreted code).
;;
;;  o  The form `eval-and-compile' is similar to eval-when-compile, but
;;	the whole form is evalled both at compile-time and at run-time.
;;
;;  o  The command compile-defun is analogous to eval-defun.
;;
;;  o  If you run byte-compile-file on a filename which is visited in a
;;     buffer, and that buffer is modified, you are asked whether you want
;;     to save the buffer before compiling.
;;
;;  o  byte-compiled files now start with the string `;ELC'.
;;     Some versions of `file' can be customized to recognize that.

(require 'backquote)
(require 'macroexp)
(require 'cconv)
(eval-when-compile (require 'compile))
;; Refrain from using cl-lib at run-time here, since it otherwise prevents
;; us from emitting warnings when compiling files which use cl-lib without
;; requiring it! (bug#30635)
(eval-when-compile (require 'cl-lib))
(eval-when-compile (require 'subr-x))

;; The feature of compiling in a specific target Emacs version
;; has been turned off because compile time options are a bad idea.
(defgroup bytecomp nil
  "Emacs Lisp byte-compiler."
  :group 'lisp)

(defcustom compilation-safety 1
  "Safety level for generated compiled code.
Possible values are:
  0 - emitted code can misbehave, even crash Emacs, if declarations of
      functions do not correctly describe their actual behavior;
  1 - emitted code is to be generated in a safe manner, even if functions
      are mis-declared.

This currently affects only code produced by native-compilation."
  :type 'integer
  :safe #'integerp
  :version "30.1")

(defcustom emacs-lisp-file-regexp "\\.el\\'"
  "Regexp which matches Emacs Lisp source files.
If you change this, you might want to set `byte-compile-dest-file-function'.
\(Note that the assumption of a \".elc\" suffix for compiled files
is hard-coded in various places in Emacs.)"
  ;; Eg is_elc in Fload.
  :type 'regexp)

(defcustom byte-compile-dest-file-function #'byte-compile--default-dest-file
  "Function for the function `byte-compile-dest-file' to call.
It should take one argument, the name of an Emacs Lisp source
file name, and return the name of the compiled file.
\(Note that the assumption that the source and compiled files
are found in the same directory is hard-coded in various places in Emacs.)"
  ;; Eg load-prefer-newer, documentation lookup IIRC.
  :type '(choice (const nil) function)
  :version "23.2")

;; This enables file name handlers such as jka-compr
;; to remove parts of the file name that should not be copied
;; through to the output file name.
(defun byte-compiler-base-file-name (filename)
  (let ((handler (find-file-name-handler filename
					 'byte-compiler-base-file-name)))
    (if handler
	(funcall handler 'byte-compiler-base-file-name filename)
      filename)))

;; Sadly automake relies on this misfeature up to at least version 1.15.1.
(if (fboundp 'byte-compile-dest-file)
    (or (featurep 'bytecomp)
        (display-warning 'bytecomp (format-message "\
Changing `byte-compile-dest-file' is obsolete (as of 23.2);
set `byte-compile-dest-file-function' instead.")))
(defun byte-compile-dest-file (filename)
  "Convert an Emacs Lisp source file name to a compiled file name.
If `byte-compile-dest-file-function' is non-nil, uses that
function to do the work.  Otherwise, if FILENAME matches
`emacs-lisp-file-regexp' (by default, files with the extension \".el\"),
replaces the matching part (and anything after it) with \".elc\";
otherwise adds \".elc\"."
  (funcall (or byte-compile-dest-file-function
               #'byte-compile--default-dest-file)
           filename)))

(defun byte-compile--default-dest-file (filename)
  (setq filename (file-name-sans-versions
		  (byte-compiler-base-file-name filename)))
  (cond ((string-match emacs-lisp-file-regexp filename)
	 (concat (substring filename 0 (match-beginning 0)) ".elc"))
	(t (concat filename ".elc"))))

;; This can be the 'byte-compile property of any symbol.
(autoload 'byte-compile-inline-expand "byte-opt")

;; This is the entry point to the lapcode optimizer pass1.
(autoload 'byte-optimize-one-form "byte-opt")
;; This is the entry point to the lapcode optimizer pass2.
(autoload 'byte-optimize-lapcode "byte-opt")

;; This is the entry point to the decompiler, which is used by the
;; disassembler.  The disassembler just requires 'byte-compile, but
;; that doesn't define this function, so this seems to be a reasonable
;; thing to do.
(autoload 'byte-decompile-bytecode "byte-opt")

(defcustom byte-compile-verbose
  (and (not noninteractive) (> baud-rate search-slow-speed))
  "Non-nil means print messages describing progress of byte-compiler."
  :type 'boolean)

(defcustom byte-optimize t
  "Enable optimization in the byte compiler.
Possible values are:
  nil      - no optimization
  t        - all optimizations
  `source' - source-level optimizations only
  `byte'   - code-level optimizations only"
  :type '(choice (const :tag "none" nil)
		 (const :tag "all" t)
		 (const :tag "source-level" source)
		 (const :tag "byte-level" byte)))

(defcustom byte-compile-delete-errors nil
  "If non-nil, the optimizer may delete forms that may signal an error.
This includes variable references and calls to functions such as `car'."
  :type 'boolean)

(defcustom byte-compile-cond-use-jump-table t
  "Compile `cond' clauses to a jump table implementation (using a hash-table)."
  :version "26.1"
  :type 'boolean)

(defvar byte-compile-dynamic nil
  "Formerly used to compile function bodies so they load lazily.
This variable no longer has any effect.")
(make-obsolete-variable 'byte-compile-dynamic "not worthwhile any more." "27.1")
;;;###autoload(put 'byte-compile-dynamic 'safe-local-variable 'booleanp)

(defcustom byte-compile-dynamic-docstrings t
  "If non-nil, compile doc strings for lazy access.
We bury the doc strings of functions and variables inside comments in
the file, and bring them into core only when they are actually needed.

When this option is true, if you load the compiled file and then move it,
you won't be able to find the documentation of anything in that file.

To disable this option for a certain file, make it a file-local variable
in the source file.  For example, add this to the first line:
  -*-byte-compile-dynamic-docstrings:nil;-*-
You can also set the variable globally.

This option is enabled by default because it reduces Emacs memory usage."
  :type 'boolean)
;;;###autoload(put 'byte-compile-dynamic-docstrings 'safe-local-variable 'booleanp)

(defvar byte-compile-log-buffer "*Compile-Log*"
  "Name of the byte-compiler's log buffer.")

(defvar byte-compile--known-dynamic-vars nil
  "Variables known to be declared as dynamic, for warning purposes.
Each element is (VAR . FILE), indicating that VAR is declared in FILE.")

(defvar byte-compile--seen-defvars nil
  "All dynamic variable declarations seen so far.")

(defcustom byte-optimize-log nil
  "If non-nil, the byte-compiler will log its optimizations.
If this is `source', then only source-level optimizations will be logged.
If it is `byte', then only byte-level optimizations will be logged.
The information is logged to `byte-compile-log-buffer'."
  :type '(choice (const :tag "none" nil)
		 (const :tag "all" t)
		 (const :tag "source-level" source)
		 (const :tag "byte-level" byte)))

(defcustom byte-compile-error-on-warn nil
  "If true, the byte-compiler reports warnings with `error'."
  :type 'boolean)
;; This needs to be autoloaded because it needs to be available to
;; Emacs before the byte compiler is loaded, otherwise Emacs will not
;; know that this variable is marked as safe until it is too late.
;; (See https://lists.gnu.org/r/emacs-devel/2018-01/msg00261.html )
;;;###autoload(put 'byte-compile-error-on-warn 'safe-local-variable 'booleanp)

(defconst byte-compile-warning-types
  '( callargs constants
     docstrings docstrings-non-ascii-quotes docstrings-wide
     docstrings-control-chars
     empty-body free-vars ignored-return-value interactive-only
     lexical lexical-dynamic make-local
     mapcar                             ; obsolete
     mutate-constant noruntime not-unused obsolete redefine suspicious
     unresolved)
  "The list of warning types used when `byte-compile-warnings' is t.")
(defcustom byte-compile-warnings t
  "List of warnings that the byte-compiler should issue (t for almost all).

Elements of the list may be:

  callargs    function calls with args that don't match the definition.
  constants   let-binding of, or assignment to, constants/nonvariables.
  docstrings  various docstring stylistic issues, such as incorrect use
              of single quotes
  docstrings-non-ascii-quotes
              docstrings that have non-ASCII quotes.
              Only enabled when `docstrings' also is.
  docstrings-wide
              docstrings that are too wide, containing lines longer than both
              `byte-compile-docstring-max-column' and `fill-column' characters.
              Only enabled when `docstrings' also is.
  docstrings-control-chars
              docstrings that contain control characters other than NL and TAB
  empty-body  body argument to a special form or macro is empty.
  free-vars   references to variables not in the current lexical scope.
  ignored-return-value
              function called without using the return value where this
              is likely to be a mistake.
  interactive-only
	      commands that normally shouldn't be called from Lisp code.
  lexical     global/dynamic variables lacking a prefix.
  lexical-dynamic
              lexically bound variable declared dynamic elsewhere
  make-local  calls to `make-variable-buffer-local' that may be incorrect.
  mutate-constant
              code that mutates program constants such as quoted lists.
  noruntime   functions that may not be defined at runtime (typically
              defined only under `eval-when-compile').
  not-unused  warning about using variables with symbol names starting with _.
  obsolete    obsolete variables and functions.
  redefine    function name redefined from a macro to ordinary function or vice
              versa, or redefined to take a different number of arguments.
  suspicious  constructs that usually don't do what the coder wanted.
  unresolved  calls to unknown functions.

If the list begins with `not', then the remaining elements specify warnings to
suppress.  For example, (not free-vars) will suppress the `free-vars' warning.

The t value means \"all non experimental warning types\", and
excludes the types in `byte-compile--emacs-build-warning-types'.
A value of `all' really means all."
  :type `(choice (const :tag "Default selection" t)
                 (const :tag "All" all)
		 (set :menu-tag "Some"
                      ,@(mapcar (lambda (x) `(const ,x))
                                byte-compile-warning-types))))

(defconst byte-compile--emacs-build-warning-types
  '(docstrings-non-ascii-quotes)
  "List of warning types that are only enabled during Emacs builds.
This is typically either warning types that are being phased in
\(but shouldn't be enabled for packages yet), or that are only relevant
for the Emacs build itself.")

(defvar byte-compile--suppressed-warnings nil
  "Dynamically bound by `with-suppressed-warnings' to suppress warnings.")

;;;###autoload
(put 'byte-compile-warnings 'safe-local-variable
     (lambda (v)
       (or (symbolp v)
           (null (delq nil (mapcar (lambda (x) (not (symbolp x))) v))))))

;;;###autoload
(defun byte-compile-warning-enabled-p (warning &optional symbol)
  "Return non-nil if WARNING is enabled, according to `byte-compile-warnings'."
  (let ((suppress nil))
    (dolist (elem byte-compile--suppressed-warnings)
      (when (and (eq (car elem) warning)
                 (memq symbol (cdr elem)))
        (setq suppress t)))
    (and (not suppress)
         ;; During an Emacs build, we want all warnings.
         (or (eq byte-compile-warnings 'all)
             ;; If t, we want almost all the warnings, but not the
             ;; ones that are Emacs build specific.
             (and (not (memq warning byte-compile--emacs-build-warning-types))
                  (or (eq byte-compile-warnings t)
                      (if (eq (car byte-compile-warnings) 'not)
                          (not (memq warning byte-compile-warnings))
                        (memq warning byte-compile-warnings))))))))

;;;###autoload
(defun byte-compile-disable-warning (warning)
  "Change `byte-compile-warnings' to disable WARNING.
If `byte-compile-warnings' is t, set it to `(not WARNING)'.
Otherwise, if the first element is `not', add WARNING, else remove it.
Normally you should let-bind `byte-compile-warnings' before calling this,
else the global value will be modified."
  (setq byte-compile-warnings
        (cond ((eq byte-compile-warnings t)
               (list 'not warning))
              ((eq (car byte-compile-warnings) 'not)
               (if (memq warning byte-compile-warnings)
                   byte-compile-warnings
                 (append byte-compile-warnings (list warning))))
              (t
               (delq warning byte-compile-warnings)))))

;;;###autoload
(defun byte-compile-enable-warning (warning)
  "Change `byte-compile-warnings' to enable WARNING.
If `byte-compile-warnings' is t, do nothing.  Otherwise, if the
first element is `not', remove WARNING, else add it.
Normally you should let-bind `byte-compile-warnings' before calling this,
else the global value will be modified."
  (or (eq byte-compile-warnings t)
      (setq byte-compile-warnings
            (cond ((eq (car byte-compile-warnings) 'not)
                   (delq warning byte-compile-warnings))
                  ((memq warning byte-compile-warnings)
                   byte-compile-warnings)
                  (t
                   (append byte-compile-warnings (list warning)))))))

(defvar byte-compile-interactive-only-functions nil
  "List of commands that are not meant to be called from Lisp.")
(make-obsolete-variable 'byte-compile-interactive-only-functions
			"use the `interactive-only' symbol property instead."
			"24.4")

(defvar byte-compile-not-obsolete-vars nil
  "List of variables that shouldn't be reported as obsolete.")
(defvar byte-compile-global-not-obsolete-vars nil
  "Global list of variables that shouldn't be reported as obsolete.")

(defvar byte-compile-not-obsolete-funcs nil
  "List of functions that shouldn't be reported as obsolete.")

(defcustom byte-compile-generate-call-tree nil
  "Non-nil means collect call-graph information when compiling.
This records which functions were called and from where.
If the value is t, compilation displays the call graph when it finishes.
If the value is neither t nor nil, compilation asks you whether to
display the graph.

The call tree only lists functions called, not macros used.  Those
functions which the byte-code interpreter knows about directly (eq,
cons, etc.) are not reported.

The call tree also lists those functions which are not known to be
called (that is, to which no calls have been compiled).  Functions
which can be invoked interactively are excluded from this list."
  :type '(choice (const :tag "Yes" t) (const :tag "No" nil)
		 (other :tag "Ask" lambda)))

(defvar byte-compile-call-tree nil
  "Alist of functions and their call tree.
Each element looks like

  (FUNCTION CALLERS CALLS)

where CALLERS is a list of functions that call FUNCTION, and CALLS
is a list of functions for which calls were generated while compiling
FUNCTION.")

(defcustom byte-compile-call-tree-sort 'name
  "If non-nil, sort the call tree.
The values `name', `callers', `calls', `calls+callers'
specify different fields to sort on."
  :type '(choice (const name) (const callers) (const calls)
		 (const calls+callers) (const nil)))

(defvar byte-compile-debug nil
  "If non-nil, byte compile errors will be raised as signals instead of logged.")
(defvar byte-compile-jump-tables nil
  "List of all jump tables used during compilation of this form.")
(defvar byte-compile-constants nil
  "List of all constants encountered during compilation of this form.")
(defvar byte-compile-variables nil
  "List of all variables encountered during compilation of this form.")
(defvar byte-compile-bound-variables nil
  "List of dynamic variables bound in the context of the current form.
This list lives partly on the stack.")
(defvar byte-compile-lexical-variables nil
  "List of variables that have been treated as lexical.
Filled in `cconv-analyze-form' but initialized and consulted here.")
(defvar byte-compile-const-variables nil
  "List of variables declared as constants during compilation of this file.")
(defvar byte-compile-free-references)
(defvar byte-compile-free-assignments)

(defvar byte-compiler-error-flag)

;; This variable is declared in src/lread.c for convenience in reading
;; symbols.
(defvar byte-compile-in-progress)

(defun byte-compile-recurse-toplevel (form non-toplevel-case)
  "Implement `eval-when-compile' and `eval-and-compile'.
Return the compile-time value of FORM."
  ;; Macroexpand (not macroexpand-all!) form at toplevel in case it
  ;; expands into a toplevel-equivalent `progn'.  See CLHS section
  ;; 3.2.3.1, "Processing of Top Level Forms".  The semantics are very
  ;; subtle: see test/lisp/emacs-lisp/bytecomp-tests.el for interesting
  ;; cases.
  (let ((defining-symbol defining-symbol))
    (setf form (macroexp-macroexpand form byte-compile-macro-environment))
    (if (eq (car-safe form) 'progn)
        (cons (car form)
              (mapcar (lambda (subform)
                        (byte-compile-recurse-toplevel
                         subform non-toplevel-case))
                      (cdr form)))
      (funcall non-toplevel-case form))))

(defvar bytecomp--copy-tree-seen)

(defun bytecomp--copy-tree-1 (tree)
  ;; TREE must be a cons.
  (or (gethash tree bytecomp--copy-tree-seen)
      (let* ((next (cdr tree))
             (result (cons nil next))
             (copy result))
        (while (progn
                 (puthash tree copy bytecomp--copy-tree-seen)
                 (let ((a (car tree)))
                   (setcar copy (if (consp a)
                                    (bytecomp--copy-tree-1 a)
                                  a)))
                 (and (consp next)
                      (let ((tail (gethash next bytecomp--copy-tree-seen)))
                        (if tail
                            (progn (setcdr copy tail)
                                   nil)
                          (setq tree next)
                          (setq next (cdr next))
                          (let ((prev copy))
                            (setq copy (cons nil next))
                            (setcdr prev copy)
                            t))))))
        result)))

(defun bytecomp--copy-tree (tree)
  "Make a copy of TREE, preserving any circular structure therein.
Only conses are traversed and duplicated, not arrays or any other structure."
  (if (consp tree)
      (let ((bytecomp--copy-tree-seen (make-hash-table :test #'eq)))
        (bytecomp--copy-tree-1 tree))
    tree))

(defconst byte-compile-initial-macro-environment
  `(
    ;; (byte-compiler-options . (lambda (&rest forms)
    ;;     		       (apply 'byte-compiler-options-handler forms)))
    (declare-function . byte-compile-macroexpand-declare-function)
    (eval-when-compile . ,(lambda (&rest body)
                            (let ((result nil))
                              (byte-compile-recurse-toplevel
                               (macroexp-progn body)
                               (lambda (form)
                                 ;; Insulate the following variables
                                 ;; against changes made in the
                                 ;; subsidiary compilation.  This
                                 ;; prevents spurious warning
                                 ;; messages: "not defined at runtime"
                                 ;; etc.
                                 (let ((byte-compile-unresolved-functions
                                        byte-compile-unresolved-functions)
                                       (byte-compile-new-defuns
                                        byte-compile-new-defuns))
                                   (setf result
                                         (byte-compile-eval
                                          (byte-run-strip-symbol-positions
                                           (byte-compile-top-level
                                            (byte-compile-preprocess form))))))))
                              (list 'quote result))))
    (eval-and-compile . ,(lambda (&rest body)
                           (byte-compile-recurse-toplevel
                            (macroexp-progn body)
                            (lambda (form)
                              ;; Don't compile here, since we don't know
                              ;; whether to compile as byte-compile-form
                              ;; or byte-compile-file-form.
                              (let ((expanded
                                     (macroexpand--all-toplevel
                                      form
                                      macroexpand-all-environment)))
                                (eval (byte-run-strip-symbol-positions
                                       (bytecomp--copy-tree expanded))
                                      lexical-binding)
                                expanded)))))
    (with-suppressed-warnings
        . ,(lambda (warnings &rest body)
             ;; We let-bind `byte-compile--suppressed-warnings' here in order
             ;; to affect warnings emitted during macroexpansion.
             ;; Later `internal--with-suppressed-warnings' binds it again, this
             ;; time in order to affect warnings emitted during the
             ;; compilation itself.
             (if body
                 (let ((byte-compile--suppressed-warnings
                        (append warnings byte-compile--suppressed-warnings)))
                   ;; This function doesn't exist, but is just a placeholder
                   ;; symbol to hook up with the
                   ;; `byte-hunk-handler'/`byte-defop-compiler-1' machinery.
                   `(internal--with-suppressed-warnings
                     ',warnings
                     ,(macroexpand-all `(progn ,@body)
                                       macroexpand-all-environment)))
               (macroexp-warn-and-return
                (format-message "`with-suppressed-warnings' with empty body")
                nil '(empty-body with-suppressed-warnings) t warnings)))))
  "The default macro-environment passed to macroexpand by the compiler.
Placing a macro here will cause a macro to have different semantics when
expanded by the compiler as when expanded by the interpreter.")

(defvar byte-compile-macro-environment byte-compile-initial-macro-environment
  "Alist of macros defined in the file being compiled.
Each element looks like (MACRONAME . DEFINITION).  It is
\(MACRONAME . nil) when a macro is redefined as a function.")

(defvar byte-compile-function-environment nil
  "Alist of functions defined in the file being compiled.
This is so we can inline them when necessary.
Each element looks like (FUNCTIONNAME . DEFINITION).  It is
\(FUNCTIONNAME . nil) when a function is redefined as a macro.
It is \(FUNCTIONNAME . t) when all we know is that it was defined,
and we don't know the definition.  For an autoloaded function, DEFINITION
has the form (autoload . FILENAME).")

(defvar byte-compile-unresolved-functions nil
  "Alist of undefined functions to which calls have been compiled.
Each element in the list has the form (FUNCTION POSITION . CALLS)
where CALLS is a list whose elements are integers (indicating the
number of arguments passed in the function call) or the constant t
if the function is called indirectly.
This variable is only significant whilst compiling an entire buffer.
Used for warnings when a function is not known to be defined or is later
defined with incorrect args.")

(defvar byte-compile-noruntime-functions nil
  "Alist of functions called that may not be defined when the compiled code is run.
Used for warnings about calling a function that is defined during compilation
but won't necessarily be defined when the compiled file is loaded.")

(defvar byte-compile-new-defuns nil
  "List of (runtime) functions defined in this compilation run.
This variable is used to qualify `byte-compile-noruntime-functions' when
outputting warnings about functions not being defined at runtime.")

;; Variables for lexical binding
(defvar byte-compile--lexical-environment nil
  "The current lexical environment.")

(defvar byte-compile-tag-number 0)
(defvar byte-compile-output nil
  "Alist describing contents to put in byte code string.
Each element is (INDEX . VALUE)")
(defvar byte-compile-depth 0 "Current depth of execution stack.")
(defvar byte-compile-maxdepth 0 "Maximum depth of execution stack.")

;; The following is used by comp.el to spill data out of here.
;;
;; Spilling is done in 3 places:
;;
;; - `byte-compile-lapcode' to obtain the map bytecode -> LAP for any
;;   code assembled.
;;
;; - `byte-compile-lambda' to obtain arglist doc and interactive spec
;;   af any lambda compiled (including anonymous).
;;
;; - `byte-compile-file-form-defmumble' to obtain the list of
;;   top-level forms as they would be outputted in the .elc file.
;;

(cl-defstruct byte-to-native-lambda
  byte-func lap)

;; Top level forms:
(cl-defstruct byte-to-native-func-def
  "Named function defined at top-level."
  name c-name byte-func)
(cl-defstruct byte-to-native-top-level
  "All other top-level forms."
  form lexical)

(defvar byte-native-compiling nil
  "Non-nil while native compiling.")
(defvar byte-native-qualities nil
  "To spill default qualities from the compiled file.")
(defvar byte+native-compile nil
  "Non-nil while producing at the same time byte and native code.")
(defvar byte-to-native-lambdas-h nil
  "Hash byte-code -> byte-to-native-lambda.")
(defvar byte-to-native-top-level-forms nil
  "List of top level forms.")
(defvar byte-to-native-output-buffer-file nil
  "Pair holding byte-compilation output buffer, elc filename.")
(defvar byte-to-native-plist-environment nil
  "To spill `overriding-plist-environment'.")


;;; The byte codes; this information is duplicated in bytecomp.c

(defvar byte-code-vector nil
  "An array containing byte-code names indexed by byte-code values.")

(defvar byte-stack+-info nil
  "An array with the stack adjustment for each byte-code.")

(defmacro byte-defop (opcode stack-adjust opname &optional docstring)
  ;; This is a speed-hack for building the byte-code-vector at compile-time.
  ;; We fill in the vector at macroexpand-time, and then after the last call
  ;; to byte-defop, we write the vector out as a constant instead of writing
  ;; out a bunch of calls to aset.
  ;; Actually, we don't fill in the vector itself, because that could make
  ;; it problematic to compile big changes to this compiler; we store the
  ;; values on its plist, and remove them later in -extrude.
  (let ((v1 (or (get 'byte-code-vector 'tmp-compile-time-value)
		(put 'byte-code-vector 'tmp-compile-time-value
		     (make-vector 256 nil))))
	(v2 (or (get 'byte-stack+-info 'tmp-compile-time-value)
		(put 'byte-stack+-info 'tmp-compile-time-value
		     (make-vector 256 nil)))))
    (aset v1 opcode opname)
    (aset v2 opcode stack-adjust))
  (if docstring
      (list 'defconst opname opcode (concat "Byte code opcode " docstring "."))
      (list 'defconst opname opcode)))

(defmacro byte-extrude-byte-code-vectors ()
  (prog1 (list 'setq 'byte-code-vector
		     (get 'byte-code-vector 'tmp-compile-time-value)
		     'byte-stack+-info
		     (get 'byte-stack+-info 'tmp-compile-time-value))
    (put 'byte-code-vector 'tmp-compile-time-value nil)
    (put 'byte-stack+-info 'tmp-compile-time-value nil)))


;; The following opcodes (1-47) use the 3 lowest bits for an immediate
;; argument.

(byte-defop   0  1 byte-stack-ref "for stack reference")
;; Code 0 is actually unused but reserved as invalid code for detecting
;; corrupted bytecode.  Codes 1-7 are stack-ref.

(byte-defop   8  1 byte-varref	"for variable reference")
(byte-defop  16 -1 byte-varset	"for setting a variable")
(byte-defop  24 -1 byte-varbind	"for binding a variable")
(byte-defop  32  0 byte-call	"for calling a function")
(byte-defop  40  0 byte-unbind	"for unbinding special bindings")
;; codes 8-47 are consumed by the preceding opcodes

(byte-defop  48  0 byte-pophandler)
(byte-defop  49 -1 byte-pushconditioncase)
(byte-defop  50 -1 byte-pushcatch)

;; unused: 51-55

(byte-defop  56 -1 byte-nth)
(byte-defop  57  0 byte-symbolp)
(byte-defop  58  0 byte-consp)
(byte-defop  59  0 byte-stringp)
(byte-defop  60  0 byte-listp)
(byte-defop  61 -1 byte-eq)
(byte-defop  62 -1 byte-memq)
(byte-defop  63  0 byte-not)
(byte-defop  64  0 byte-car)
(byte-defop  65  0 byte-cdr)
(byte-defop  66 -1 byte-cons)
(byte-defop  67  0 byte-list1)
(byte-defop  68 -1 byte-list2)
(byte-defop  69 -2 byte-list3)
(byte-defop  70 -3 byte-list4)
(byte-defop  71  0 byte-length)
(byte-defop  72 -1 byte-aref)
(byte-defop  73 -2 byte-aset)
(byte-defop  74  0 byte-symbol-value)
(byte-defop  75  0 byte-symbol-function)
(byte-defop  76 -1 byte-set)
(byte-defop  77 -1 byte-fset)
(byte-defop  78 -1 byte-get)
(byte-defop  79 -2 byte-substring)
(byte-defop  80 -1 byte-concat2)
(byte-defop  81 -2 byte-concat3)
(byte-defop  82 -3 byte-concat4)
(byte-defop  83  0 byte-sub1)
(byte-defop  84  0 byte-add1)
(byte-defop  85 -1 byte-eqlsign)
(byte-defop  86 -1 byte-gtr)
(byte-defop  87 -1 byte-lss)
(byte-defop  88 -1 byte-leq)
(byte-defop  89 -1 byte-geq)
(byte-defop  90 -1 byte-diff)
(byte-defop  91  0 byte-negate)
(byte-defop  92 -1 byte-plus)
(byte-defop  93 -1 byte-max)
(byte-defop  94 -1 byte-min)
(byte-defop  95 -1 byte-mult)
(byte-defop  96  1 byte-point)
(byte-defop  97  0 byte-save-current-buffer-OBSOLETE) ; unused since v20
(byte-defop  98  0 byte-goto-char)
(byte-defop  99  0 byte-insert)
(byte-defop 100  1 byte-point-max)
(byte-defop 101  1 byte-point-min)
(byte-defop 102  0 byte-char-after)
(byte-defop 103  1 byte-following-char)
(byte-defop 104  1 byte-preceding-char)
(byte-defop 105  1 byte-current-column)
(byte-defop 106  0 byte-indent-to)
(byte-defop 107  0 byte-scan-buffer-OBSOLETE) ; no longer generated as of v18
(byte-defop 108  1 byte-eolp)
(byte-defop 109  1 byte-eobp)
(byte-defop 110  1 byte-bolp)
(byte-defop 111  1 byte-bobp)
(byte-defop 112  1 byte-current-buffer)
(byte-defop 113  0 byte-set-buffer)
(byte-defop 114  0 byte-save-current-buffer
  "to make a binding to record the current buffer")
(byte-defop 115  0 byte-set-mark-OBSOLETE)
(byte-defop 116  1 byte-interactive-p-OBSOLETE)

(byte-defop 117  0 byte-forward-char)
(byte-defop 118  0 byte-forward-word)
(byte-defop 119 -1 byte-skip-chars-forward)
(byte-defop 120 -1 byte-skip-chars-backward)
(byte-defop 121  0 byte-forward-line)
(byte-defop 122  0 byte-char-syntax)
(byte-defop 123 -1 byte-buffer-substring)
(byte-defop 124 -1 byte-delete-region)
(byte-defop 125 -1 byte-narrow-to-region)
(byte-defop 126  1 byte-widen)
(byte-defop 127  0 byte-end-of-line)

;; unused: 128

;; These store their argument in the next two bytes
(byte-defop 129  1 byte-constant2
   "for reference to a constant with vector
index >= byte-constant-limit")
(byte-defop 130  0 byte-goto "for unconditional jump")
(byte-defop 131 -1 byte-goto-if-nil "to pop value and jump if it's nil")
(byte-defop 132 -1 byte-goto-if-not-nil "to pop value and jump if it's not nil")
(byte-defop 133 -1 byte-goto-if-nil-else-pop
  "to examine top-of-stack, jump and don't pop it if it's nil,
otherwise pop it")
(byte-defop 134 -1 byte-goto-if-not-nil-else-pop
  "to examine top-of-stack, jump and don't pop it if it's non nil,
otherwise pop it")

(byte-defop 135 -1 byte-return "to pop a value and return it from `byte-code'")
(byte-defop 136 -1 byte-discard "to discard one value from stack")
(byte-defop 137  1 byte-dup     "to duplicate the top of the stack")

(byte-defop 138  0 byte-save-excursion
  "to make a binding to record the buffer, point and mark")
(byte-defop 139  0 byte-save-window-excursion-OBSOLETE
  "to make a binding to record entire window configuration")
(byte-defop 140  0 byte-save-restriction
  "to make a binding to record the current buffer clipping
restrictions")
(byte-defop 141 -1 byte-catch-OBSOLETE   ; Not generated since Emacs 25.
  "for catch.  Takes, on stack, the tag and an expression for
the body")
(byte-defop 142 -1 byte-unwind-protect
  "for unwind-protect.  Takes, on stack, an expression for
the unwind-action")

;; For condition-case.  Takes, on stack, the variable to bind,
;; an expression for the body, and a list of clauses.
;; Not generated since Emacs 25.
(byte-defop 143 -2 byte-condition-case-OBSOLETE)

(byte-defop 144  0 byte-temp-output-buffer-setup-OBSOLETE)
(byte-defop 145 -1 byte-temp-output-buffer-show-OBSOLETE)

;; unused: 146

(byte-defop 147 -2 byte-set-marker)
(byte-defop 148  0 byte-match-beginning)
(byte-defop 149  0 byte-match-end)
(byte-defop 150  0 byte-upcase)
(byte-defop 151  0 byte-downcase)
(byte-defop 152 -1 byte-string=)
(byte-defop 153 -1 byte-string<)
(byte-defop 154 -1 byte-equal)
(byte-defop 155 -1 byte-nthcdr)
(byte-defop 156 -1 byte-elt)
(byte-defop 157 -1 byte-member)
(byte-defop 158 -1 byte-assq)
(byte-defop 159  0 byte-nreverse)
(byte-defop 160 -1 byte-setcar)
(byte-defop 161 -1 byte-setcdr)
(byte-defop 162  0 byte-car-safe)
(byte-defop 163  0 byte-cdr-safe)
(byte-defop 164 -1 byte-nconc)
(byte-defop 165 -1 byte-quo)
(byte-defop 166 -1 byte-rem)
(byte-defop 167  0 byte-numberp)
(byte-defop 168  0 byte-integerp)

;; unused: 169-174
(byte-defop 175 nil byte-listN)
(byte-defop 176 nil byte-concatN)
(byte-defop 177 nil byte-insertN)

(byte-defop 178 -1 byte-stack-set)	; Stack offset in following one byte.
(byte-defop 179 -1 byte-stack-set2)	; Stack offset in following two bytes.

;; unused: 180-181

;; If (following one byte & 0x80) == 0
;;    discard (following one byte & 0x7F) stack entries
;; else
;;    discard (following one byte & 0x7F) stack entries _underneath_ TOS
;;    (that is, if the operand = 0x83,  ... X Y Z T  =>  ... T)
(byte-defop 182 nil byte-discardN)
;; `byte-discardN-preserve-tos' is a pseudo-op that gets turned into
;; `byte-discardN' with the high bit in the operand set (by
;; `byte-compile-lapcode').
(defconst byte-discardN-preserve-tos byte-discardN)

(byte-defop 183 -2 byte-switch
 "to take a hash table and a value from the stack, and jump to
the address the value maps to, if any.")

;; unused: 184-191

(byte-defop 192  1 byte-constant	"for reference to a constant")
;; Codes 193-255 are consumed by `byte-constant', which uses the 6
;; lowest bits for an immediate argument.
(defconst byte-constant-limit 64
  "Exclusive maximum index usable in the `byte-constant' opcode.")

(defconst byte-goto-ops '(byte-goto byte-goto-if-nil byte-goto-if-not-nil
			  byte-goto-if-nil-else-pop
			  byte-goto-if-not-nil-else-pop
                          byte-pushcatch byte-pushconditioncase)
  "List of byte-codes whose offset is a pc.")

(defconst byte-goto-always-pop-ops '(byte-goto-if-nil byte-goto-if-not-nil))

(byte-extrude-byte-code-vectors)

;;; lapcode generator
;;
;; the byte-compiler now does source -> lapcode -> bytecode instead of
;; source -> bytecode, because it's a lot easier to make optimizations
;; on lapcode than on bytecode.
;;
;; Elements of the lapcode list are of the form (<instruction> . <parameter>)
;; where instruction is a symbol naming a byte-code instruction,
;; and parameter is an argument to that instruction, if any.
;;
;; The instruction can be the pseudo-op TAG, which means that this position
;; in the instruction stream is a target of a goto.  (car PARAMETER) will be
;; the PC for this location, and the whole instruction "(TAG pc)" will be the
;; parameter for some goto op.
;;
;; If the operation is varbind, varref, varset or push-constant, then the
;; parameter is (variable/constant . index_in_constant_vector).
;;
;; First, the source code is macroexpanded and optimized in various ways.
;; Then the resultant code is compiled into lapcode.  Another set of
;; optimizations are then run over the lapcode.  Then the variables and
;; constants referenced by the lapcode are collected and placed in the
;; constants-vector.  (This happens now so that variables referenced by dead
;; code don't consume space.)  And finally, the lapcode is transformed into
;; compacted byte-code.
;;
;; A distinction is made between variables and constants because the variable-
;; referencing instructions are more sensitive to the variables being near the
;; front of the constants-vector than the constant-referencing instructions.
;; Also, this lets us notice references to free variables.

(defmacro byte-compile-push-bytecodes (&rest args)
  "Push bytes onto BVAR, and increment CVAR by the number of bytes pushed.
BVAR and CVAR are variables which are updated after evaluating
all the arguments.

\(fn BYTE1 BYTE2 ... BYTEn BVAR CVAR)"
  (let ((byte-exprs (butlast args 2))
	(bytes-var (car (last args 2)))
	(pc-var (car (last args))))
    `(setq ,bytes-var ,(if (null (cdr byte-exprs))
                           `(progn (cl-assert (<= 0 ,(car byte-exprs)))
                                   (cons ,@byte-exprs ,bytes-var))
                         `(nconc (list ,@(reverse byte-exprs)) ,bytes-var))
           ,pc-var (+ ,(length byte-exprs) ,pc-var))))

(defmacro byte-compile-push-bytecode-const2 (opcode const2 bytes pc)
  "Push OPCODE and the two-byte constant CONST2 onto BYTES, and add 3 to PC.
CONST2 may be evaluated multiple times."
  `(byte-compile-push-bytecodes ,opcode (logand ,const2 255) (ash ,const2 -8)
				,bytes ,pc))

(defun byte-compile-lapcode (lap)
  "Turn lapcode LAP into bytecode.  The lapcode is destroyed."
  ;; Lapcode modifications: changes the ID of a tag to be the tag's PC.
  (let ((pc 0)			; Program counter
	op off			; Operation & offset
	opcode			; numeric value of OP
	(bytes '())		; Put the output bytes here
	(patchlist nil))        ; List of gotos to patch
    (dolist (lap-entry lap)
      (setq op (car lap-entry)
	    off (cdr lap-entry))
      (cond
       ((not (symbolp op))
        (error "Non-symbolic opcode `%s'" op))
       ((eq op 'TAG)
        (setcar off pc))
       (t
        (setq opcode
              (if (eq op 'byte-discardN-preserve-tos)
                  ;; byte-discardN-preserve-tos is a pseudo op, which
                  ;; is actually the same as byte-discardN
                  ;; with a modified argument.
                  byte-discardN
                (symbol-value op)))
        (cond ((memq op byte-goto-ops)
               ;; goto
               (byte-compile-push-bytecodes opcode nil (cdr off) bytes pc)
               (push bytes patchlist))
              ((or (and (consp off)
                        ;; Variable or constant reference
                        (progn
                          (setq off (cdr off))
                          (eq op 'byte-constant)))
                   (and (eq op 'byte-constant)
                        (integerp off)))
               ;; constant ref
               (if (< off byte-constant-limit)
                   (byte-compile-push-bytecodes (+ byte-constant off)
                                                bytes pc)
                 (byte-compile-push-bytecode-const2 byte-constant2 off
                                                    bytes pc)))
              ((and (= opcode byte-stack-set)
                    (> off 255))
               ;; Use the two-byte version of byte-stack-set if the
               ;; offset is too large for the normal version.
               (byte-compile-push-bytecode-const2 byte-stack-set2 off
                                                  bytes pc))
              ((and (>= opcode byte-listN)
                    (< opcode byte-discardN))
               ;; These insns all put their operand into one extra byte.
               (byte-compile-push-bytecodes opcode off bytes pc))
              ((= opcode byte-discardN)
               ;; byte-discardN is weird in that it encodes a flag in the
               ;; top bit of its one-byte argument.  If the argument is
               ;; too large to fit in 7 bits, the opcode can be repeated.
               (let ((flag (if (eq op 'byte-discardN-preserve-tos) #x80 0)))
                 (while (> off #x7f)
                   (byte-compile-push-bytecodes opcode (logior #x7f flag)
                                                bytes pc)
                   (setq off (- off #x7f)))
                 (byte-compile-push-bytecodes opcode (logior off flag)
                                              bytes pc)))
              ((null off)
               ;; opcode that doesn't use OFF
               (byte-compile-push-bytecodes opcode bytes pc))
              ((and (eq opcode byte-stack-ref) (eq off 0))
               ;; (stack-ref 0) is really just another name for `dup'.
               (debug)                 ;FIXME: When would this happen?
               (byte-compile-push-bytecodes byte-dup bytes pc))
              ;; The following three cases are for the special
              ;; insns that encode their operand into 0, 1, or 2
              ;; extra bytes depending on its magnitude.
              ((< off 6)
               (byte-compile-push-bytecodes (+ opcode off) bytes pc))
              ((< off 256)
               (byte-compile-push-bytecodes (+ opcode 6) off bytes pc))
              (t
               (byte-compile-push-bytecode-const2 (+ opcode 7) off
                                                  bytes pc))))))
    ;;(if (not (= pc (length bytes)))
    ;;    (error "Compiler error: pc mismatch - %s %s" pc (length bytes)))
    ;; Patch tag PCs into absolute jumps.
    (dolist (bytes-tail patchlist)
      (setq pc (caar bytes-tail))	; Pick PC from goto's tag.
      ;; Splits PC's value into 2 bytes. The jump address is
      ;; "reconstructed" by the `FETCH2' macro in `bytecode.c'.
      (setcar (cdr bytes-tail) (logand pc 255))
      (setcar bytes-tail (ash pc -8))
      ;; FIXME: Replace this by some workaround.
      (or (<= 0 (car bytes-tail) 255) (error "Bytecode overflow")))

    ;; Similarly, replace TAGs in all jump tables with the correct PC index.
    (dolist (hash-table byte-compile-jump-tables)
      (let (alist)
        (maphash #'(lambda (value tag)
                     (setq pc (cadr tag))
                     ;; We don't need to split PC here, as it is stored as a
                     ;; lisp object in the hash table (whereas other goto-*
                     ;; ops store it within 2 bytes in the byte string).
                     ;; De-position any symbols with position in `value'.
                     ;; Since this may change the hash table key, we remove
                     ;; the entry from the table and reinsert it outside the
                     ;; scope of the `maphash'.
                     (setq value (byte-run-strip-symbol-positions value))
                     (push (cons value pc) alist)
                     (remhash value hash-table))
                 hash-table)
        (dolist (elt alist)
          (puthash (car elt) (cdr elt) hash-table))))
    (let ((bytecode (apply 'unibyte-string (nreverse bytes))))
      (when byte-native-compiling
        ;; Spill LAP for the native compiler here.
        (puthash bytecode (make-byte-to-native-lambda :lap lap)
                 byte-to-native-lambdas-h))
      bytecode)))


;;; compile-time evaluation

(defun byte-compile-eval (form)
  "Eval FORM and mark the functions defined therein.
Each function's symbol gets added to `byte-compile-noruntime-functions'."
  (let ((hist-orig load-history)
	(hist-nil-orig current-load-list))
    (prog1 (eval form lexical-binding)
      (when (byte-compile-warning-enabled-p 'noruntime)
	(let* ((hist-new
	        ;; Get new `current-load-list' for the locally defined funs.
	        (cons (butlast current-load-list
	                       (length hist-nil-orig))
	              load-history)))
	  ;; Go through load-history, look for newly loaded files
	  ;; and mark all the functions defined therein.
	  (while (and hist-new (not (eq hist-new hist-orig)))
	    (let ((xs (pop hist-new)))
	      ;; Make sure the file was not already loaded before.
	      (unless (assoc (car xs) hist-orig)
		(dolist (s xs)
		  (pcase s
		    (`(defun . ,f)
		     ;; If `f' has a history, it's presumably because
		     ;; it was already defined beforehand (typically
		     ;; as an autoload).  It could also be because it
		     ;; was defined twice during `form', in which case
		     ;; we arguably should add it to b-c-noruntime-functions,
                     ;; but it's not clear it's worth the trouble
		     ;; trying to recognize that case.
		     (unless (or (get f 'function-history)
                                 (assq f byte-compile-function-environment))
                       (push f byte-compile-noruntime-functions)))))))))))))

(defun byte-compile-eval-before-compile (form)
  "Evaluate FORM for `eval-and-compile'."
  (let ((hist-nil-orig current-load-list))
    (prog1 (eval form lexical-binding)
      ;; (eval-and-compile (require 'cl) turns off warnings for cl functions.
      ;; FIXME Why does it do that - just as a hack?
      ;; There are other ways to do this nowadays.
      (let ((tem current-load-list))
	(while (not (eq tem hist-nil-orig))
          (setq tem (cdr tem)))))))

;;; byte compiler messages

(defun emacs-lisp-compilation-file-name-or-buffer (str)
  "Return file name or buffer given by STR.
If STR is a \"normal\" filename, just return it.
If STR is something like \"Buffer foo.el\", return #<buffer foo.el>
\(if it is still live) or the string \"foo.el\" otherwise."
  (if (string-match "Buffer \\(.*\\)\\'" str)
      (or (get-buffer (match-string-no-properties 1 str))
          (match-string-no-properties 1 str))
    str))

(defconst emacs-lisp-compilation-parse-errors-filename-function
  #'emacs-lisp-compilation-file-name-or-buffer
  "The value for `compilation-parse-errors-filename-function' for when
we go into `emacs-lisp-compilation-mode'.")

(defcustom emacs-lisp-compilation-search-path '(nil)
  "Directories to search for files named in byte-compile error messages.
Value should be a list of directory names, not file names of
directories.  The value nil as an element means the byte-compile
message buffer `default-directory'."
  :version "27.1"
  :type '(repeat (choice (const :tag "Default" nil)
			 (string :tag "Directory"))))

(defvar-keymap emacs-lisp-compilation-mode-map
  "g" #'emacs-lisp-compilation-recompile)

(defvar emacs-lisp-compilation--current-file nil)

(define-compilation-mode emacs-lisp-compilation-mode "elisp-compile"
  "The variant of `compilation-mode' used for emacs-lisp compilation buffers."
  (setq-local emacs-lisp-compilation--current-file nil))

(defun emacs-lisp-compilation-recompile ()
  "Recompile the previously byte-compiled file."
  (interactive)
  (unless emacs-lisp-compilation--current-file
    (error "No previously compiled file"))
  (unless (stringp emacs-lisp-compilation--current-file)
    (error "Only files can be recompiled"))
  (byte-compile-file emacs-lisp-compilation--current-file))

(defvar byte-compile-current-form nil)
(defvar byte-compile-dest-file nil)
(defvar byte-compile-current-file nil)
(defvar byte-compile-current-group nil)
(defvar byte-compile-current-buffer nil)

;; Log something that isn't a warning.
(defmacro byte-compile-log (format-string &rest args)
  `(and
    byte-optimize
    (memq byte-optimize-log '(t source))
    (let ((print-escape-newlines t)
	  (print-level 4)
	  (print-length 4))
      (byte-compile-log-1
       (format-message
	,format-string
	,@(mapcar
	   (lambda (x) (if (symbolp x) (list 'prin1-to-string x) x))
	   args))))))

;; Log something that isn't a warning.
(defun byte-compile-log-1 (string)
  (with-current-buffer (get-buffer-create byte-compile-log-buffer)
    (let ((inhibit-read-only t))
      (goto-char (point-max))
      (byte-compile-warning-prefix nil nil)
      (cond (noninteractive
	     (message " %s" string))
	    (t
	     (insert (format "%s\n" string)))))))

(defvar byte-compile-last-warned-form nil)
(defvar byte-compile-last-logged-file nil)
(defvar byte-compile-root-dir nil
  "Directory relative to which file names in error messages are written.")

;; FIXME: We should maybe extend abbreviate-file-name with an optional DIR
;; argument to try and use a relative file-name.
(defun byte-compile-abbreviate-file (file &optional dir)
  (let ((f1 (abbreviate-file-name file))
        (f2 (file-relative-name file dir)))
    (if (< (length f2) (length f1)) f2 f1)))

(defun byte-compile--first-symbol-with-pos (form)
  "Return the first symbol with position in form, or nil if none.
Order is by depth-first search."
  (named-let loop ((form form)
                   (depth 10))          ;Arbitrary limit.
    (cond
     ((<= depth 0) nil)                 ;Avoid cycles (bug#58601).
     ((symbol-with-pos-p form) form)
     ((consp form)
      (or (loop (car form) (1- depth))
          (loop (cdr form) (1- depth))))
     ((or (vectorp form) (recordp form))
      (let ((len (length form))
            (i 0)
            (sym nil))
        (while (and (< i len)
                    (not (setq sym (loop (aref form i) (1- depth)))))
          (setq i (1+ i)))
        sym)))))

(defun byte-compile--warning-source-offset ()
  "Return a source offset from `byte-compile-form-stack' or nil if none."
  (let ((sym (byte-compile--first-symbol-with-pos byte-compile-form-stack)))
    (and sym (symbol-with-pos-pos sym))))

;; This is used as warning-prefix for the compiler.
;; It is always called with the warnings buffer current.
(defun byte-compile-warning-prefix (level entry)
  (let* ((inhibit-read-only t)
	 (dir (or byte-compile-root-dir default-directory))
	 (file (cond ((stringp byte-compile-current-file)
		      (format "%s:" (byte-compile-abbreviate-file
                                     byte-compile-current-file dir)))
		     ((bufferp byte-compile-current-file)
		      (format "Buffer %s:"
			      (buffer-name byte-compile-current-file)))
		     ;; We might be simply loading a file that
		     ;; contains explicit calls to byte-compile functions.
		     ((stringp load-file-name)
		      (format "%s:" (byte-compile-abbreviate-file
                                     load-file-name dir)))
		     (t "")))
         (offset (byte-compile--warning-source-offset))
	 (pos (if (and byte-compile-current-file offset)
		  (with-current-buffer byte-compile-current-buffer
                    (let (new-l new-c)
                      (save-excursion
                        (goto-char offset)
                        (setq new-l (1+ (count-lines (point-min)
                                                     (line-beginning-position)))
                              new-c (1+ (current-column)))
                        (format "%d:%d:" new-l new-c))))
		""))
	 (form (if (eq byte-compile-current-form :end) "end of data"
		 (or byte-compile-current-form "toplevel form"))))
    (when (or (and byte-compile-current-file
		   (not (equal byte-compile-current-file
			       byte-compile-last-logged-file)))
	      (and byte-compile-current-form
		   (not (eq byte-compile-current-form
			    byte-compile-last-warned-form))))
      (insert (format "\nIn %s:\n" form)))
    (when level
      (insert (format "%s%s " file pos))))
  (setq byte-compile-last-logged-file byte-compile-current-file
	byte-compile-last-warned-form byte-compile-current-form)
  entry)

;; This no-op function is used as the value of warning-series
;; to tell inner calls to displaying-byte-compile-warnings
;; not to bind warning-series.
(defun byte-compile-warning-series (&rest _ignore)
  nil)

;; (compile-mode) will cause this to be loaded.
(declare-function compilation-forget-errors "compile" ())

;; Log the start of a file in `byte-compile-log-buffer', and mark it as done.
;; Return the position of the start of the page in the log buffer.
;; But do nothing in batch mode.
(defun byte-compile-log-file ()
  (and (not (equal byte-compile-current-file byte-compile-last-logged-file))
       (not noninteractive)
       (with-current-buffer (get-buffer-create byte-compile-log-buffer)
	 (goto-char (point-max))
	 (let* ((inhibit-read-only t)
		(dir (and (stringp byte-compile-current-file)
			  (file-name-directory byte-compile-current-file)))
		(was-same (equal default-directory dir))
		pt)
	   (when dir
	     (unless was-same
	       (insert (format-message "Leaving directory `%s'\n"
                                       default-directory))))
	   (unless (bolp)
	     (insert "\n"))
	   (setq pt (point-marker))
	   (if byte-compile-current-file
	       (insert "\f\nCompiling "
		       (if (stringp byte-compile-current-file)
			   (concat "file " byte-compile-current-file)
			 (concat "in buffer "
                                 (buffer-name byte-compile-current-file)))
		       " at " (current-time-string) "\n")
	     (insert "\f\nCompiling internal form(s) at " (current-time-string) "\n"))
	   (when dir
	     (setq default-directory dir)
	     (unless was-same
	       (insert (format-message "Entering directory `%s'\n"
                                       default-directory))))
	   (setq byte-compile-last-logged-file byte-compile-current-file
		 byte-compile-last-warned-form nil)
	   ;; Do this after setting default-directory.
	   (unless (derived-mode-p 'compilation-mode)
             (emacs-lisp-compilation-mode))
           (setq emacs-lisp-compilation--current-file byte-compile-current-file)
	   (compilation-forget-errors)
	   pt))))

(defvar byte-compile-log-warning-function
  #'byte-compile--log-warning-for-byte-compile
  "Function called when encountering a warning or error.
Called with arguments (STRING POSITION FILL LEVEL).  STRING is a
message describing the problem.  POSITION is a buffer position
where the problem was detected.  FILL is a prefix as in
`warning-fill-prefix'.  LEVEL is the level of the
problem (`:warning' or `:error').  FILL and LEVEL may be nil.")

(defun byte-compile-log-warning (string &optional fill level)
  "Log a byte-compilation warning.
STRING, FILL and LEVEL are as described in
`byte-compile-log-warning-function', which see."
  (funcall byte-compile-log-warning-function
           string
           (or (byte-compile--warning-source-offset)
               (point))
           fill
           level))

(defun byte-compile--log-warning-for-byte-compile (string _position
                                                          &optional
                                                          fill
                                                          level)
  "Log a message STRING in `byte-compile-log-buffer'.
Also log the current function and file if not already done.  If
FILL is non-nil, set `warning-fill-prefix' to four spaces.  LEVEL
is the warning level (`:warning' or `:error').  Do not call this
function directly; use `byte-compile-warn' or
`byte-compile-report-error' instead."
  (let ((warning-prefix-function 'byte-compile-warning-prefix)
	(warning-type-format "")
	(warning-fill-prefix (if fill "    ")))
    (display-warning 'bytecomp string level byte-compile-log-buffer)))

(defun byte-compile-warn (format &rest args)
  "Issue a byte compiler warning; use (format-message FORMAT ARGS...) for message."
  (setq format (apply #'format-message format args))
  (if byte-compile-error-on-warn
      (error "%s" format)		; byte-compile-file catches and logs it
    (byte-compile-log-warning format t :warning)))

(defun byte-compile-warn-x (arg format &rest args)
  "Issue a byte compiler warning.
ARG is the source element (likely a symbol with position) central to
  the warning, intended to supply source position information.
FORMAT and ARGS are as in `byte-compile-warn'."
  (let ((byte-compile-form-stack (cons arg byte-compile-form-stack)))
    (apply #'byte-compile-warn format args)))

;;;###autoload
(defun byte-compile-warn-obsolete (symbol type)
  "Warn that SYMBOL (a variable, function or generalized variable) is obsolete.
TYPE is a string that say which one of these three types it is."
  (when (byte-compile-warning-enabled-p 'obsolete symbol)
    (byte-compile-warn-x
     symbol "%s"
     (macroexp--obsolete-warning
      symbol
      (pcase type
        ("function"
         (get symbol 'byte-obsolete-info))
        ("variable"
         (get symbol 'byte-obsolete-variable))
        ("generalized variable"
         (get symbol 'byte-obsolete-generalized-variable)))
      type))))

(defun byte-compile-report-error (error-info &optional fill)
  "Report Lisp error in compilation.
ERROR-INFO is the error data, in the form of either (ERROR-SYMBOL . DATA)
or STRING.  If FILL is non-nil, set `warning-fill-prefix' to four spaces
when printing the error message."
  (setq byte-compiler-error-flag t)
  (byte-compile-log-warning
   (if (stringp error-info) error-info
     (error-message-string error-info))
   fill :error))

;;; sanity-checking arglists

(defun byte-compile-fdefinition (name macro-p)
  ;; If a function has an entry saying (FUNCTION . t).
  ;; that means we know it is defined but we don't know how.
  ;; If a function has an entry saying (FUNCTION . nil),
  ;; that means treat it as not defined.
  (let* ((list (if macro-p
		   byte-compile-macro-environment
		 byte-compile-function-environment))
	 (env (cdr (assq name list))))
    (or env
	(let ((fn name))
	  (while (and (symbolp fn)
		      (fboundp fn)
		      (or (symbolp (symbol-function fn))
			  (consp (symbol-function fn))
			  (and (not macro-p)
			       (compiled-function-p (symbol-function fn)))))
	    (setq fn (symbol-function fn)))
          (let ((advertised (get-advertised-calling-convention
                             (if (and (symbolp fn) (fboundp fn))
                                 ;; Could be a subr.
                                 (symbol-function fn)
                               fn))))
            (cond
             ((listp advertised)
              (if macro-p
                  `(macro lambda ,advertised)
                `(lambda ,advertised)))
             ((and (not macro-p) (compiled-function-p fn)) fn)
             ((not (consp fn)) nil)
             ((eq 'macro (car fn)) (cdr fn))
             (macro-p nil)
             ((eq 'autoload (car fn)) nil)
             (t fn)))))))

(defun byte-compile-arglist-signature (arglist)
  (cond
   ((listp arglist)
    (let ((args 0)
          opts
          restp)
      (while arglist
        (cond ((eq (car arglist) '&optional)
               (or opts (setq opts 0)))
              ((eq (car arglist) '&rest)
               (if (cdr arglist)
                   (setq restp t
                         arglist nil)))
              (t
               (if opts
                   (setq opts (1+ opts))
		 (setq args (1+ args)))))
        (setq arglist (cdr arglist)))
      (cons args (if restp nil (if opts (+ args opts) args)))))
   ;; Unknown arglist.
   (t '(0))))

(defun byte-compile--function-signature (f)
  ;; Similar to help-function-arglist, except that it returns the info
  ;; in a different format.
  (and (eq 'macro (car-safe f)) (setq f (cdr f)))
  ;; Advice wrappers have "catch all" args, so fetch the actual underlying
  ;; function to find the real arguments.
  (setq f (advice--cd*r f))
  (if (eq (car-safe f) 'declared)
      (byte-compile-arglist-signature (nth 1 f))
    (condition-case nil
        (let ((sig (func-arity f)))
          (if (numberp (cdr sig)) sig (list (car sig))))
      (error '(0)))))

(defun byte-compile-arglist-signatures-congruent-p (old new)
  (not (or
	 (> (car new) (car old))  ; requires more args now
	 (and (null (cdr old))    ; took rest-args, doesn't any more
	      (cdr new))
	 (and (cdr new) (cdr old) ; can't take as many args now
	      (< (cdr new) (cdr old)))
	 )))

(defun byte-compile-arglist-signature-string (signature)
  (cond ((null (cdr signature))
	 (format "%d or more" (car signature)))
	((= (car signature) (cdr signature))
	 (format "%d" (car signature)))
	((= (1+ (car signature)) (cdr signature))
	 (format "%d or %d" (car signature) (cdr signature)))
	(t (format "%d-%d" (car signature) (cdr signature)))))

(defun byte-compile-function-warn (f nargs def)
  (when (and (get f 'byte-obsolete-info)
             (not (memq f byte-compile-not-obsolete-funcs)))
    (byte-compile-warn-obsolete f "function"))

  ;; Check to see if the function will be available at runtime
  ;; and/or remember its arity if it's unknown.
  (or (and (or def (fboundp f))         ; might be a subr or autoload.
           (not (memq f byte-compile-noruntime-functions)))
      (eq f byte-compile-current-form)  ; ## This doesn't work
                                        ; with recursion.
      ;; It's a currently-undefined function.
      ;; Remember number of args in call.
      (let ((cons (assq f byte-compile-unresolved-functions)))
        (if cons
            (or (memq nargs (cddr cons))
                (push nargs (cddr cons)))
          (push (list f
                      (if (symbol-with-pos-p f)
                          (symbol-with-pos-pos f)
                        1)              ; Should never happen.
                      nargs)
                byte-compile-unresolved-functions)))))

(defun byte-compile-emit-callargs-warn (name actual-args min-args max-args)
  (when (byte-compile-warning-enabled-p 'callargs name)
    (byte-compile-warn-x
     name
     "`%s' called with %d argument%s, but %s %s"
     name actual-args
     (if (= 1 actual-args) "" "s")
     (if (< actual-args min-args)
         "requires"
       "accepts only")
     (byte-compile-arglist-signature-string (cons min-args max-args)))))

(defun byte-compile--check-arity-bytecode (form bytecode)
  "Check that the call in FORM matches that allowed by BYTECODE."
  (when (and (byte-code-function-p bytecode)
             (byte-compile-warning-enabled-p 'callargs))
    (let* ((actual-args (length (cdr form)))
           (arity (func-arity bytecode))
           (min-args (car arity))
           (max-args (and (numberp (cdr arity)) (cdr arity))))
      (when (or (< actual-args min-args)
                (and max-args (> actual-args max-args)))
        (byte-compile-emit-callargs-warn
         (car form) actual-args min-args max-args)))))

;; Warn if the form is calling a function with the wrong number of arguments.
(defun byte-compile-callargs-warn (form)
  (let* ((def (or (byte-compile-fdefinition (car form) nil)
		  (byte-compile-fdefinition (car form) t)))
         (sig (cond (def (byte-compile--function-signature def))
                    ((subrp (symbol-function (car form)))
                     (subr-arity (symbol-function (car form))))))
	 (ncall (length (cdr form))))
    ;; Check many or unevalled from subr-arity.
    (if (and (cdr-safe sig)
	     (not (numberp (cdr sig))))
	(setcdr sig nil))
    (if sig
	(when (or (< ncall (car sig))
		  (and (cdr sig) (> ncall (cdr sig))))
          (byte-compile-emit-callargs-warn
           (car form) ncall (car sig) (cdr sig))))
    (byte-compile-format-warn form)
    (byte-compile-function-warn (car form) (length (cdr form)) def)))

(defun byte-compile-format-warn (form)
  "Warn if FORM is `format'-like with inconsistent args.
Applies if head of FORM is a symbol with non-nil property
`byte-compile-format-like' and first arg is a constant string.
Then check the number of format fields matches the number of
extra args."
  (when (and (symbolp (car form))
	     (stringp (nth 1 form))
	     (get (car form) 'byte-compile-format-like))
    (let* ((nargs (length (cddr form)))
           (nfields 0)
           (format-str (nth 1 form))
           (len (length format-str))
           (start 0))
      (while (and (< start len)
                  (string-match
                   (rx "%"
                       (? (group (+ digit)) "$")         ; field
                       (* (in "+ #0-"))                  ; flags
                       (* digit)                         ; width
                       (? "." (* digit))                 ; precision
                       (? (group (in "sdioxXefgcS%"))))  ; spec
                   format-str start))
        (let ((field (if (match-beginning 1)
                         (string-to-number (match-string 1 format-str))
                       (1+ nfields)))
              (spec (and (match-beginning 2)
                         (aref format-str (match-beginning 2)))))
          (setq start (match-end 0))
          (cond
           ((not spec)
            (byte-compile-warn-x
             form "Bad format sequence in call to `%s' at string offset %d"
             (car form) (match-beginning 0)))
           ((not (eq spec ?%))
            (setq nfields (max field nfields))))))
      (unless (= nargs nfields)
	(byte-compile-warn-x
         (car form) "`%s' called with %d argument%s to fill %d format field%s"
         (car form)
         nargs (if (= nargs 1) "" "s")
         nfields (if (= nfields 1) "" "s"))))))

(dolist (elt '(format message format-message error))
  (put elt 'byte-compile-format-like t))

;; Warn if the function or macro is being redefined with a different
;; number of arguments.
(defun byte-compile-arglist-warn (name arglist macrop)
  ;; This is the first definition.  See if previous calls are compatible.
  (let ((calls (assq name byte-compile-unresolved-functions)))
    (when calls
      (when macrop
        (byte-compile-warn-x name "macro `%s' defined too late" name))
      (setq byte-compile-unresolved-functions
            (delq calls byte-compile-unresolved-functions))
      (let ((nums (delq t (cddr calls))))  ; Ignore higher-order uses.
        (when nums
          (when (and (symbolp name)
                     (eq (function-get name 'byte-optimizer)
                         'byte-compile-inline-expand))
            (byte-compile-warn-x
             name "defsubst `%s' was used before it was defined" name))
          (let ((sig (byte-compile-arglist-signature arglist))
                (min (apply #'min nums))
                (max (apply #'max nums)))
            (when (or (< min (car sig))
                      (and (cdr sig) (> max (cdr sig))))
              (byte-compile-warn-x
               name
               "%s being defined to take %s%s, but was previously called with %s"
               name
               (byte-compile-arglist-signature-string sig)
               (if (equal sig '(1 . 1)) " arg" " args")
               (byte-compile-arglist-signature-string (cons min max)))))))))
  (let* ((old (byte-compile-fdefinition name macrop))
         (initial (and macrop
                       (cdr (assq name
                                  byte-compile-initial-macro-environment)))))
    ;; Assumes an element of b-c-i-macro-env that is a symbol points
    ;; to a defined function.  (Bug#8646)
    (and initial (symbolp initial)
         (setq old (byte-compile-fdefinition initial nil)))
    (when (and old (not (eq old t)))
      (let ((sig1 (byte-compile--function-signature old))
            (sig2 (byte-compile-arglist-signature arglist)))
        (unless (byte-compile-arglist-signatures-congruent-p sig1 sig2)
          (byte-compile-warn-x
           name
           "%s %s used to take %s %s, now takes %s"
           (if macrop "macro" "function")
           name
           (byte-compile-arglist-signature-string sig1)
           (if (equal sig1 '(1 . 1)) "argument" "arguments")
           (byte-compile-arglist-signature-string sig2)))))))

(defun bytecomp--docstring-line-width (str)
  "An approximation of the displayed width of docstring line STR."
  ;; For literal key sequence substitutions (e.g. "\\`C-h'"), just
  ;; remove the markup as `substitute-command-keys' would.
  (when (string-search "\\`" str)
    (setq str (replace-regexp-in-string
               (rx "\\`" (group (* (not "'"))) "'")
               "\\1"
               str t)))
  ;; Heuristic: We can't reliably do `substitute-command-keys'
  ;; substitutions, since the value of a keymap in general can't be
  ;; known at compile time.  So instead, we assume that these
  ;; substitutions are of some constant length.
  (when (string-search "\\[" str)
    (setq str (replace-regexp-in-string
               (rx "\\[" (* (not "]")) "]")
               ;; We assume that substitutions have this length.
               ;; To preserve the non-expansive property of the transform,
               ;; it shouldn't be more than 3 characters long.
               "xxx"
               str t t)))
  (setq str
        (replace-regexp-in-string
         (rx (or
              ;; Ignore some URLs.
              (seq "http" (? "s") "://" (* nonl))
              ;; Ignore these `substitute-command-keys' substitutions.
              (seq "\\" (or "="
                            (seq "<" (* (not ">")) ">")
                            (seq "{" (* (not "}")) "}")))
              ;; Ignore the function signature that's stashed at the end of
              ;; the doc string (in some circumstances).
              (seq bol "(" (+ (any word "-/:[]&"))
                   ;; One or more arguments.
                   (+ " " (or
                           ;; Arguments.
                           (+ (or (syntax symbol)
                                  (any word "-/:[]&=()<>.,?^\\#*'\"")))
                           ;; Argument that is a list.
                           (seq "(" (* (not ")")) ")")))
                   ")")))
         "" str t t))
  (length str))

(defun byte-compile--wide-docstring-p (docstring max-width)
  "Whether DOCSTRING contains a line wider than MAX-WIDTH.
Ignore all `substitute-command-keys' substitutions, except for
the `\\\\=[command]' ones that are assumed to be of a fixed length.
Also ignore URLs."
  (let ((string-len (length docstring))
        (start
         (if (string-match "\\`;POS\36\01\01\01 [^\n]+\n" docstring)
             (match-end 0)
               0))
        (too-wide nil))
    (while (< start string-len)
      (let ((eol (or (string-search "\n" docstring start)
                     string-len)))
        ;; Since `bytecomp--docstring-line-width' is non-expansive,
        ;; we can safely assume that if the raw length is
        ;; within the allowed width, then so is the transformed width.
        ;; This allows us to avoid the very expensive transformation in
        ;; most cases.
        (if (and (> (- eol start) max-width)
                 (> (bytecomp--docstring-line-width
                     (substring docstring start eol))
                    max-width))
            (progn
              (setq too-wide t)
              (setq start string-len))
          (setq start (1+ eol)))))
    too-wide))

(defcustom byte-compile-docstring-max-column 80
  "Recommended maximum width of doc string lines.
The byte-compiler will emit a warning for documentation strings
containing lines wider than this.  If `fill-column' has a larger
value, it will override this variable."
  :type 'natnum
  :safe #'natnump
  :version "28.1")

(defun byte-compile--list-with-n (list n elem)
  "Return LIST with its Nth element replaced by ELEM."
  (if (eq elem (nth n list))
      list
    (nconc (take n list)
           (list elem)
           (nthcdr (1+ n) list))))

(defun byte-compile--docstring-style-warn (docs kind name)
  "Warn if there are stylistic problems in the docstring DOCS.
Warn if documentation string is too wide.
It is too wide if it has any lines longer than the largest of
`fill-column' and `byte-compile-docstring-max-column'."
  (when (byte-compile-warning-enabled-p 'docstrings)
    (let* ((name (if (eq (car-safe name) 'quote) (cadr name) name))
           (prefix (lambda ()
                     (format "%s%s"
                             kind
                             (if name (format-message " `%S' " name) "")))))
      (let ((col (max byte-compile-docstring-max-column fill-column)))
        (when (and (byte-compile-warning-enabled-p 'docstrings-wide)
                   (byte-compile--wide-docstring-p docs col))
          (byte-compile-warn-x
           name
           "%sdocstring wider than %s characters" (funcall prefix) col)))

      (when (byte-compile-warning-enabled-p 'docstrings-control-chars)
        (let ((start (if (string-match "\\`;POS\36\1\1\1 [^\n]+\n" docs)
                         (match-end 0)
                       0))
              (len (length docs)))
          (while (and (< start len)
                      (string-match (rx (intersection (in (0 . 31) 127)
                                                      (not (in "\n\t"))))
                                    docs start))
            (let* ((ofs (match-beginning 0))
                   (c (aref docs ofs)))
              ;; FIXME: it should be possible to use the exact source position
              ;; of the control char in most cases, and it would be helpful
              (byte-compile-warn-x
               name
               "%sdocstring contains control char #x%02x (position %d)"
               (funcall prefix) c ofs)
              (setq start (1+ ofs))))))

      ;; There's a "naked" ' character before a symbol/list, so it
      ;; should probably be quoted with \=.
      (when (string-match-p (rx (| (in " \t") bol)
                                (? (in "\"#"))
                                "'"
                                (in "A-Za-z" "("))
                            docs)
        (byte-compile-warn-x
         name
         (concat "%sdocstring has wrong usage of unescaped single quotes"
                 " (use \\=%c or different quoting such as %c...%c)")
         (funcall prefix) ?' ?` ?'))
      ;; There's a "Unicode quote" in the string -- it should probably
      ;; be an ASCII one instead.
      (when (byte-compile-warning-enabled-p 'docstrings-non-ascii-quotes)
        (when (string-match-p (rx (| " \"" (in " \t") bol)
                                  (in "‘’"))
                              docs)
          (byte-compile-warn-x
           name
           "%sdocstring uses curved single quotes; use %s instead of ‘...’"
           (funcall prefix) "`...'"))))))

(defvar byte-compile--\#$) ; Special value that will print as `#$'.
(defvar byte-compile--docstrings nil "Table of already compiled docstrings.")

(defun byte-compile--docstring (doc kind name &optional is-a-value)
  (byte-compile--docstring-style-warn doc kind name)
  ;; Make docstrings dynamic, when applicable.
  (cond
   ((and byte-compile-dynamic-docstrings
         ;; The native compiler doesn't use those dynamic docstrings.
         (not byte-native-compiling)
         ;; Docstrings can only be dynamic when compiling a file.
         byte-compile--\#$)
    (let* ((byte-pos (with-memoization
                         ;; Reuse a previously written identical docstring.
                         ;; This is not done out of thriftiness but to try and
                         ;; make sure that "equal" functions remain `equal'.
                         ;; (Often those identical docstrings come from
                         ;; `help-add-fundoc-usage').
                         ;; Needed e.g. for `advice-tests-nadvice'.
                         (gethash doc byte-compile--docstrings)
                       (byte-compile-output-as-comment doc nil)))
           (newdoc (cons byte-compile--\#$ byte-pos)))
      (if is-a-value newdoc (macroexp-quote newdoc))))
   (t doc)))

;; If we have compiled any calls to functions which are not known to be
;; defined, issue a warning enumerating them.
;; `unresolved' in the list `byte-compile-warnings' disables this.
(defun byte-compile-warn-about-unresolved-functions ()
  (when (byte-compile-warning-enabled-p 'unresolved)
    (let ((byte-compile-current-form :end))
      ;; Separate the functions that will not be available at runtime
      ;; from the truly unresolved ones.
      (dolist (urf byte-compile-unresolved-functions)
        (let ((f (car urf)))
          (when (not (memq f byte-compile-new-defuns))
            (byte-compile-warn-x
             f
             (if (fboundp f) "the function `%s' might not be defined at runtime." "the function `%s' is not known to be defined.")
               (car urf)))))))
  nil)


;; Dynamically bound in byte-compile-from-buffer.
;; NB also used in cl.el and cl-macs.el.
(defvar byte-compile--outbuffer)

(defmacro byte-compile-close-variables (&rest body)
  (declare (debug t))
  `(let (;;
         ;; Close over these variables to encapsulate the
         ;; compilation state
         ;;
         (byte-compile-macro-environment
          ;; Copy it because the compiler may patch into the
          ;; macroenvironment.
          (copy-alist byte-compile-initial-macro-environment))
         (byte-compile--outbuffer nil)
         (byte-compile--\#$ nil)
         (byte-compile--docstrings (make-hash-table :test 'equal))
         (overriding-plist-environment nil)
         (byte-compile-function-environment nil)
         (byte-compile-bound-variables nil)
         (byte-compile-lexical-variables nil)
         (byte-compile-const-variables nil)
         (byte-compile-free-references nil)
         (byte-compile-free-assignments nil)
         ;;
         ;; Close over these variables so that `byte-compiler-options'
         ;; can change them on a per-file basis.
         ;;
         (byte-compile-verbose byte-compile-verbose)
         (byte-optimize byte-optimize)
         (byte-compile-dynamic-docstrings
          byte-compile-dynamic-docstrings)
         (byte-compile-warnings byte-compile-warnings)
         ;; Indicate that we're not currently loading some file.
         ;; This is used in `macroexp-file-name' to make sure that
         ;; loading file A which does (byte-compile-file B) won't
         ;; cause macro calls in B to think they come from A.
         (current-load-list (list nil))
         )
     (prog1
         (progn ,@body)
       (when byte-native-compiling
         (setq byte-to-native-plist-environment
               overriding-plist-environment)))))

(defmacro displaying-byte-compile-warnings (&rest body) ;FIXME: namespace!
  (declare (debug (def-body)))
  `(bytecomp--displaying-warnings (lambda () ,@body)))

(defun bytecomp--displaying-warnings (body-fn)
  (let* ((wrapped-body
	  (lambda ()
	    (if byte-compile-debug
	        (funcall body-fn)
	      ;; Use a `handler-bind' to remember the `byte-compile-form-stack'
	      ;; active at the time the error is signaled, so as to
	      ;; get more precise error locations.
	      (let ((form-stack nil))
		;; (condition-case error-info
		    ;; (handler-bind
		    ;;     ((error (lambda (_err)
		    ;;               (setq form-stack byte-compile-form-stack))))
		      (funcall body-fn);; )
		  ;; (error (let ((byte-compile-form-stack form-stack))
		  ;;          (byte-compile-report-error error-info)))
                  ;; )
              ))))
	 (warning-series-started
	  (and (markerp warning-series)
	       (eq (marker-buffer warning-series)
		   (get-buffer byte-compile-log-buffer))))
         (byte-compile-form-stack byte-compile-form-stack))
    (if (or (eq warning-series #'byte-compile-warning-series)
	    warning-series-started)
	;; warning-series does come from compilation,
	;; so don't bind it, but maybe do set it.
	(let ((tem (byte-compile-log-file))) ;; Log the file name.
	  (unless warning-series-started
	    (setq warning-series (or tem #'byte-compile-warning-series)))
	  (funcall wrapped-body))
      ;; warning-series does not come from compilation, so bind it.
      (let ((warning-series
	     ;; Log the file name.  Record position of that text.
	     (or (byte-compile-log-file) #'byte-compile-warning-series)))
	(funcall wrapped-body)))))

;;;###autoload
(defun byte-force-recompile (directory)
  "Recompile every `.el' file in DIRECTORY that already has a `.elc' file.
Files in subdirectories of DIRECTORY are processed also."
  (interactive "DByte force recompile (directory): ")
  (byte-recompile-directory directory nil t))

(defvar byte-compile-ignore-files nil
  "List of regexps for files to ignore during byte compilation.")

;;;###autoload
(defun byte-recompile-directory (directory &optional arg force follow-symlinks)
  "Recompile every `.el' file in DIRECTORY that needs recompilation.
This happens when a `.elc' file exists but is older than the `.el' file.
Files in subdirectories of DIRECTORY are processed also.

If the `.elc' file does not exist, normally this function *does not*
compile the corresponding `.el' file.  However, if the prefix argument
ARG is 0, that means do compile all those files.  A nonzero
ARG means ask the user, for each such `.el' file, whether to
compile it.  A nonzero ARG also means ask about each subdirectory
before scanning it.

If the third argument FORCE is non-nil, recompile every `.el' file
that already has a `.elc' file.

This command will normally not follow symlinks when compiling
files.  If FOLLOW-SYMLINKS is non-nil, symlinked `.el' files will
also be compiled."
  (interactive "DByte recompile directory: \nP")
  (if arg (setq arg (prefix-numeric-value arg)))
  (if noninteractive
      nil
    (save-some-buffers
     nil (lambda ()
           (let ((file (buffer-file-name)))
             (and file
                  (string-match-p emacs-lisp-file-regexp file)
                  (file-in-directory-p file directory)))))
    (force-mode-line-update))
  (with-current-buffer (get-buffer-create byte-compile-log-buffer)
    (setq default-directory (expand-file-name directory))
    ;; compilation-mode copies value of default-directory.
    (unless (derived-mode-p 'compilation-mode)
      (emacs-lisp-compilation-mode))
    (let ((directories (list default-directory))
	  (default-directory default-directory)
          (ignore-files-regexp
           (if byte-compile-ignore-files
               (mapconcat #'identity byte-compile-ignore-files "\\|")
             regexp-unmatchable))
	  (skip-count 0)
	  (fail-count 0)
	  (file-count 0)
	  (dir-count 0)
	  last-dir)
      (displaying-byte-compile-warnings
       (while directories
	 (setq directory (car directories))
	 (message "Checking %s..." directory)
         (dolist (source (directory-files directory t))
           (let ((file (file-name-nondirectory source)))
	     (if (file-directory-p source)
		 (and (not (member file '("RCS" "CVS")))
		      (not (eq ?\. (aref file 0)))
                      (or follow-symlinks
		          (not (file-symlink-p source)))
		      ;; This file is a subdirectory.  Handle them differently.
		      (or (null arg) (eq 0 arg)
			  (y-or-n-p (concat "Check " source "? ")))
                      ;; Directory is requested to be ignored
                      (not (string-match-p ignore-files-regexp source))
                      (setq directories (nconc directories (list source))))
               ;; It is an ordinary file.  Decide whether to compile it.
               (if (and (string-match emacs-lisp-file-regexp source)
			;; The next 2 tests avoid compiling lock files
                        (file-readable-p source)
			(not (string-match "\\`\\.#" file))
                        (not (auto-save-file-name-p source))
                        (not (member source (dir-locals--all-files directory)))
                        ;; File is requested to be ignored
                        (not (string-match-p ignore-files-regexp source)))
                   (progn (cl-incf
                           (pcase (byte-recompile-file source force arg)
                             ('no-byte-compile skip-count)
                             ('t file-count)
                             (_ fail-count)))
                          (or noninteractive
                              (message "Checking %s..." directory))
                          (if (not (eq last-dir directory))
                              (setq last-dir directory
                                    dir-count (1+ dir-count)))
                          )))))
	 (setq directories (cdr directories))))
      (message "Done (Total of %d file%s compiled%s%s%s)"
	       file-count (if (= file-count 1) "" "s")
	       (if (> fail-count 0) (format ", %d failed" fail-count) "")
	       (if (> skip-count 0) (format ", %d skipped" skip-count) "")
	       (if (> dir-count 1)
                   (format " in %d directories" dir-count) "")))))

(defvar no-byte-compile nil
  "Non-nil to prevent byte-compiling of Emacs Lisp code.
This is normally set in local file variables at the end of the elisp file:

\;; Local Variables:\n;; no-byte-compile: t\n;; End:") ;Backslash for compile-main.
;;;###autoload(put 'no-byte-compile 'safe-local-variable 'booleanp)

(defun byte-recompile-file (filename &optional force arg load)
  "Recompile FILENAME file if it needs recompilation.
This happens when its `.elc' file is older than itself.

If the `.elc' file exists and is up-to-date, normally this function
*does not* compile FILENAME.  If the prefix argument FORCE is non-nil,
however, it compiles FILENAME even if the destination already
exists and is up-to-date.

If the `.elc' file does not exist, normally this function *does not*
compile FILENAME.  If optional argument ARG is 0, it compiles
the input file even if the `.elc' file does not exist.
Any other non-nil value of ARG means to ask the user.

If compilation is needed, this functions returns the result of
`byte-compile-file'; otherwise it returns `no-byte-compile'."
  (declare (advertised-calling-convention (filename &optional force arg) "28.1"))
  (interactive
   (let ((file buffer-file-name)
	 (file-name nil)
	 (file-dir nil))
     (and file
	  (derived-mode-p 'emacs-lisp-mode)
	  (setq file-name (file-name-nondirectory file)
		file-dir (file-name-directory file)))
     (list (read-file-name (if current-prefix-arg
			       "Byte compile file: "
			     "Byte recompile file: ")
			   file-dir file-name nil)
	   current-prefix-arg)))
  (let ((dest (byte-compile-dest-file filename))
        ;; Expand now so we get the current buffer's defaults
        (filename (expand-file-name filename)))
    (prog1
        (if (if (and dest (file-exists-p dest))
                ;; File was already compiled
                ;; Compile if forced to, or filename newer
                (or force
                    (file-newer-than-file-p filename dest))
              (and arg
                   (or (eq 0 arg)
                       (y-or-n-p (concat "Compile "
                                         filename "? ")))))
            (progn
              (if (and noninteractive (not byte-compile-verbose))
                  (message "Compiling %s..." filename))
              (byte-compile-file filename))
	  'no-byte-compile)
      (when load
        (load (if (and dest (file-exists-p dest)) dest filename))))))

(defun byte-compile--load-dynvars (file)
  (and file (not (equal file ""))
       (with-temp-buffer
         (insert-file-contents file)
         (goto-char (point-min))
         (let ((vars nil)
               var)
           (while (ignore-errors (setq var (read (current-buffer))))
             (push var vars))
           vars))))

(defvar byte-compile-level 0		; bug#13787
  "Depth of a recursive byte compilation.")

(defun byte-write-target-file (buffer target-file)
  "Write BUFFER into TARGET-FILE."
  (with-current-buffer buffer
    ;; We must disable any code conversion here.
    (let* ((coding-system-for-write 'no-conversion)
	   ;; Write to a tempfile so that if another Emacs
	   ;; process is trying to load target-file (eg in a
	   ;; parallel bootstrap), it does not risk getting a
	   ;; half-finished file.  (Bug#4196)
	   (tempfile
	    (make-temp-file (when (file-writable-p target-file)
                              (expand-file-name target-file))))
	   (default-modes (default-file-modes))
	   (temp-modes (logand default-modes #o600))
	   (desired-modes (logand default-modes #o666))
	   (kill-emacs-hook
	    (cons (lambda () (ignore-errors
			  (delete-file tempfile)))
		  kill-emacs-hook)))
      (unless (= temp-modes desired-modes)
        (set-file-modes tempfile desired-modes 'nofollow))
      (write-region (point-min) (point-max) tempfile nil 1)
      ;; This has the intentional side effect that any
      ;; hard-links to target-file continue to
      ;; point to the old file (this makes it possible
      ;; for installed files to share disk space with
      ;; the build tree, without causing problems when
      ;; emacs-lisp files in the build tree are
      ;; recompiled).  Previously this was accomplished by
      ;; deleting target-file before writing it.
      (if byte-native-compiling
          ;; Defer elc final renaming.
          (setf byte-to-native-output-buffer-file
                (cons tempfile target-file))
        (rename-file tempfile target-file t)))))

(defvar bytecomp--inhibit-lexical-cookie-warning nil)

;;;###autoload
(defun byte-compile-file (filename &optional load)
  "Compile a file of Lisp code named FILENAME into a file of byte code.
The output file's name is generated by passing FILENAME to the
function `byte-compile-dest-file' (which see).
The value is non-nil if there were no errors, nil if errors.
If the file sets the file variable `no-byte-compile', it is not
compiled, any existing output file is removed, and the return
value is `no-byte-compile'.

See also `emacs-lisp-byte-compile-and-load'."
  (declare (advertised-calling-convention (filename) "28.1"))
  (interactive
   (let ((file buffer-file-name)
	 (file-dir nil))
     (and file
	  (derived-mode-p 'emacs-lisp-mode)
	  (setq file-dir (file-name-directory file)))
     (list (read-file-name (if current-prefix-arg
			       "Byte compile and load file: "
			     "Byte compile file: ")
			   file-dir buffer-file-name nil)
	   current-prefix-arg)))
  ;; Expand now so we get the current buffer's defaults
  (setq filename (expand-file-name filename))

  ;; If we're compiling a file that's in a buffer and is modified, offer
  ;; to save it first.
  (or noninteractive
      (let ((b (get-file-buffer (expand-file-name filename))))
	(if (and b (buffer-modified-p b)
		 (y-or-n-p (format "Save buffer %s first? " (buffer-name b))))
	    (with-current-buffer b (save-buffer)))))

  ;; Force logging of the file name for each file compiled.
  (setq byte-compile-last-logged-file nil)
  (let ((byte-compile-current-file filename)
        (byte-compile-current-group nil)
	(set-auto-coding-for-load t)
        (byte-compile--seen-defvars nil)
        (byte-compile--known-dynamic-vars
         (byte-compile--load-dynvars (getenv "EMACS_DYNVARS_FILE")))
	target-file input-buffer output-buffer
	byte-compile-dest-file byte-compiler-error-flag)
    (setq target-file (byte-compile-dest-file filename))
    (setq byte-compile-dest-file target-file)
    (with-current-buffer
	;; It would be cleaner to use a temp buffer, but if there was
	;; an error, we leave this buffer around for diagnostics.
	;; Its name is documented in the lispref.
	(setq input-buffer (generate-new-buffer
                            (file-name-nondirectory filename)))
      (setq buffer-undo-list t)
      (erase-buffer)
      (setq buffer-file-coding-system nil)
      ;; Always compile an Emacs Lisp file as multibyte
      ;; unless the file itself forces unibyte with -*-coding: raw-text;-*-
      (set-buffer-multibyte t)
      (insert-file-contents filename)
      ;; Mimic the way after-insert-file-set-coding can make the
      ;; buffer unibyte when visiting this file.
      (when (or (eq last-coding-system-used 'no-conversion)
		(eq (coding-system-type last-coding-system-used) 5))
	;; For coding systems no-conversion and raw-text...,
	;; edit the buffer as unibyte.
	(set-buffer-multibyte nil))
      ;; Run hooks including the uncompression hook.
      ;; If they change the file name, then change it for the output also.
      (let ((buffer-file-name filename)
            (dmm (default-value 'major-mode))
            ;; Ignore unsafe local variables.
            ;; We only care about a few of them for our purposes.
            (enable-local-variables :safe)
            (enable-local-eval nil))
        (unwind-protect
            (progn
              (setq-default major-mode 'emacs-lisp-mode)
              ;; Arg of t means don't alter enable-local-variables.
              (delay-mode-hooks (normal-mode t)))
          (setq-default major-mode dmm))
        ;; There may be a file local variable setting (bug#10419).
        (setq buffer-read-only nil
              filename buffer-file-name))
      ;; Don't inherit lexical-binding from caller (bug#12938).
      (unless (or (local-variable-p 'lexical-binding)
                  bytecomp--inhibit-lexical-cookie-warning)
        (let ((byte-compile-current-buffer (current-buffer)))
          (displaying-byte-compile-warnings
           (byte-compile-warn-x
            (position-symbol 'a (point-min))
            "file has no `lexical-binding' directive on its first line")))
        (setq-local lexical-binding nil))
      ;; Set the default directory, in case an eval-when-compile uses it.
      (setq default-directory (file-name-directory filename)))
    ;; Check if the file's local variables explicitly specify not to
    ;; compile this file.
    (if (with-current-buffer input-buffer no-byte-compile)
	(progn
	  ;; (message "%s not compiled because of `no-byte-compile: %s'"
	  ;; 	   (byte-compile-abbreviate-file filename)
	  ;; 	   (with-current-buffer input-buffer no-byte-compile))
	  (when (and target-file (file-exists-p target-file))
	    (message "%s deleted because of `no-byte-compile: %s'"
		     (byte-compile-abbreviate-file target-file)
		     (buffer-local-value 'no-byte-compile input-buffer))
	    (condition-case nil (delete-file target-file) (error nil)))
	  ;; We successfully didn't compile this file.
	  'no-byte-compile)
      (when byte-compile-verbose
	(message "Compiling %s..." filename))
      ;; It is important that input-buffer not be current at this call,
      ;; so that the value of point set in input-buffer
      ;; within byte-compile-from-buffer lingers in that buffer.
      (setq output-buffer
	    (save-current-buffer
	      (let ((byte-compile-level (1+ byte-compile-level)))
                (byte-compile-from-buffer input-buffer))))
      (if byte-compiler-error-flag
	  nil
	(when byte-compile-verbose
	  (message "Compiling %s...done" filename))
	(kill-buffer input-buffer)
	(with-current-buffer output-buffer
          (when (and target-file
                     (or (not byte-native-compiling)
                         (and byte-native-compiling byte+native-compile)))
	    (goto-char (point-max))
	    (insert "\n")			; aaah, unix.
	    (cond
	     ((and (file-writable-p target-file)
		   ;; We attempt to create a temporary file in the
		   ;; target directory, so the target directory must be
		   ;; writable.
		   (file-writable-p
		    (file-name-directory
		     ;; Need to expand in case TARGET-FILE doesn't
		     ;; include a directory (Bug#45287).
		     (expand-file-name target-file))))
              (if byte-native-compiling
                  ;; Defer elc production.
                  (setf byte-to-native-output-buffer-file
                        (cons (current-buffer) target-file))
                (byte-write-target-file (current-buffer) target-file))
	      (or noninteractive
		  byte-native-compiling
		  (message "Wrote %s" target-file)))
             ((file-writable-p target-file)
              ;; In case the target directory isn't writable (see e.g. Bug#44631),
              ;; try writing to the output file directly.  We must disable any
              ;; code conversion here.
              (let ((coding-system-for-write 'no-conversion))
                (with-file-modes (logand (default-file-modes) #o666)
                  (write-region (point-min) (point-max) target-file nil 1)))
              (or noninteractive (message "Wrote %s" target-file)))
	     (t
	      ;; This is just to give a better error message than write-region
	      (let ((exists (file-exists-p target-file)))
	        (signal (if exists 'file-error 'file-missing)
		        (list "Opening output file"
			      (if exists
				  "Cannot overwrite file"
			        "Directory not writable or nonexistent")
			      target-file))))))
          (unless byte-native-compiling
	    (kill-buffer (current-buffer))))
	(if (and byte-compile-generate-call-tree
		 (or (eq t byte-compile-generate-call-tree)
		     (y-or-n-p (format "Report call tree for %s? "
                                       filename))))
	    (save-excursion
	      (display-call-tree filename)))
        (let ((gen-dynvars (getenv "EMACS_GENERATE_DYNVARS")))
          (when (and gen-dynvars (not (equal gen-dynvars ""))
                     byte-compile--seen-defvars)
            (let ((dynvar-file (concat target-file ".dynvars")))
              (message "Generating %s" dynvar-file)
              (with-temp-buffer
                (dolist (var (delete-dups byte-compile--seen-defvars))
                  (insert (format "%S\n" (cons var filename))))
	        (write-region (point-min) (point-max) dynvar-file)))))
	(if load
            (load target-file))
	t))))

;;; compiling a single function
;;;###autoload
(defun compile-defun (&optional arg)
  "Compile and evaluate the current top-level form.
Print the result in the echo area.
With argument ARG, insert value in current buffer after the form."
  (interactive "P")
  (save-excursion
    (end-of-defun)
    (beginning-of-defun)
    (let* ((byte-compile-in-progress t)
           (print-symbols-bare t)       ; For the final `message'.
           (byte-compile-current-file (current-buffer))
	   (byte-compile-current-buffer (current-buffer))
	   (start-read-position (point))
	   (byte-compile-last-warned-form 'nothing)
           (symbols-with-pos-enabled t)
           (defining-symbol nil)
	   (value (eval
		   (displaying-byte-compile-warnings
		    (byte-compile-sexp
                     (let ((form (read-positioning-symbols (current-buffer))))
                       (push form byte-compile-form-stack)
                       (eval-sexp-add-defvars
                        form
                        start-read-position))))
                   lexical-binding)))
      (cond (arg
	     (message "Compiling from buffer... done.")
	     (prin1 value (current-buffer))
	     (insert "\n"))
	    ((message "%s" (prin1-to-string value)))))))

(defun byte-compile-from-buffer (inbuffer)
  (let ((byte-compile-in-progress t)
        (byte-compile-current-buffer inbuffer)
	;; Prevent truncation of flonums and lists as we read and print them
	(float-output-format nil)
	(case-fold-search nil)
	(print-length nil)
	(print-level nil)
        (print-symbols-bare t)
	;; Prevent edebug from interfering when we compile
	;; and put the output into a file.
;; 	(edebug-all-defs nil)
;; 	(edebug-all-forms nil)
	;; Simulate entry to byte-compile-top-level
        (byte-compile-jump-tables nil)
        (byte-compile-constants nil)
	(byte-compile-variables nil)
	(byte-compile-tag-number 0)
	(byte-compile-depth 0)
	(byte-compile-maxdepth 0)
	(byte-compile-output nil)
	;;	  #### This is bound in b-c-close-variables.
	;;	  (byte-compile-warnings byte-compile-warnings)
        (symbols-with-pos-enabled t))
    (byte-compile-close-variables
     (with-current-buffer
         (setq byte-compile--outbuffer
               (get-buffer-create
                (concat " *Compiler Output*"
                        (if (<= byte-compile-level 1) ""
                          (format "-%s" (1- byte-compile-level))))))
       (set-buffer-multibyte t)
       (erase-buffer)
       ;;	 (emacs-lisp-mode)
       (setq case-fold-search nil))
     (displaying-byte-compile-warnings
      (with-current-buffer inbuffer
	(when byte-compile-dest-file
          (setq byte-compile--\#$
                (copy-sequence ;It needs to be a fresh new object.
                 ;; Also it stands for the `load-file-name' when the `.elc' will
                 ;; be loaded, so make it look like it.
                 byte-compile-dest-file))
	  (byte-compile-insert-header byte-compile-current-file
                                      byte-compile--outbuffer)
          ;; Instruct native-comp to ignore this file.
          (when (bound-and-true-p no-native-compile)
            (with-current-buffer byte-compile--outbuffer
              (insert
               "(when (boundp 'comp--no-native-compile)
  (puthash load-file-name t comp--no-native-compile))\n\n"))))
	(goto-char (point-min))
	;; Should we always do this?  When calling multiple files, it
	;; would be useful to delay this warning until all have been
	;; compiled.  A: Yes!  b-c-u-f might contain dross from a
	;; previous byte-compile.
	(setq byte-compile-unresolved-functions nil)
        (setq byte-compile-noruntime-functions nil)
        (setq byte-compile-new-defuns nil)
        (when byte-native-compiling
          (defvar native-comp-speed)
          (push `(native-comp-speed . ,native-comp-speed) byte-native-qualities)
          (push `(compilation-safety . ,compilation-safety) byte-native-qualities)
          (defvar native-comp-debug)
          (push `(native-comp-debug . ,native-comp-debug) byte-native-qualities)
          (defvar native-comp-compiler-options)
          (push `(native-comp-compiler-options . ,native-comp-compiler-options)
                byte-native-qualities)
          (defvar native-comp-driver-options)
          (push `(native-comp-driver-options . ,native-comp-driver-options)
                byte-native-qualities)
          (defvar no-native-compile)
          (push `(no-native-compile . ,no-native-compile)
                byte-native-qualities))

	;; Compile the forms from the input buffer.
	(while (progn
		 (while (progn (skip-chars-forward " \t\n\^l")
			       (= (following-char) ?\;))
		   (forward-line 1))
		 (not (eobp)))
          (let* ((lread--unescaped-character-literals nil)
                 ;; Don't bind `load-read-function' to
                 ;; `read-positioning-symbols' here.  Calls to `read'
                 ;; at a lower level must not get symbols with
                 ;; position.
                 (form (read-positioning-symbols inbuffer))
                 (warning (byte-run--unescaped-character-literals-warning))
                 defining-symbol)
            (when warning (byte-compile-warn-x form "%s" warning))
	    (byte-compile-toplevel-file-form form)))
	;; Compile pending forms at end of file.
	(byte-compile-flush-pending)
	(byte-compile-warn-about-unresolved-functions)))
     byte-compile--outbuffer)))

(defun byte-compile-insert-header (_filename outbuffer)
  "Insert a header at the start of OUTBUFFER.
Call from the source buffer."
  (let ((optimize byte-optimize))
    (with-current-buffer outbuffer
      (goto-char (point-min))
      ;; The magic number of .elc files is ";ELC", or 0x3B454C43.  After
      ;; that is the file-format version number (18, 19, 20, or 23) as a
      ;; byte, followed by some nulls.  The primary motivation for doing
      ;; this is to get some binary characters up in the first line of
      ;; the file so that `diff' will simply say "Binary files differ"
      ;; instead of actually doing a diff of two .elc files.  An extra
      ;; benefit is that you can add this to /etc/magic:
      ;; 0	string		;ELC		GNU Emacs Lisp compiled file,
      ;; >4	byte		x		version %d
      (insert
       ";ELC"
       (let ((version
              (if (zerop emacs-minor-version)
                  ;; Let's allow silently loading into Emacs-27
                  ;; files compiled with Emacs-28.0.NN since the two can
                  ;; be almost identical (e.g. right after cutting the
                  ;; release branch) and people running the development
                  ;; branch can be presumed to know that it's risky anyway.
                  (1- emacs-major-version) emacs-major-version)))
         ;; Make sure the version is a plain byte that doesn't end the comment!
         (cl-assert (and (> version 13) (< version 128)))
         version)
       "\000\000\000\n"
       ";;; Compiled\n"
       ";;; in Emacs version " emacs-version "\n"
       ";;; with"
       (cond
	((eq optimize 'source) " source-level optimization only")
	((eq optimize 'byte) " byte-level optimization only")
	(optimize " all optimizations")
	(t "out optimization"))
       ".\n\n\n"))))

(defun byte-compile-output-file-form (form)
  ;; Write the given form to the output buffer, being careful of docstrings
  ;; (for `byte-compile-dynamic-docstrings').
  (when byte-native-compiling
    ;; Spill output for the native compiler here
    (push (make-byte-to-native-top-level :form form :lexical lexical-binding)
          byte-to-native-top-level-forms))
  (let ((print-escape-newlines t)
        (print-length nil)
        (print-level nil)
        (print-quoted t)
        (print-gensym t)
        (print-circle t)
        (print-continuous-numbering t)
        (print-number-table (make-hash-table :test #'eq)))
    (when byte-compile--\#$
      (puthash byte-compile--\#$ "#$" print-number-table))
    (princ "\n" byte-compile--outbuffer)
    (prin1 form byte-compile--outbuffer)
    nil))

(defvar byte-compile--for-effect)

(defun byte-compile-keep-pending (form &optional handler)
  (if (memq byte-optimize '(t source))
      (setq form (byte-optimize-one-form form t)))
  ;; To avoid consing up monstrously large forms at load time, we split
  ;; the output regularly.
  (when (nthcdr 300 byte-compile-output)
    (byte-compile-flush-pending))
  (if handler
      (let ((byte-compile--for-effect t))
	(funcall handler form)
	(if byte-compile--for-effect
	    (byte-compile-discard)))
    (byte-compile-form form t))
  nil)

(defun byte-compile-flush-pending ()
  (if byte-compile-output
      (let ((form (byte-compile-out-toplevel t 'file)))
	(cond ((eq (car-safe form) 'progn)
	       (mapc #'byte-compile-output-file-form (cdr form)))
	      (form
	       (byte-compile-output-file-form form)))
	(setq byte-compile-constants nil
	      byte-compile-variables nil
	      byte-compile-depth 0
	      byte-compile-maxdepth 0
	      byte-compile-output nil
              byte-compile-jump-tables nil))))

(defun byte-compile-preprocess (form &optional _for-effect)
  (setq form (macroexpand-all form byte-compile-macro-environment))
  ;; FIXME: We should run byte-optimize-form here, but it currently does not
  ;; recurse through all the code, so we'd have to fix this first.
  ;; Maybe a good fix would be to merge byte-optimize-form into
  ;; macroexpand-all.
  ;; (if (memq byte-optimize '(t source))
  ;;     (setq form (byte-optimize-form form for-effect)))
  (cconv-closure-convert form byte-compile-bound-variables))

;; byte-hunk-handlers cannot call this!
(defun byte-compile-toplevel-file-form (top-level-form)
  (macroexp--with-extended-form-stack top-level-form
    (byte-compile-recurse-toplevel
     top-level-form
     (lambda (form)
       (let ((byte-compile-current-form nil)) ; close over this for warnings.
         (byte-compile-file-form (byte-compile-preprocess form t)))))))

;; byte-hunk-handlers can call this.
(defun byte-compile-file-form (form)
  (let (handler)
    (cond ((and (consp form)
                (symbolp (car form))
		(setq handler (get (car form) 'byte-hunk-handler)))
	   (cond ((setq form (funcall handler form))
		  (byte-compile-flush-pending)
		  (byte-compile-output-file-form form))))
	  (t
	   (byte-compile-keep-pending form)))))

;; Functions and variables with doc strings must be output specially,
;; for `byte-compile-dynamic-docstrings'.  Most other things can be output
;; as byte-code.

(put 'autoload 'byte-hunk-handler 'byte-compile-file-form-autoload)
(defun byte-compile-file-form-autoload (form)
  (and (let ((form form))
	 (while (if (setq form (cdr form)) (macroexp-const-p (car form))))
	 (null form))                        ;Constants only
       (memq (eval (nth 5 form)) '(t macro)) ;Macro
       (eval form))                          ;Define the autoload.
  ;; Avoid undefined function warnings for the autoload.
  (pcase (nth 1 form)
    (`',(and (pred symbolp) funsym)
     ;; Don't add it if it's already defined.  Otherwise, it might
     ;; hide the actual definition.  However, do remove any entry from
     ;; byte-compile-noruntime-functions, in case we have an autoload
     ;; of foo-func following an (eval-when-compile (require 'foo)).
     (unless (fboundp funsym)
       (push (cons funsym (cons 'autoload (cdr (cdr form))))
             byte-compile-function-environment))
     ;; If an autoload occurs _before_ the first call to a function,
     ;; byte-compile-callargs-warn does not add an entry to
     ;; byte-compile-unresolved-functions.  Here we mimic the logic
     ;; of byte-compile-callargs-warn so as not to warn if the
     ;; autoload comes _after_ the function call.
     ;; Alternatively, similar logic could go in
     ;; byte-compile-warn-about-unresolved-functions.
     (if (memq funsym byte-compile-noruntime-functions)
         (setq byte-compile-noruntime-functions
               (delq funsym byte-compile-noruntime-functions))
       (setq byte-compile-unresolved-functions
             (delq (assq funsym byte-compile-unresolved-functions)
                   byte-compile-unresolved-functions)))))
  (let* ((doc (nth 3 form))
         (newdoc (if (not (stringp doc)) doc
                   (byte-compile--docstring
                    doc 'autoload (nth 1 form)))))
    (byte-compile-keep-pending (byte-compile--list-with-n form 3 newdoc)
                               #'byte-compile-normal-call)))

(put 'defvar   'byte-hunk-handler 'byte-compile-file-form-defvar)
(put 'defconst 'byte-hunk-handler 'byte-compile-file-form-defvar)

(defun byte-compile--check-prefixed-var (sym)
  (when (and (symbolp sym)
             (not (string-match "[-*/:$]" (symbol-name sym)))
             (byte-compile-warning-enabled-p 'lexical sym))
    (byte-compile-warn-x
     sym "global/dynamic var `%s' lacks a prefix" sym)))

(defun byte-compile--declare-var (sym &optional not-toplevel)
  (byte-compile--check-prefixed-var sym)
  (when (and (not not-toplevel)
             (memq sym byte-compile-lexical-variables))
    (setq byte-compile-lexical-variables
          (delq sym byte-compile-lexical-variables))
    (when (byte-compile-warning-enabled-p 'lexical sym)
      (byte-compile-warn-x sym "Variable `%S' declared after its first use" sym)))
  (push sym byte-compile-bound-variables)
  (push sym byte-compile--seen-defvars))

(defun byte-compile-file-form-defvar (form)
  (byte-compile-defvar form 'toplevel))

(put 'define-abbrev-table 'byte-hunk-handler
     'byte-compile-file-form-defvar-function)
(put 'defvaralias 'byte-hunk-handler 'byte-compile-file-form-defvar-function)

(defun byte-compile-file-form-defvar-function (form)
  (pcase-let (((or `',name (let name nil)) (nth 1 form)))
    (if name (byte-compile--declare-var name))
    ;; Variable aliases are better declared before the corresponding variable,
    ;; since it makes it more likely that only one of the two vars has a value
    ;; before the `defvaralias' gets executed, which avoids the need to
    ;; merge values.
    (pcase form
      (`(defvaralias ,_ ',newname . ,_)
       (when (memq newname byte-compile-bound-variables)
         (if (byte-compile-warning-enabled-p 'suspicious)
             (byte-compile-warn-x
              newname
              "Alias for `%S' should be declared before its referent"
              newname)))))
    (let ((doc (nth 3 form)))
      (when (stringp doc)
        (setcar (nthcdr 3 form)
                (byte-compile--docstring doc (nth 0 form) name))))
    (byte-compile-keep-pending form)))

(put 'custom-declare-variable 'byte-hunk-handler
     'byte-compile-file-form-defvar-function)

(put 'custom-declare-face 'byte-hunk-handler
     #'byte-compile--custom-declare-face)
(defun byte-compile--custom-declare-face (form)
  (let ((kind (nth 0 form)) (name (nth 1 form)) (docs (nth 3 form)))
    (when (stringp docs)
      (let ((newdocs (byte-compile--docstring docs kind name)))
        (unless (eq docs newdocs)
          (setq form (byte-compile--list-with-n form 3 newdocs)))))
    form))

(put 'require 'byte-hunk-handler 'byte-compile-file-form-require)
(defun byte-compile-file-form-require (form)
  (let* ((args (mapcar 'eval (cdr form)))
         ;; The following is for the byte-compile-warn in
         ;; `do-after-load-evaluation' (in subr.el).
         (byte-compile-form-stack (cons (car args) byte-compile-form-stack))
         hist-new prov-cons)
    (apply 'require args)

    ;; Record the functions defined by the require in `byte-compile-new-defuns'.
    (setq hist-new load-history)
    (setq prov-cons (cons 'provide (car args)))
    (while (and hist-new
                (not (member prov-cons (car hist-new))))
      (setq hist-new (cdr hist-new)))
    (when hist-new
      (dolist (x (car hist-new))
        (when (and (consp x)
                   (memq (car x) '(defun t)))
          (push (cdr x) byte-compile-new-defuns)))))
  (byte-compile-keep-pending form 'byte-compile-normal-call))

(put 'progn 'byte-hunk-handler 'byte-compile-file-form-progn)
(put 'prog1 'byte-hunk-handler 'byte-compile-file-form-progn)
(defun byte-compile-file-form-progn (form)
  (mapc #'byte-compile-file-form (cdr form))
  ;; Return nil so the forms are not output twice.
  nil)

(put 'with-no-warnings 'byte-hunk-handler
     'byte-compile-file-form-with-no-warnings)
(defun byte-compile-file-form-with-no-warnings (form)
  ;; cf byte-compile-file-form-progn.
  (let (byte-compile-warnings)
    (mapc 'byte-compile-file-form (cdr form))
    nil))

(put 'internal--with-suppressed-warnings 'byte-hunk-handler
     'byte-compile-file-form-with-suppressed-warnings)
(defun byte-compile-file-form-with-suppressed-warnings (form)
  ;; cf byte-compile-file-form-progn.
  (let ((byte-compile--suppressed-warnings
         (append (cadadr form) byte-compile--suppressed-warnings)))
    (mapc 'byte-compile-file-form (cddr form))
    nil))

;; Automatically evaluate define-obsolete-function-alias etc at top-level.
(put 'make-obsolete 'byte-hunk-handler 'byte-compile-file-form-make-obsolete)
(defun byte-compile-file-form-make-obsolete (form)
  (prog1 (byte-compile-keep-pending form)
    (apply 'make-obsolete
           (mapcar 'eval (cdr form)))))

(defun byte-compile-file-form-defmumble (name macro arglist body rest)
  "Process a `defalias' for NAME.
If MACRO is non-nil, the definition is known to be a macro.
ARGLIST is the list of arguments, if it was recognized or t otherwise.
BODY of the definition, or t if not recognized.
Return non-nil if everything went as planned, or nil to imply that it decided
not to take responsibility for the actual compilation of the code."
  (let* ((this-kind (if macro 'byte-compile-macro-environment
                      'byte-compile-function-environment))
         (that-kind (if macro 'byte-compile-function-environment
                      'byte-compile-macro-environment))
         (this-one (assq name (symbol-value this-kind)))
         (that-one (assq name (symbol-value that-kind)))
         (bare-name (bare-symbol name))
         (byte-compile-current-form name)) ; For warnings.

    (push bare-name byte-compile-new-defuns)
    ;; When a function or macro is defined, add it to the call tree so that
    ;; we can tell when functions are not used.
    (if byte-compile-generate-call-tree
        (or (assq bare-name byte-compile-call-tree)
            (setq byte-compile-call-tree
                  (cons (list bare-name nil nil) byte-compile-call-tree))))

    (if (byte-compile-warning-enabled-p 'redefine name)
        (byte-compile-arglist-warn name arglist macro))

    (if byte-compile-verbose
        (message "Compiling %s... (%s)"
                 (or byte-compile-current-file "") bare-name))
    (cond ((not (or macro (listp body)))
           ;; We do not know positively if the definition is a macro
           ;; or a function, so we shouldn't emit warnings.
           ;; This also silences "multiple definition" warnings for defmethods.
           nil)
          (that-one
           (if (and (byte-compile-warning-enabled-p 'redefine name)
                    ;; Don't warn when compiling the stubs in byte-run...
                    (not (assq bare-name byte-compile-initial-macro-environment)))
               (byte-compile-warn-x
                name
                "`%s' defined multiple times, as both function and macro"
                bare-name))
           (setcdr that-one nil))
          (this-one
           (when (and (byte-compile-warning-enabled-p 'redefine name)
                      ;; Hack: Don't warn when compiling the magic internal
                      ;; byte-compiler macros in byte-run.el...
                      (not (assq bare-name byte-compile-initial-macro-environment)))
             (byte-compile-warn-x
              name
              "%s `%s' defined multiple times in this file"
              (if macro "macro" "function")
              bare-name)))
          ((eq (car-safe (symbol-function bare-name))
               (if macro 'lambda 'macro))
           (when (byte-compile-warning-enabled-p 'redefine bare-name)
             (byte-compile-warn-x
              name
              "%s `%s' being redefined as a %s"
              (if macro "function" "macro")
              bare-name
              (if macro "macro" "function")))
           ;; Shadow existing definition.
           (set this-kind
                (cons (cons bare-name nil)
                      (symbol-value this-kind))))
          )

    (when (and (listp body)
               (stringp (car body))
               (symbolp (car-safe (cdr-safe body)))
               (car-safe (cdr-safe body))
               (stringp (car-safe (cdr-safe (cdr-safe body)))))
      (byte-compile-warn-x
       name "probable `\"' without `\\' in doc string of %s" bare-name))

    (if (not (listp body))
        ;; The precise definition requires evaluation to find out, so it
        ;; will only be known at runtime.
        ;; For a macro, that means we can't use that macro in the same file.
        (progn
          (unless macro
            (push (cons bare-name (if (listp arglist) `(declared ,arglist) t))
                  byte-compile-function-environment))
          ;; Tell the caller that we didn't compile it yet.
          nil)

      (let ((code (byte-compile-lambda `(lambda ,arglist . ,body))))
        (if this-one
            ;; A definition in b-c-initial-m-e should always take precedence
            ;; during compilation, so don't let it be redefined.  (Bug#8647)
            (or (and macro
                     (assq bare-name byte-compile-initial-macro-environment))
                (setcdr this-one code))
          (set this-kind
               (cons (cons bare-name code)
                     (symbol-value this-kind))))

        (byte-compile-flush-pending)
        (let ((newform `(defalias ',bare-name
                         ,(if macro `'(macro . ,code) code) ,@rest)))
          (when byte-native-compiling
            ;; Don't let `byte-compile-output-file-form' push the form to
            ;; `byte-to-native-top-level-forms' because we want to use
            ;; `make-byte-to-native-func-def' when possible.
            (push
             (if (or macro rest)
                 (make-byte-to-native-top-level
                  :form newform
                  :lexical lexical-binding)
               (make-byte-to-native-func-def :name name
                                             :byte-func code))
             byte-to-native-top-level-forms))
          (let ((byte-native-compiling nil))
           (byte-compile-output-file-form newform)))
        t))))

(defun byte-compile-output-as-comment (exp quoted)
  "Print Lisp object EXP in the output file at point, inside a comment.
Return the file (byte) position it will have.  Leave point after
the inserted text.  If QUOTED is non-nil, print with quoting;
otherwise, print without quoting."
  (with-current-buffer byte-compile--outbuffer
    (let ((position (point)) end)
      ;; Insert EXP, and make it a comment with #@LENGTH.
      (insert " ")
      (if quoted
          (prin1 exp byte-compile--outbuffer)
        (princ exp byte-compile--outbuffer))
      (setq end (point-marker))
      (set-marker-insertion-type end t)

      (goto-char position)
      ;; Quote certain special characters as needed.
      ;; get_doc_string in doc.c does the unquoting.
      (while (search-forward "\^A" end t)
        (replace-match "\^A\^A" t t))
      (goto-char position)
      (while (search-forward "\000" end t)
        (replace-match "\^A0" t t))
      (goto-char position)
      (while (search-forward "\037" end t)
        (replace-match "\^A_" t t))
      (goto-char end)
      (insert "\037")
      (goto-char position)
      (insert "#@" (format "%d" (- (position-bytes end)
                                   (position-bytes position))))

      ;; Save the file position of the object.
      ;; Note we add 1 to skip the space that we inserted before the actual doc
      ;; string, and subtract point-min to convert from an 1-origin Emacs
      ;; position to a file position.
      (prog1
          (- (position-bytes (point)) (point-min) -1)
        (goto-char end)
        (set-marker end nil)))))

(defun byte-compile--reify-function (fun)
  "Return an expression which will evaluate to a function value FUN.
FUN should be an interpreted closure."
  (let* ((args (aref fun 0))
         (body (aref fun 1))
         (env (aref fun 2))
         (docstring (function-documentation fun))
         (iform (interactive-form fun))
         (preamble `(,@(if docstring (list docstring))
                     ,@(if iform (list iform))))
         (renv ()))
    ;; Turn the function's closed vars (if any) into local let bindings.
    (dolist (binding env)
      (cond
       ((consp binding)
        (push `(,(car binding) ',(cdr binding)) renv))
       ((eq binding t))
       (t (push `(defvar ,binding) body))))
    (if (null renv)
        `(lambda ,args ,@preamble ,@body)
      `(let ,renv (lambda ,args ,@preamble ,@body)))))

;;;###autoload
(defun byte-compile (form)
  "If FORM is a symbol, byte-compile its function definition.
If FORM is a lambda or a macro, byte-compile it as a function."
  (displaying-byte-compile-warnings
   (byte-compile-close-variables
    (let* ((lexical-binding lexical-binding)
           (fun (if (symbolp form)
		    (symbol-function form)
		  form))
	   (macro (eq (car-safe fun) 'macro))
           (need-a-value nil))
      (when macro
	(setq need-a-value t)
	(setq fun (cdr fun)))
      (cond
       ;; Up until Emacs-24.1, byte-compile silently did nothing
       ;; when asked to compile something invalid.  So let's tone
       ;; down the complaint from an error to a simple message for
       ;; the known case where signaling an error causes problems.
       ((compiled-function-p fun)
        (message "Function %s is already compiled"
                 (if (symbolp form) form "provided"))
        fun)
       (t
        (when (or (symbolp form) (interpreted-function-p fun))
          ;; `fun' is a function *value*, so try to recover its
          ;; corresponding source code.
          (if (not (interpreted-function-p fun))
              (setq lexical-binding nil)
            (setq lexical-binding (not (null (aref fun 2))))
            (setq fun (byte-compile--reify-function fun)))
          (setq need-a-value t))
        ;; Expand macros.
        (setq fun (byte-compile-preprocess fun))
        (setq fun (byte-compile-top-level fun nil 'eval))
        (when need-a-value
          ;; `byte-compile-top-level' returns an *expression* equivalent to
          ;; the `fun' expression, so we need to evaluate it, tho normally
          ;; this is not needed because the expression is just a constant
          ;; byte-code object, which is self-evaluating.
          (setq fun (eval fun lexical-binding)))
        (if macro (push 'macro fun))
        (if (symbolp form) (fset form fun))
        fun))))))

(defun byte-compile-sexp (sexp)
  "Compile and return SEXP."
  (displaying-byte-compile-warnings
   (byte-compile-close-variables
    (byte-compile-top-level (byte-compile-preprocess sexp)))))

(defun byte-compile-check-lambda-list (list)
  "Check lambda-list LIST for errors."
  (let (vars)
    (while list
      (let ((arg (car list)))
	(cond ((or (not (symbolp arg))
		   (macroexp--const-symbol-p arg t))
	       (error "Invalid lambda variable %s" arg))
	      ((eq arg '&rest)
               (unless (cdr list)
                 (error "&rest without variable name"))
	       (when (cddr list)
		 (error "Garbage following &rest VAR in lambda-list"))
               (when (memq (cadr list) '(&optional &rest))
                 (error "%s following &rest in lambda-list" (cadr list))))
	      ((eq arg '&optional)
               (when (memq '&optional (cdr list))
                 (error "Duplicate &optional")))
	      ((and (memq arg vars)
	            ;; Allow repetitions for unused args.
	            (not (string-match "\\`_" (symbol-name arg))))
	       (byte-compile-warn-x
                arg "repeated variable %s in lambda-list" arg))
	      (t
	       (when (and lexical-binding
	                  (cconv--not-lexical-var-p
	                   arg byte-compile-bound-variables)
	                  (byte-compile-warning-enabled-p 'lexical arg))
	         (byte-compile-warn-x
	          arg
	          "Lexical argument shadows the dynamic variable %S"
	          arg))
	       (push arg vars))))
      (setq list (cdr list)))))


(defun byte-compile-arglist-vars (arglist)
  "Return a list of the variables in the lambda argument list ARGLIST."
  (remq '&rest (remq '&optional arglist)))

(defun byte-compile-make-lambda-lexenv (args)
  "Return a new lexical environment for a lambda expression FORM."
  (let* ((lexenv nil)
         (stackpos 0))
    ;; Add entries for each argument.
    (dolist (arg args)
      (push (cons arg stackpos) lexenv)
      (setq stackpos (1+ stackpos)))
    ;; Return the new lexical environment.
    lexenv))

(defun byte-compile-make-args-desc (arglist)
  (let ((mandatory 0)
        nonrest (rest 0))
    (while (and arglist (not (memq (car arglist) '(&optional &rest))))
      (setq mandatory (1+ mandatory))
      (setq arglist (cdr arglist)))
    (setq nonrest mandatory)
    (when (eq (car arglist) '&optional)
      (setq arglist (cdr arglist))
      (while (and arglist (not (eq (car arglist) '&rest)))
        (setq nonrest (1+ nonrest))
        (setq arglist (cdr arglist))))
    (when arglist
      (setq rest 1))
    (if (> mandatory 127)
        (byte-compile-report-error "Too many (>127) mandatory arguments")
      (logior mandatory
              (ash nonrest 8)
              (ash rest 7)))))

(defun byte-compile--warn-lexical-dynamic (var context)
  (when (byte-compile-warning-enabled-p 'lexical-dynamic var)
    (byte-compile-warn-x
     var
     "`%s' lexically bound in %s here but declared dynamic in: %s"
     var context
     (mapconcat #'identity
                (mapcan (lambda (v) (and (eq var (car v))
                                         (list (cdr v))))
                        byte-compile--known-dynamic-vars)
                ", "))))

(defun byte-compile-lambda (fun &optional reserved-csts)
  "Byte-compile a lambda-expression and return a valid function.
The value is usually a compiled function but may be the original
lambda-expression."
  (unless (eq 'lambda (car-safe fun))
    (error "Not a lambda list: %S" fun))
  (byte-compile-check-lambda-list (nth 1 fun))
  (let* ((arglist (nth 1 fun))
         (bare-arglist (byte-run-strip-symbol-positions arglist)) ; for compile-defun.
         (arglistvars (byte-run-strip-symbol-positions
                       (byte-compile-arglist-vars arglist)))
	 (byte-compile-bound-variables
	  (append (if (not lexical-binding) arglistvars)
                  byte-compile-bound-variables))
	 (body (cdr (cdr fun)))
         ;; Treat a final string literal as a value, not a doc string.
	 (doc (if (and (cdr body) (stringp (car body)))
                  (prog1 (car body)
                    ;; Discard the doc string from the body.
                    (setq body (cdr body)))))
	 (int (assq 'interactive body))
         command-modes)
    (when lexical-binding
      (when arglist
        ;; byte-compile-make-args-desc lost the args's names,
        ;; so preserve them in the docstring.
	(setq doc (help-add-fundoc-usage doc bare-arglist)))
      (dolist (var arglistvars)
        (when (assq var byte-compile--known-dynamic-vars)
          (byte-compile--warn-lexical-dynamic var 'lambda))))
    (when (stringp doc)
      (setq doc (byte-compile--docstring doc "" nil 'is-a-value)))
    ;; Process the interactive spec.
    (when int
      ;; Skip (interactive) if it is in front (the most usual location).
      (if (eq int (car body))
	  (setq body (cdr body)))
      (cond ((consp (cdr int))       ; There is an `interactive' spec.
             ;; Check that the bit after the `interactive' spec is
             ;; just a list of symbols (i.e., modes).
	     (unless (seq-every-p #'symbolp (cdr (cdr int)))
	       (byte-compile-warn-x
                int "malformed `interactive' specification: %s" int))
             (setq command-modes (cdr (cdr int)))
	     ;; If the interactive spec is a call to `list', don't
	     ;; compile it, because `call-interactively' looks at the
	     ;; args of `list'.  Actually, compile it to get warnings,
	     ;; but don't use the result.
	     (let* ((form (nth 1 int))
                    (newform (byte-compile-top-level form)))
	       (while (memq (car-safe form) '(let let* progn save-excursion))
		 (while (consp (cdr form))
		   (setq form (cdr form)))
		 (setq form (car form)))
	       (if (or (not (eq (car-safe form) 'list))
                       ;; For code using lexical-binding, form is not
                       ;; valid lisp, but rather an intermediate form
                       ;; which may include "calls" to
                       ;; internal-make-closure (Bug#29988).
                       lexical-binding)
                   (setq int `(,(car int) ,newform))
                 (setq int (byte-run-strip-symbol-positions int))))) ; for compile-defun.
            ((cdr int)                  ; Invalid (interactive . something).
	     (byte-compile-warn-x int "malformed interactive spec: %s"
				  int))))
    ;; Process the body.
    (let ((compiled
           (byte-compile-top-level (cons 'progn body) nil 'lambda
                                   ;; If doing lexical binding, push a new
                                   ;; lexical environment containing just the
                                   ;; args (since lambda expressions should be
                                   ;; closed by now).
                                   (and lexical-binding
                                        (byte-compile-make-lambda-lexenv
                                         arglistvars))
                                   reserved-csts)))
      ;; Build the actual byte-coded function.
      (cl-assert (eq 'byte-code (car-safe compiled)))
      (let ((out
	     (apply #'make-byte-code
		    (if lexical-binding
			(byte-compile-make-args-desc arglist)
		      bare-arglist)
		    (append
		     ;; byte-string, constants-vector, stack depth
		     (cdr compiled)
		     ;; optionally, the doc string.
		     (when (or doc int) (list doc))
		     ;; optionally, the interactive spec (and the modes the
		     ;; command applies to).
		     (cond
		      ;; We have some command modes, so use the vector form.
		      (command-modes
                       (list (vector (nth 1 int) command-modes)))
		      ;; No command modes, use the simple form with just the
		      ;; interactive spec.
		      (int
                       (list (nth 1 int))))))))
	(when byte-native-compiling
          (setf (byte-to-native-lambda-byte-func
                 (gethash (cadr compiled)
                          byte-to-native-lambdas-h))
                out))
	out))))

(defvar byte-compile-reserved-constants 0)

(defun byte-compile-constants-vector ()
  ;; Builds the constants-vector from the current variables and constants.
  ;;   This modifies the constants from (const . nil) to (const . offset).
  ;; To keep the byte-codes to look up the vector as short as possible:
  ;;   First 6 elements are vars, as there are one-byte varref codes for those.
  ;;   Next up to byte-constant-limit are constants, still with one-byte codes.
  ;;   Next variables again, to get 2-byte codes for variable lookup.
  ;;   The rest of the constants and variables need 3-byte byte-codes.
  (let* ((i (1- byte-compile-reserved-constants))
	 (rest (nreverse byte-compile-variables)) ; nreverse because the first
	 (other (nreverse byte-compile-constants)) ; vars often are used most.
	 ret tmp
	 (limits '(5			; Use the 1-byte varref codes,
		   63  ; 1-constlim	;  1-byte byte-constant codes,
		   255			;  2-byte varref codes,
		   65535		;  3-byte codes for the rest.
                   65535))              ;  twice since we step when we swap.
	 limit)
    (while (or rest other)
      (setq limit (car limits))
      (while (and rest (< i limit))
	(cond
	 ((numberp (car rest))
	  (cl-assert (< (car rest) byte-compile-reserved-constants)))
	 ((setq tmp (assq (car (car rest)) ret))
	  (setcdr (car rest) (cdr tmp)))
	 (t
	  (setcdr (car rest) (setq i (1+ i)))
	  (setq ret (cons (car rest) ret))))
	(setq rest (cdr rest)))
      (setq limits (cdr limits)         ;Step
	    rest (prog1 other           ;&Swap.
		   (setq other rest))))
    (apply 'vector (nreverse (mapcar 'car ret)))))

;; Given an expression FORM, compile it and return an equivalent byte-code
;; expression (a call to the function byte-code).
(defun byte-compile-top-level (form &optional for-effect output-type
                                    lexenv reserved-csts)
  ;; OUTPUT-TYPE advises about how form is expected to be used:
  ;;	'eval or nil	-> a single form,
  ;;	'lambda		-> body of a lambda,
  ;;	'file		-> used at file-level.
  (let ((byte-compile--for-effect for-effect)
        (byte-compile-constants nil)
	(byte-compile-variables nil)
	(byte-compile-tag-number 0)
	(byte-compile-depth 0)
	(byte-compile-maxdepth 0)
        (byte-compile--lexical-environment lexenv)
        (byte-compile-reserved-constants (or reserved-csts 0))
	(byte-compile-output nil)
        (byte-compile-jump-tables nil))
    (if (memq byte-optimize '(t source))
	(setq form (byte-optimize-one-form form byte-compile--for-effect)))
    (while (and (eq (car-safe form) 'progn) (null (cdr (cdr form))))
      (setq form (nth 1 form)))
    ;; Set up things for a lexically-bound function.
    (when (and lexical-binding (eq output-type 'lambda))
      ;; See how many arguments there are, and set the current stack depth
      ;; accordingly.
      (setq byte-compile-depth (length byte-compile--lexical-environment))
      ;; If there are args, output a tag to record the initial
      ;; stack-depth for the optimizer.
      (when (> byte-compile-depth 0)
        (byte-compile-out-tag (byte-compile-make-tag))))
    ;; Now compile FORM
    (byte-compile-form form byte-compile--for-effect)
    (byte-compile-out-toplevel byte-compile--for-effect output-type)))

(defun byte-compile-out-toplevel (&optional for-effect output-type)
  ;; OUTPUT-TYPE can be like that of `byte-compile-top-level'.
  (if for-effect
      ;; The stack is empty. Push a value to be returned from (byte-code ..).
      (if (eq (car (car byte-compile-output)) 'byte-discard)
	  (setq byte-compile-output (cdr byte-compile-output))
	(byte-compile-push-constant
	 ;; Push any constant - preferably one which already is used, and
	 ;; a number or symbol - ie not some big sequence.  The return value
	 ;; isn't returned, but it would be a shame if some textually large
	 ;; constant was not optimized away because we chose to return it.
	 (and (not (assq nil byte-compile-constants)) ; Nil is often there.
	      (let ((tmp (reverse byte-compile-constants)))
		(while (and tmp (not (or (symbolp (caar tmp))
					 (numberp (caar tmp)))))
		  (setq tmp (cdr tmp)))
		(caar tmp))))))
  (byte-compile-out 'byte-return 0)
  (setq byte-compile-output (nreverse byte-compile-output))
  (if (memq byte-optimize '(t byte))
      (setq byte-compile-output
	    (byte-optimize-lapcode byte-compile-output)))

  ;; Decompile trivial functions:
  ;; only constants and variables, or a single funcall except in lambdas.
  ;; Except for Lisp_Compiled objects, forms like (foo "hi")
  ;; are still quicker than (byte-code "..." [foo "hi"] 2).
  ;; Note that even (quote foo) must be parsed just as any subr by the
  ;; interpreter, so quote should be compiled into byte-code in some contexts.
  ;; What to leave uncompiled:
  ;;	lambda	-> never.  The compiled form is always faster.
  ;;	eval	-> atom, quote or (function atom atom atom)
  ;;	file	-> as progn, but takes both quotes and atoms, and longer forms.
  (let (rest
	(maycall (not (eq output-type 'lambda))) ; t if we may make a funcall.
	tmp body)
    (cond
     ;; #### This should be split out into byte-compile-nontrivial-function-p.
     ((or (eq output-type 'lambda)
	  (nthcdr (if (eq output-type 'file) 50 8) byte-compile-output)
	  (assq 'TAG byte-compile-output) ; Not necessary, but speeds up a bit.
	  (not (setq tmp (assq 'byte-return byte-compile-output)))
	  (progn
	    (setq rest (nreverse
			(cdr (memq tmp (reverse byte-compile-output)))))
	    (while
                (cond
                 ((memq (car (car rest)) '(byte-varref byte-constant))
                  (setq tmp (car (cdr (car rest))))
                  (if (if (eq (car (car rest)) 'byte-constant)
                          (or (consp tmp)
                              (and (symbolp tmp)
                                   (not (macroexp--const-symbol-p tmp)))))
                      (if maycall
                          (setq body (cons (list 'quote tmp) body)))
                    (setq body (cons tmp body))))
                 ((and maycall
                       ;; Allow a funcall if at most one atom follows it.
                       (null (nthcdr 3 rest))
                       (setq tmp (get (car (car rest)) 'byte-opcode-invert))
                       (or (null (cdr rest))
                           (and (eq output-type 'file)
                                (cdr (cdr rest))
                                (eql (length body) (cdr (car rest))) ;bug#34757
                                (eq (car (nth 1 rest)) 'byte-discard)
                                (progn (setq rest (cdr rest)) t))))
                  (setq maycall nil)	; Only allow one real function call.
                  (setq body (nreverse body))
                  (setq body (list
                              (if (and (eq tmp 'funcall)
                                       (eq (car-safe (car body)) 'quote)
				       (symbolp (nth 1 (car body))))
                                  (cons (nth 1 (car body)) (cdr body))
                                (cons tmp body))))
                  (or (eq output-type 'file)
                      (not (delq nil (mapcar 'consp (cdr (car body))))))))
	      (setq rest (cdr rest)))
	    rest))
      (let ((byte-compile-vector (byte-compile-constants-vector)))
	(list 'byte-code (byte-compile-lapcode byte-compile-output)
	      byte-compile-vector byte-compile-maxdepth)))
     ;; it's a trivial function
     ((cdr body) (cons 'progn (nreverse body)))
     ((car body)))))

;; Given BODY, compile it and return a new body.
(defun byte-compile-top-level-body (body &optional for-effect)
  (setq body
	(byte-compile-top-level (cons 'progn body) for-effect t))
  (cond ((eq (car-safe body) 'progn)
	 (cdr body))
	(body
	 (list body))))

;; Special macro-expander used during byte-compilation.
(defun byte-compile-macroexpand-declare-function (fn file &rest args)
  (declare (advertised-calling-convention
	    (fn file &optional arglist fileonly) nil))
  (let ((gotargs (and (consp args) (listp (car args))))
	(unresolved (assq fn byte-compile-unresolved-functions)))
    (when unresolved	      ; function was called before declaration
      (if (and gotargs (byte-compile-warning-enabled-p 'callargs))
	  (byte-compile-arglist-warn fn (car args) nil)
	(setq byte-compile-unresolved-functions
	      (delq unresolved byte-compile-unresolved-functions))))
    (push (cons fn (if gotargs
		       (list 'declared (car args))
		     t))                     ; Arglist not specified.
	  byte-compile-function-environment))
  ;; We are stating that it _will_ be defined at runtime.
  (setq byte-compile-noruntime-functions
        (delq fn byte-compile-noruntime-functions))
  ;; Delegate the rest to the normal macro definition.
  (let ((print-symbols-bare t))         ; Possibly redundant binding.
    (macroexpand `(declare-function ,fn ,file ,@args))))


;; This is the recursive entry point for compiling each subform of an
;; expression.
;; If for-effect is non-nil, byte-compile-form will output a byte-discard
;; before terminating (ie no value will be left on the stack).
;; A byte-compile handler may, when byte-compile--for-effect is non-nil, choose
;; output code which does not leave a value on the stack, and then set
;; byte-compile--for-effect to nil (to prevent byte-compile-form from
;; outputting the byte-discard).
;; If a handler wants to call another handler, it should do so via
;; byte-compile-form, or take extreme care to handle byte-compile--for-effect
;; correctly.  (Use byte-compile-form-do-effect to reset the
;; byte-compile--for-effect flag too.)
;;
(defun byte-compile-form (form &optional for-effect)
  (let ((byte-compile--for-effect for-effect))
    (macroexp--with-extended-form-stack form
      (cond
       ((not (consp form))
        (cond ((or (not (symbolp form)) (macroexp--const-symbol-p form))
               (byte-compile-constant form))
              ((and byte-compile--for-effect byte-compile-delete-errors)
               (setq byte-compile--for-effect nil))
              (t (byte-compile-variable-ref form))))
       ((symbolp (car form))
        (let* ((fn (car form))
               (handler (get fn 'byte-compile))
	       (interactive-only
	        (or (function-get fn 'interactive-only)
		    (memq fn byte-compile-interactive-only-functions))))
          (when (memq fn '(set symbol-value run-hooks ;; add-to-list
                               add-hook remove-hook run-hook-with-args
                               run-hook-with-args-until-success
                               run-hook-with-args-until-failure))
            (pcase (cdr form)
              (`(',var . ,_)
               (when (and (memq var byte-compile-lexical-variables)
                          (byte-compile-warning-enabled-p 'lexical var))
                 (byte-compile-warn
                  (format-message "%s cannot use lexical var `%s'" fn var))))))
          ;; Warn about using obsolete hooks.
          (if (memq fn '(add-hook remove-hook))
              (let ((hook (car-safe (cdr form))))
                (if (eq (car-safe hook) 'quote)
                    (byte-compile-check-variable (cadr hook) nil))))
          (when (and (byte-compile-warning-enabled-p 'suspicious)
                     (macroexp--const-symbol-p fn))
            (byte-compile-warn-x fn "`%s' called as a function" fn))
	  (when (and (byte-compile-warning-enabled-p 'interactive-only fn)
		     interactive-only)
	    (byte-compile-warn-x fn "`%s' is for interactive use only%s"
			         fn
			         (cond ((stringp interactive-only)
				        (format "; %s"
					        (substitute-command-keys
					         interactive-only)))
				       ((and (symbolp interactive-only)
					     (not (eq interactive-only t)))
				        (format-message "; use `%s' instead."
                                                        interactive-only))
				       (t "."))))
          (let ((mutargs (function-get (car form) 'mutates-arguments)))
            (when mutargs
              (dolist (idx (if (symbolp mutargs)
                               (funcall mutargs form)
                             mutargs))
                (let ((arg (nth idx form)))
                  (when (and (or (and (eq (car-safe arg) 'quote)
                                      (consp (nth 1 arg)))
                                 (arrayp arg))
                             (byte-compile-warning-enabled-p
                              'mutate-constant (car form)))
                    (byte-compile-warn-x form "`%s' on constant %s (arg %d)"
                                         (car form)
                                         (if (consp arg) "list" (type-of arg))
                                         idx))))))

          (let ((funargs (function-get (car form) 'funarg-positions)))
            (dolist (funarg funargs)
              (let ((arg (if (numberp funarg)
                             (nth funarg form)
                           (cadr (memq funarg form)))))
                (when (and (eq 'quote (car-safe arg))
                           (eq 'lambda (car-safe (cadr arg))))
                  (byte-compile-warn-x
                   arg "(lambda %s ...) quoted with %s rather than with #%s"
                   (or (nth 1 (cadr arg)) "()")
                   "'" "'")))))           ; avoid styled quotes

          (if (eq (car-safe (symbol-function (car form))) 'macro)
              (byte-compile-report-error
               (format-message "`%s' defined after use in %S (missing `require' of a library file?)"
                               (car form) form)))

          (when byte-compile--for-effect
            (let ((sef (function-get (car form) 'side-effect-free)))
              (cond
               ((and sef (or (eq sef 'error-free)
                             byte-compile-delete-errors))
                ;; This transform is normally done in the Lisp optimizer,
                ;; so maybe we don't need to bother about it here?
                (setq form (cons 'progn (cdr form)))
                (setq handler #'byte-compile-progn))
               ((and (or sef (function-get (car form) 'important-return-value))
                     ;; Don't warn for arguments to `ignore'.
                     (not (eq byte-compile--for-effect 'for-effect-no-warn))
                     (bytecomp--actually-important-return-value-p form)
                     (byte-compile-warning-enabled-p
                      'ignored-return-value (car form)))
                (byte-compile-warn-x
                 (car form)
                 "value from call to `%s' is unused%s"
                 (car form)
                 (cond ((eq (car form) 'mapcar)
                        "; use `mapc' or `dolist' instead")
                       (t "")))))))

          (if (and handler
                   ;; Make sure that function exists.
                   (and (functionp handler)
                        ;; Ignore obsolete byte-compile function used by former
                        ;; CL code to handle compiler macros (we do it
                        ;; differently now).
                        (not (eq handler 'cl-byte-compile-compiler-macro))))
              (funcall handler form)
            (byte-compile-normal-call form))))
       ((and (byte-code-function-p (car form))
             (memq byte-optimize '(t lap)))
        (byte-compile-unfold-bcf form))
       ((byte-compile-normal-call form)))
      (if byte-compile--for-effect
          (byte-compile-discard)))))

(defun bytecomp--sort-call-in-place-p (form)
  (or (= (length form) 3)                  ; old-style
      (plist-get (cddr form) :in-place)))  ; new-style

(defun bytecomp--actually-important-return-value-p (form)
  "Whether FORM is really a call with a return value that should not go unused.
This assumes the function has the `important-return-value' property."
  (cond ((eq (car form) 'sort)
         (not (bytecomp--sort-call-in-place-p form)))
        (t t)))

(let ((important-return-value-fns
       '(
         ;; These functions are side-effect-free except for the
         ;; behavior of functions passed as argument.
         mapcar mapcan mapconcat
         assoc plist-get plist-member

         ;; It's safe to ignore the value of `nreverse'
         ;; when used on arrays, but most calls pass lists.
         nreverse

         sort      ; special handling (non-destructive calls only)

         match-data

         ;; Warning about these functions causes some false positives that are
         ;; laborious to eliminate; see bug#61730.
         ;;delq delete
         ;;nconc plist-put
         )))
  (dolist (fn important-return-value-fns)
    (put fn 'important-return-value t)))

(defun bytecomp--mutargs-nconc (form)
  ;; For `nconc', all arguments but the last are mutated.
  (number-sequence 1 (- (length form) 2)))

(defun bytecomp--mutargs-sort (form)
  ;; For `sort', the first argument is mutated if the call is in-place.
  (and (bytecomp--sort-call-in-place-p form) '(1)))

(let ((mutating-fns
       ;; FIXME: Should there be a function declaration for this?
       ;;
       ;; (FUNC . ARGS) means that FUNC mutates arguments whose indices are
       ;; in the list ARGS, starting at 1.  ARGS can also be a function
       ;; taking the function call form as argument and returning the
       ;; list of indices.
       '(
         (setcar 1) (setcdr 1) (aset 1)
         (nreverse 1)
         (nconc . bytecomp--mutargs-nconc)
         (nbutlast 1) (ntake 2)
         (sort  . bytecomp--mutargs-sort)
         (delq 2) (delete 2)
         (delete-dups 1) (delete-consecutive-dups 1)
         (plist-put 1)
         (assoc-delete-all 2) (assq-delete-all 2) (rassq-delete-all 2)
         (fillarray 1)
         (store-substring 1)
         (clear-string 1)

         (add-text-properties 4) (put-text-property 5) (set-text-properties 4)
         (remove-text-properties 4) (remove-list-of-text-properties 4)
         (alter-text-property 5)
         (add-face-text-property 5) (add-display-text-property 5)

         (cl-delete 2) (cl-delete-if 2) (cl-delete-if-not 2)
         (cl-delete-duplicates 1)
         (cl-nsubst 3) (cl-nsubst-if 3) (cl-nsubst-if-not 3)
         (cl-nsubstitute 3) (cl-nsubstitute-if 3) (cl-nsubstitute-if-not 3)
         (cl-nsublis 2)
         (cl-nunion 1 2) (cl-nintersection 1 2) (cl-nset-difference 1 2)
         (cl-nset-exclusive-or 1 2)
         (cl-nreconc 1)
         (cl-sort 1) (cl-stable-sort 1) (cl-merge 2 3)
         )))
  (dolist (entry mutating-fns)
    (put (car entry) 'mutates-arguments (cdr entry))))

;; Record which arguments expect functions, so we can warn when those
;; are accidentally quoted with ' rather than with #'
;; The value of the `funarg-positions' property is a list of function
;; argument positions, starting with 1, and keywords.
(dolist (f '( funcall apply mapcar mapatoms mapconcat mapc maphash
              mapcan map-char-table map-keymap map-keymap-internal
              functionp
              seq-do seq-do-indexed seq-sort seq-sort-by seq-group-by
              seq-find seq-count
              seq-filter seq-reduce seq-remove seq-keep
              seq-map seq-map-indexed seq-mapn seq-mapcat
              seq-drop-while seq-take-while
              seq-some seq-every-p
              cl-every cl-some
              cl-mapcar cl-mapcan cl-mapcon cl-mapc cl-mapl cl-maplist
              ))
  (put f 'funarg-positions '(1)))
(dolist (f '( defalias fset sort
              replace-regexp-in-string
              add-hook remove-hook advice-remove advice--remove-function
              global-set-key local-set-key keymap-global-set keymap-local-set
              set-process-filter set-process-sentinel
              ))
  (put f 'funarg-positions '(2)))
(dolist (f '( assoc assoc-default assoc-delete-all
              plist-get plist-member
              advice-add define-key keymap-set
              run-at-time run-with-idle-timer run-with-timer
              seq-contains seq-contains-p seq-set-equal-p
              seq-position seq-positions seq-uniq
              seq-union seq-intersection seq-difference))
  (put f 'funarg-positions '(3)))
(dolist (f '( cl-find cl-member cl-assoc cl-rassoc cl-position cl-count
              cl-remove cl-delete
              cl-subst cl-nsubst
              cl-substitute cl-nsubstitute
              cl-remove-duplicates cl-delete-duplicates
              cl-union cl-nunion cl-intersection cl-nintersection
              cl-set-difference cl-nset-difference
              cl-set-exclusive-or cl-nset-exclusive-or
              cl-nsublis
              cl-search
              ))
  (put f 'funarg-positions '(:test :test-not :key)))
(dolist (f '( cl-find-if cl-find-if-not cl-member-if cl-member-if-not
              cl-assoc-if cl-assoc-if-not cl-rassoc-if cl-rassoc-if-not
              cl-position-if cl-position-if-not cl-count-if cl-count-if-not
              cl-remove-if cl-remove-if-not cl-delete-if cl-delete-if-not
              cl-reduce cl-adjoin
              cl-subsetp
              ))
  (put f 'funarg-positions '(1 :key)))
(dolist (f '( cl-subst-if cl-subst-if-not cl-nsubst-if cl-nsubst-if-not
              cl-substitute-if cl-substitute-if-not
              cl-nsubstitute-if cl-nsubstitute-if-not
              cl-sort cl-stable-sort
              ))
  (put f 'funarg-positions '(2 :key)))
(dolist (fa '((plist-put 4) (alist-get 5) (add-to-list 5)
              (cl-merge 4 :key)
              (custom-declare-variable :set :get :initialize :safe)
              (make-process :filter :sentinel)
              (make-network-process :filter :sentinel)
              (all-completions 2 3) (try-completion 2 3) (test-completion 2 3)
              (completing-read 2 3)
              ))
  (put (car fa) 'funarg-positions (cdr fa)))


(defun byte-compile-normal-call (form)
  (when (and (symbolp (car form))
             (byte-compile-warning-enabled-p 'callargs (car form)))
    (byte-compile-callargs-warn form))
  (if byte-compile-generate-call-tree
      (byte-compile-annotate-call-tree form))

  (byte-compile-push-constant (car form))
  (mapc 'byte-compile-form (cdr form))	; wasteful, but faster.
  (byte-compile-out 'byte-call (length (cdr form))))


;; Splice the given lap code into the current instruction stream.
;; If it has any labels in it, you're responsible for making sure there
;; are no collisions, and that byte-compile-tag-number is reasonable
;; after this is spliced in.  The provided list is destroyed.
(defun byte-compile-inline-lapcode (lap end-depth)
  ;; "Replay" the operations: we used to just do
  ;; (setq byte-compile-output (nconc (nreverse lap) byte-compile-output))
  ;; but that fails to update byte-compile-depth, so we had to assume
  ;; that `lap' ends up adding exactly 1 element to the stack.  This
  ;; happens to be true for byte-code generated by bytecomp.el without
  ;; lexical-binding, but it's not true in general, and it's not true for
  ;; code output by bytecomp.el with lexical-binding.
  ;; We also restore the value of `byte-compile-depth' and remove TAG depths
  ;; accordingly when inlining lapcode containing lap-code, exactly as
  ;; documented in `byte-compile-cond-jump-table'.
  (let ((endtag (byte-compile-make-tag))
        last-jump-tag ;; last TAG we have jumped to
        last-depth ;; last value of `byte-compile-depth'
        last-constant ;; value of the last constant encountered
        last-switch ;; whether the last op encountered was byte-switch
        switch-tags ;; a list of tags that byte-switch could jump to
        ;; a list of tags byte-switch will jump to, if the value doesn't
        ;; match any entry in the hash table
        switch-default-tags)
    (dolist (op lap)
      (cond
       ((eq (car op) 'TAG)
        (when (or (member op switch-tags) (member op switch-default-tags))
          ;; This TAG is used in a jump table, this means the last goto
          ;; was to a done/default TAG, and thus it's cddr should be set to nil.
          (when last-jump-tag
            (setcdr (cdr last-jump-tag) nil))
          ;; Also, restore the value of `byte-compile-depth' to what it was
          ;; before the last goto.
          (setq byte-compile-depth last-depth
                last-jump-tag nil))
        (byte-compile-out-tag op))
       ((memq (car op) byte-goto-ops)
        (setq last-depth byte-compile-depth
              last-jump-tag (cdr op))
        (byte-compile-goto (car op) (cdr op))
        (when last-switch
          ;; The last op was byte-switch, this goto jumps to a "default" TAG
          ;; (when no value in the jump table is satisfied).
          (push (cdr op) switch-default-tags)
          (setcdr (cdr (cdr op)) nil)
          (setq byte-compile-depth last-depth
                last-switch nil)))
       ((eq (car op) 'byte-return)
        (byte-compile-discard (- byte-compile-depth end-depth) t)
        (byte-compile-goto 'byte-goto endtag))
       (t
        (when (eq (car op) 'byte-switch)
          ;; The last constant is a jump table.
          (push last-constant byte-compile-jump-tables)
          (setq last-switch t)
          ;; Push all TAGs in the jump to switch-tags.
          (maphash #'(lambda (_k tag)
                       (push tag switch-tags))
                   last-constant))
        (setq last-constant (and (eq (car op) 'byte-constant) (cadr op)))
        (setq last-depth byte-compile-depth)
        (byte-compile-out (car op) (cdr op)))))
    (byte-compile-out-tag endtag)))

(defun byte-compile-unfold-bcf (form)
  "Inline call to byte-code function."
  (let* ((byte-compile-bound-variables byte-compile-bound-variables)
         (fun (car form))
         (fargs (aref fun 0))
         (start-depth byte-compile-depth)
         (fmax2 (if (numberp fargs) (ash fargs -7)))     ;2*max+rest.
         ;; (fmin (if (numberp fargs) (logand fargs 127)))
         (alen (length (cdr form)))
         (dynbinds ())
         lap)
    (setq lap (byte-decompile-bytecode-1 (aref fun 1) (aref fun 2) t))
    ;; optimized switch bytecode makes it impossible to guess the correct
    ;; `byte-compile-depth', which can result in incorrect inlined code.
    ;; therefore, we do not inline code that uses the `byte-switch'
    ;; instruction.
    (if (assq 'byte-switch lap)
        (byte-compile-normal-call form)
      (mapc 'byte-compile-form (cdr form))
      (unless fmax2
        ;; Old-style byte-code.
        (cl-assert (listp fargs))
        (while fargs
          (pcase (car fargs)
            ('&optional (setq fargs (cdr fargs)))
            ('&rest (setq fmax2 (+ (* 2 (length dynbinds)) 1))
                    (push (cadr fargs) dynbinds)
                    (setq fargs nil))
            (_ (push (pop fargs) dynbinds))))
        (unless fmax2 (setq fmax2 (* 2 (length dynbinds)))))
      (cond
       ((<= (+ alen alen) fmax2)
        ;; Add missing &optional (or &rest) arguments.
        (dotimes (_ (- (/ (1+ fmax2) 2) alen))
          (byte-compile-push-constant nil)))
       ((zerop (logand fmax2 1))
        (byte-compile-report-error
         (format "Too many arguments for inlined function %S" form))
        (byte-compile-discard (- alen (/ fmax2 2))))
       (t
        ;; Turn &rest args into a list.
        (let ((n (- alen (/ (1- fmax2) 2))))
          (cl-assert (> n 0) nil "problem: fmax2=%S alen=%S n=%S" fmax2 alen n)
          (if (< n 5)
              (byte-compile-out
               (aref [byte-list1 byte-list2 byte-list3 byte-list4] (1- n))
               0)
            (byte-compile-out 'byte-listN n)))))
      (mapc #'byte-compile-dynamic-variable-bind dynbinds)
      (byte-compile-inline-lapcode lap (1+ start-depth))
      ;; Unbind dynamic variables.
      (when dynbinds
        (byte-compile-out 'byte-unbind (length dynbinds)))
      (cl-assert (eq byte-compile-depth (1+ start-depth))
                 nil "Wrong depth start=%s end=%s" start-depth byte-compile-depth))))

(defun byte-compile-check-variable (var access-type)
  "Do various error checks before a use of the variable VAR."
  (cond ((or (not (symbolp var)) (macroexp--const-symbol-p var))
	 (when (byte-compile-warning-enabled-p 'constants
                                               (and (symbolp var) var))
	   (byte-compile-warn-x
            var
            (if (eq access-type 'let-bind)
		"attempt to let-bind %s `%s'"
	      "variable reference to %s `%s'")
	    (if (symbolp var) "constant" "nonvariable")
	    var)))
	((let ((od (get var 'byte-obsolete-variable)))
           (and od
                (not (memq var byte-compile-not-obsolete-vars))
                (not (memq var byte-compile-global-not-obsolete-vars))
                (not (memq var byte-compile-lexical-variables))
                (pcase (nth 1 od)
                  ('set (not (eq access-type 'reference)))
                  ('get (eq access-type 'reference))
                  (_ t))))
	 (byte-compile-warn-obsolete var "variable"))))

(defsubst byte-compile-dynamic-variable-op (base-op var)
  (let ((tmp (assq var byte-compile-variables)))
    (unless tmp
      (setq tmp (list var))
      (push tmp byte-compile-variables))
    (byte-compile-out base-op tmp)))

(defun byte-compile-dynamic-variable-bind (var)
  "Generate code to bind the dynamic variable VAR to the top-of-stack value."
  (byte-compile-check-variable var 'let-bind)
  (push var byte-compile-bound-variables)
  (byte-compile-dynamic-variable-op 'byte-varbind var))

(defun byte-compile-free-vars-warn (arg var &optional assignment)
  "Warn if symbol VAR refers to a free variable.
VAR must not be lexically bound.
ARG is a position argument, used by byte-compile-warn-x.
If optional argument ASSIGNMENT is non-nil, this is treated as an
assignment (i.e. `setq')."
  (unless (or (not (byte-compile-warning-enabled-p 'free-vars var))
              (boundp var)
              (memq var byte-compile-bound-variables)
              (memq var (if assignment
                            byte-compile-free-assignments
                          byte-compile-free-references)))
    (let* ((varname (prin1-to-string var))
           (desc (if assignment "assignment" "reference"))
           (suggestions (help-uni-confusable-suggestions varname)))
      (byte-compile-warn-x arg "%s to free variable `%s'%s"
                           desc var
                           (if suggestions (concat "\n  " suggestions) "")))
    (push var (if assignment
                  byte-compile-free-assignments
                byte-compile-free-references))))

(defun byte-compile-variable-ref (var)
  "Generate code to push the value of the variable VAR on the stack."
  (byte-compile-check-variable var 'reference)
  (let ((lex-binding (assq var byte-compile--lexical-environment)))
    (if lex-binding
	;; VAR is lexically bound
        (byte-compile-stack-ref (cdr lex-binding))
      ;; VAR is dynamically bound
      (byte-compile-free-vars-warn var var)
      (byte-compile-dynamic-variable-op 'byte-varref var))))

(defun byte-compile-variable-set (var)
  "Generate code to set the variable VAR from the top-of-stack value."
  (byte-compile-check-variable var 'assign)
  (let ((lex-binding (assq var byte-compile--lexical-environment)))
    (if lex-binding
	;; VAR is lexically bound.
        (byte-compile-stack-set (cdr lex-binding))
      ;; VAR is dynamically bound.
      (byte-compile-free-vars-warn var var t)
      (byte-compile-dynamic-variable-op 'byte-varset var))))

(defmacro byte-compile-get-constant (const)
  `(or (if (stringp ,const)
	   ;; In a string constant, treat properties as significant.
	   (let (result)
	     (dolist (elt byte-compile-constants)
	       (if (equal-including-properties (car elt) ,const)
		   (setq result elt)))
	     result)
	 (assoc ,const byte-compile-constants #'eql))
       (car (setq byte-compile-constants
		  (cons (list ,const) byte-compile-constants)))))

;; Use this when the value of a form is a constant.
;; This obeys byte-compile--for-effect.
(defun byte-compile-constant (const)
  (if byte-compile--for-effect
      (setq byte-compile--for-effect nil)
    (inline (byte-compile-push-constant const))))

;; Use this for a constant that is not the value of its containing form.
;; This ignores byte-compile--for-effect.
(defun byte-compile-push-constant (const)
  (byte-compile-out
   'byte-constant
   (byte-compile-get-constant const)))

;; Compile those primitive ordinary functions
;; which have special byte codes just for speed.

(defmacro byte-defop-compiler (function &optional compile-handler)
  "Add a compiler-form for FUNCTION.
If function is a symbol, then the variable \"byte-SYMBOL\" must name
the opcode to be used.  If function is a list, the first element
is the function and the second element is the bytecode-symbol.
The second element may be nil, meaning there is no opcode.
COMPILE-HANDLER is the function to use to compile this byte-op, or
may be the abbreviations 0, 1, 2, 2-and, 3, 0-1, 1-2, 1-3, or 2-3.
If it is nil, then the handler is \"byte-compile-SYMBOL.\""
  (let (opcode)
    (if (symbolp function)
	(setq opcode (intern (concat "byte-" (symbol-name function))))
      (setq opcode (car (cdr function))
	    function (car function)))
    (let ((fnform
	   (list 'put (list 'quote function) ''byte-compile
		 (list 'quote
		       (or (cdr (assq compile-handler
				      '((0 . byte-compile-no-args)
					(1 . byte-compile-one-arg)
					(2 . byte-compile-two-args)
                                        (2-cmp . byte-compile-cmp)
					(3 . byte-compile-three-args)
					(0-1 . byte-compile-zero-or-one-arg)
					(1-2 . byte-compile-one-or-two-args)
					(2-3 . byte-compile-two-or-three-args)
					(1-3 . byte-compile-one-to-three-args)
					)))
			   compile-handler
			   (intern (concat "byte-compile-"
					   (symbol-name function))))))))
      (if opcode
	  (list 'progn fnform
		(list 'put (list 'quote function)
		      ''byte-opcode (list 'quote opcode))
		(list 'put (list 'quote opcode)
		      ''byte-opcode-invert (list 'quote function)))
	fnform))))

(defmacro byte-defop-compiler-1 (function &optional compile-handler)
  (list 'byte-defop-compiler (list function nil) compile-handler))


(put 'byte-call 'byte-opcode-invert 'funcall)
(put 'byte-list1 'byte-opcode-invert 'list)
(put 'byte-list2 'byte-opcode-invert 'list)
(put 'byte-list3 'byte-opcode-invert 'list)
(put 'byte-list4 'byte-opcode-invert 'list)
(put 'byte-listN 'byte-opcode-invert 'list)
(put 'byte-concat2 'byte-opcode-invert 'concat)
(put 'byte-concat3 'byte-opcode-invert 'concat)
(put 'byte-concat4 'byte-opcode-invert 'concat)
(put 'byte-concatN 'byte-opcode-invert 'concat)
(put 'byte-insertN 'byte-opcode-invert 'insert)

(byte-defop-compiler point		0)
(byte-defop-compiler point-max		0)
(byte-defop-compiler point-min		0)
(byte-defop-compiler following-char	0)
(byte-defop-compiler preceding-char	0)
(byte-defop-compiler current-column	0)
(byte-defop-compiler eolp		0)
(byte-defop-compiler eobp		0)
(byte-defop-compiler bolp		0)
(byte-defop-compiler bobp		0)
(byte-defop-compiler current-buffer	0)
(byte-defop-compiler widen		0)
(byte-defop-compiler end-of-line    0-1)
(byte-defop-compiler forward-char   0-1)
(byte-defop-compiler forward-line   0-1)
(byte-defop-compiler symbolp		1)
(byte-defop-compiler consp		1)
(byte-defop-compiler stringp		1)
(byte-defop-compiler listp		1)
(byte-defop-compiler not		1)
(byte-defop-compiler (null byte-not)	1)
(byte-defop-compiler car		1)
(byte-defop-compiler cdr		1)
(byte-defop-compiler length		1)
(byte-defop-compiler symbol-value	1)
(byte-defop-compiler symbol-function	1)
(byte-defop-compiler (1+ byte-add1)	1)
(byte-defop-compiler (1- byte-sub1)	1)
(byte-defop-compiler goto-char		1)
(byte-defop-compiler char-after		0-1)
(byte-defop-compiler set-buffer		1)
(byte-defop-compiler forward-word	0-1)
(byte-defop-compiler char-syntax	1)
(byte-defop-compiler nreverse		1)
(byte-defop-compiler car-safe		1)
(byte-defop-compiler cdr-safe		1)
(byte-defop-compiler numberp		1)
(byte-defop-compiler integerp		1)
(byte-defop-compiler skip-chars-forward     1-2)
(byte-defop-compiler skip-chars-backward    1-2)
(byte-defop-compiler eq 	 	2)
(byte-defop-compiler memq		2)
(byte-defop-compiler cons		2)
(byte-defop-compiler aref		2)
(byte-defop-compiler set		2)
(byte-defop-compiler fset		2)
(byte-defop-compiler (= byte-eqlsign)	2-cmp)
(byte-defop-compiler (< byte-lss)	2-cmp)
(byte-defop-compiler (> byte-gtr)	2-cmp)
(byte-defop-compiler (<= byte-leq)	2-cmp)
(byte-defop-compiler (>= byte-geq)	2-cmp)
(byte-defop-compiler get		2)
(byte-defop-compiler nth		2)
(byte-defop-compiler substring		1-3)
(byte-defop-compiler (move-marker byte-set-marker) 2-3)
(byte-defop-compiler set-marker	2-3)
(byte-defop-compiler match-beginning	1)
(byte-defop-compiler match-end	1)
(byte-defop-compiler upcase		1)
(byte-defop-compiler downcase		1)
(byte-defop-compiler string=		2)
(byte-defop-compiler string<		2)
(byte-defop-compiler (string-equal byte-string=) 2)
(byte-defop-compiler (string-lessp byte-string<) 2)
(byte-defop-compiler equal		2)
(byte-defop-compiler nthcdr		2)
(byte-defop-compiler elt		2)
(byte-defop-compiler member		2)
(byte-defop-compiler assq		2)
(byte-defop-compiler (rplaca byte-setcar) 2)
(byte-defop-compiler (rplacd byte-setcdr) 2)
(byte-defop-compiler setcar		2)
(byte-defop-compiler setcdr		2)
(byte-defop-compiler buffer-substring	2)
(byte-defop-compiler delete-region	2)
(byte-defop-compiler narrow-to-region	2)
(byte-defop-compiler (% byte-rem)	2)
(byte-defop-compiler aset		3)

(byte-defop-compiler max		byte-compile-min-max)
(byte-defop-compiler min		byte-compile-min-max)
(byte-defop-compiler (+ byte-plus)	byte-compile-variadic-numeric)
(byte-defop-compiler (* byte-mult)	byte-compile-variadic-numeric)

(byte-defop-compiler-1 interactive byte-compile-noop)


(defun byte-compile-subr-wrong-args (form n)
  (when (byte-compile-warning-enabled-p 'callargs (car form))
    (byte-compile-warn-x (car form)
                         "`%s' called with %d arg%s, but requires %s"
                         (car form) (length (cdr form))
                         (if (= 1 (length (cdr form))) "" "s") n)
    ;; Get run-time wrong-number-of-args error.
    (byte-compile-normal-call form)))

(defun byte-compile-no-args (form)
  (if (not (= (length form) 1))
      (byte-compile-subr-wrong-args form "none")
    (byte-compile-out (get (car form) 'byte-opcode) 0)))

(defun byte-compile-one-arg (form)
  (if (not (= (length form) 2))
      (byte-compile-subr-wrong-args form 1)
    (byte-compile-form (car (cdr form)))  ;; Push the argument
    (byte-compile-out (get (car form) 'byte-opcode) 0)))

(defun byte-compile-two-args (form)
  (if (not (= (length form) 3))
      (byte-compile-subr-wrong-args form 2)
    (byte-compile-form (car (cdr form)))  ;; Push the arguments
    (byte-compile-form (nth 2 form))
    (byte-compile-out (get (car form) 'byte-opcode) 0)))

(defun byte-compile-cmp (form)
  "Compile calls to numeric comparisons such as `<', `=' etc."
  ;; Lisp-level transforms should already have reduced valid calls to 2 args.
  (if (not (= (length form) 3))
      (byte-compile-subr-wrong-args form "1 or more")
    (byte-compile-two-args
     (if (macroexp-const-p (nth 1 form))
         ;; First argument is constant: flip it so that the constant
         ;; is last, which may allow more lapcode optimizations.
         (let* ((op (car form))
                (flipped-op (cdr (assq op '((< . >) (<= . >=)
                                            (> . <) (>= . <=) (= . =))))))
           (list flipped-op (nth 2 form) (nth 1 form)))
       form))))

(defun byte-compile-three-args (form)
  (if (not (= (length form) 4))
      (byte-compile-subr-wrong-args form 3)
    (byte-compile-form (car (cdr form)))  ;; Push the arguments
    (byte-compile-form (nth 2 form))
    (byte-compile-form (nth 3 form))
    (byte-compile-out (get (car form) 'byte-opcode) 0)))

(defun byte-compile-zero-or-one-arg (form)
  (let ((len (length form)))
    (cond ((= len 1) (byte-compile-one-arg (append form '(nil))))
	  ((= len 2) (byte-compile-one-arg form))
	  (t (byte-compile-subr-wrong-args form "0-1")))))

(defun byte-compile-one-or-two-args (form)
  (let ((len (length form)))
    (cond ((= len 2) (byte-compile-two-args (append form '(nil))))
	  ((= len 3) (byte-compile-two-args form))
	  (t (byte-compile-subr-wrong-args form "1-2")))))

(defun byte-compile-two-or-three-args (form)
  (let ((len (length form)))
    (cond ((= len 3) (byte-compile-three-args (append form '(nil))))
	  ((= len 4) (byte-compile-three-args form))
	  (t (byte-compile-subr-wrong-args form "2-3")))))

(defun byte-compile-one-to-three-args (form)
  (let ((len (length form)))
    (cond ((= len 2) (byte-compile-three-args (append form '(nil nil))))
          ((= len 3) (byte-compile-three-args (append form '(nil))))
          ((= len 4) (byte-compile-three-args form))
          (t (byte-compile-subr-wrong-args form "1-3")))))

(defun byte-compile-noop (_form)
  (byte-compile-constant nil))

(defun byte-compile-discard (&optional num preserve-tos)
  "Output byte codes to discard the NUM entries at the top of the stack.
NUM defaults to 1.
If PRESERVE-TOS is non-nil, preserve the top-of-stack value, as if it were
popped before discarding the num values, and then pushed back again after
discarding."
  (if (and (null num) (not preserve-tos))
      ;; common case
      (byte-compile-out 'byte-discard)
    ;; general case
    (unless num
      (setq num 1))
    (when (and preserve-tos (> num 0))
      ;; Preserve the top-of-stack value by writing it directly to the stack
      ;; location which will be at the top-of-stack after popping.
      (byte-compile-stack-set (1- (- byte-compile-depth num)))
      ;; Now we actually discard one less value, since we want to keep
      ;; the eventual TOS
      (setq num (1- num)))
    (while (> num 0)
      (byte-compile-out 'byte-discard)
      (setq num (1- num)))))

(defun byte-compile-stack-ref (stack-pos)
  "Output byte codes to push the value at stack position STACK-POS."
  (let ((dist (- byte-compile-depth (1+ stack-pos))))
    (if (zerop dist)
        ;; A simple optimization
        (byte-compile-out 'byte-dup)
      ;; normal case
      (byte-compile-out 'byte-stack-ref dist))))

(defun byte-compile-stack-set (stack-pos)
  "Output byte codes to store the TOS value at stack position STACK-POS."
  (byte-compile-out 'byte-stack-set (- byte-compile-depth (1+ stack-pos))))

(byte-defop-compiler-1 internal-make-closure byte-compile-make-closure)
(byte-defop-compiler-1 internal-get-closed-var byte-compile-get-closed-var)

(defun byte-compile-make-closure (form)
  "Byte-compile the special `internal-make-closure' form.

This function is never called when `lexical-binding' is nil."
  (if byte-compile--for-effect (setq byte-compile--for-effect nil)
    (let* ((vars (nth 1 form))
           (env (nth 2 form))
           (docstring-exp (nth 3 form))
           (body (nthcdr 4 form))
           (fun
<<<<<<< HEAD
            (byte-compile-lambda `(,(if (symbol-with-pos-p (car form))
                                        (position-symbol 'lambda (car form))
                                      'lambda)
                                   ,vars . ,body)
                                 nil (length env))))
=======
            (byte-compile-lambda `(lambda ,vars . ,body) (length env))))
>>>>>>> 74b8043e
      (cl-assert (or (> (length env) 0)
		     docstring-exp))	;Otherwise, we don't need a closure.
      (cl-assert (byte-code-function-p fun))
      (byte-compile-form
       (if (macroexp-const-p docstring-exp)
           ;; Use symbols V0, V1 ... as placeholders for closure variables:
           ;; they should be short (to save space in the .elc file), yet
           ;; distinct when disassembled.
           (let* ((dummy-vars (mapcar (lambda (i) (intern (format "V%d" i)))
                                      (number-sequence 0 (1- (length env)))))
                  (opt-args (mapcar (lambda (i) (aref fun i))
                                    (number-sequence 4 (1- (length fun)))))
                  (proto-fun
                   (apply #'make-byte-code
                          (aref fun 0)  ; The arglist is always the 15-bit
                                        ; form, never the list of symbols.
                          (aref fun 1)  ; The byte-code.
                          ;; Prepend dummy cells to the constant vector,
                          ;; to get the indices right when disassembling.
                          (vconcat dummy-vars (aref fun 2))
                          (aref fun 3)  ; Stack depth of function
                          (if docstring-exp
                              (cons
                               (eval (byte-run-strip-symbol-positions
                                      docstring-exp)
                                     t)
                               (cdr opt-args)) ; The interactive spec will
                                               ; have been stripped in
                                               ; `byte-compile-lambda'.
                            opt-args))))
             `(make-closure ,proto-fun ,@env))
         ;; Nontrivial doc string expression: create a bytecode object
         ;; from small pieces at run time.
         `(make-byte-code
           ,(aref fun 0)         ; 15-bit form of arglist descriptor.
           ,(aref fun 1)         ; The byte-code.
           (vconcat (vector . ,env) ,(aref fun 2))  ; constant vector
           ,(aref fun 3)         ; max stack depth
           ,(byte-run-strip-symbol-positions docstring-exp)
           ;; optional interactive spec and anything else, all quoted
           ,@(mapcar (lambda (x) `',x) (drop 5 (append fun nil)))))))))

(defun byte-compile-get-closed-var (form)
  "Byte-compile the special `internal-get-closed-var' form."
  (if byte-compile--for-effect (setq byte-compile--for-effect nil)
    (byte-compile-out 'byte-constant (nth 1 form))))

;; Compile a pure function that accepts zero or more numeric arguments
;; and has an opcode for the binary case.
;; Single-argument calls are assumed to be numeric identity and are
;; compiled as (* x 1) in order to convert markers to numbers and
;; trigger type errors.
(defun byte-compile-variadic-numeric (form)
  (pcase (length form)
    (1
     ;; No args: use the identity value for the operation.
     (byte-compile-constant (eval form)))
    (2
     ;; One arg: compile (OP x) as (* x 1). This is identity for
     ;; all numerical values including -0.0, infinities and NaNs.
     (byte-compile-form (nth 1 form))
     (byte-compile-constant 1)
     (byte-compile-out (get '* 'byte-opcode) 0))
    (3
     (let ((arg1 (nth 1 form))
           (arg2 (nth 2 form)))
       (when (and (memq (car form) '(+ *))
                  (macroexp-const-p arg1))
         ;; Put constant argument last for better LAP optimization.
         (cl-rotatef arg1 arg2))
       (byte-compile-form arg1)
       (byte-compile-form arg2)
       (byte-compile-out (get (car form) 'byte-opcode) 0)))
    (_
     ;; >2 args: compile as a single function call.
     (byte-compile-normal-call form))))

(defun byte-compile-min-max (form)
  "Byte-compile calls to `min' or `max'."
  (if (cdr form)
      (byte-compile-variadic-numeric form)
    ;; No args: warn and emit code that raises an error when executed.
    (byte-compile-normal-call form)))


;; more complicated compiler macros

(byte-defop-compiler list)
(byte-defop-compiler concat)
(byte-defop-compiler (indent-to-column byte-indent-to) byte-compile-indent-to)
(byte-defop-compiler indent-to)
(byte-defop-compiler insert)
(byte-defop-compiler-1 function byte-compile-function-form)
(byte-defop-compiler (- byte-diff) byte-compile-minus)
(byte-defop-compiler (/ byte-quo) byte-compile-quo)
(byte-defop-compiler nconc)

(defun byte-compile-list (form)
  (let ((count (length (cdr form))))
    (cond ((= count 0)
	   (byte-compile-constant nil))
	  ((< count 5)
	   (mapc 'byte-compile-form (cdr form))
	   (byte-compile-out
	    (aref [byte-list1 byte-list2 byte-list3 byte-list4] (1- count)) 0))
	  ((< count 256)
	   (mapc 'byte-compile-form (cdr form))
	   (byte-compile-out 'byte-listN count))
	  (t (byte-compile-normal-call form)))))

(defun byte-compile-concat (form)
  (let ((count (length (cdr form))))
    (cond ((and (< 1 count) (< count 5))
	   (mapc 'byte-compile-form (cdr form))
	   (byte-compile-out
	    (aref [byte-concat2 byte-concat3 byte-concat4] (- count 2))
	    0))
	  ;; Concat of one arg is not a no-op if arg is not a string.
	  ((= count 0)
	   (byte-compile-form ""))
	  ((< count 256)
	   (mapc 'byte-compile-form (cdr form))
	   (byte-compile-out 'byte-concatN count))
	  ((byte-compile-normal-call form)))))

(defun byte-compile-minus (form)
  (if (/= (length form) 2)
      (byte-compile-variadic-numeric form)
    (byte-compile-form (cadr form))
    (byte-compile-out 'byte-negate 0)))

(defun byte-compile-quo (form)
  (if (= (length form) 3)
      (byte-compile-two-args form)
    ;; N-ary `/' is not the left-reduction of binary `/' because if any
    ;; argument is a float, then everything is done in floating-point.
    (byte-compile-normal-call form)))

(defun byte-compile-nconc (form)
  (let ((len (length form)))
    (cond ((= len 1)
	   (byte-compile-constant nil))
	  ((= len 2)
	   ;; nconc of one arg is a noop, even if that arg isn't a list.
	   (byte-compile-form (nth 1 form)))
	  (t
	   (byte-compile-form (car (setq form (cdr form))))
	   (while (setq form (cdr form))
	     (byte-compile-form (car form))
	     (byte-compile-out 'byte-nconc 0))))))

;; (function foo) must compile like 'foo, not like (symbol-function 'foo).
;; Otherwise it will be incompatible with the interpreter,
;; and (funcall (function foo)) will lose with autoloads.

(defun byte-compile-function-form (form)
  (let ((f (nth 1 form)))
    (when (and (symbolp f)
               (byte-compile-warning-enabled-p 'callargs f))
      (byte-compile-function-warn f t (byte-compile-fdefinition f nil)))

    (byte-compile-constant (if (eq 'lambda (car-safe f))
                               (byte-compile-lambda f)
                             f))))

(defun byte-compile-indent-to (form)
  (let ((len (length form)))
    (cond ((= len 2)
	   (byte-compile-form (car (cdr form)))
	   (byte-compile-out 'byte-indent-to 0))
	  ((= len 3)
	   ;; no opcode for 2-arg case.
	   (byte-compile-normal-call form))
	  (t
	   (byte-compile-subr-wrong-args form "1-2")))))

(defun byte-compile-insert (form)
  (cond ((null (cdr form))
	 (byte-compile-constant nil))
	((<= (length form) 256)
	 (mapc 'byte-compile-form (cdr form))
	 (if (cdr (cdr form))
	     (byte-compile-out 'byte-insertN (length (cdr form)))
	   (byte-compile-out 'byte-insert 0)))
	((memq t (mapcar 'consp (cdr (cdr form))))
	 (byte-compile-normal-call form))
	;; We can split it; there is no function call after inserting 1st arg.
	(t
	 (while (setq form (cdr form))
	   (byte-compile-form (car form))
	   (byte-compile-out 'byte-insert 0)
	   (if (cdr form)
	       (byte-compile-discard))))))


(byte-defop-compiler-1 setq)
(byte-defop-compiler-1 quote)

(defun byte-compile-setq (form)
  (cl-assert (= (length form) 3))       ; normalized in macroexp
  (let ((var (nth 1 form))
        (expr (nth 2 form)))
    (byte-compile-form expr)
    (unless byte-compile--for-effect
      (byte-compile-out 'byte-dup 0))
    (byte-compile-variable-set var)
    (setq byte-compile--for-effect nil)))

(byte-defop-compiler-1 set-default)
(defun byte-compile-set-default (form)
  (let ((varexp (car-safe (cdr-safe form))))
    (if (eq (car-safe varexp) 'quote)
        ;; If the varexp is constant, check the var's name.
        (let ((var (car-safe (cdr varexp))))
          (and (or (not (symbolp var))
	           (macroexp--const-symbol-p var t))
               (byte-compile-warning-enabled-p 'constants
                                               (and (symbolp var) var))
               (byte-compile-warn-x
                var
	        "variable assignment to %s `%s'"
	        (if (symbolp var) "constant" "nonvariable")
	        var))))
    (byte-compile-normal-call form)))

(defun byte-compile-quote (form)
  (byte-compile-constant (car (cdr form))))

;;; control structures

(defun byte-compile-body (body &optional for-effect)
  (while (cdr body)
    (byte-compile-form (car body) t)
    (setq body (cdr body)))
  (byte-compile-form (car body) for-effect))

(defsubst byte-compile-body-do-effect (body)
  (byte-compile-body body byte-compile--for-effect)
  (setq byte-compile--for-effect nil))

(defsubst byte-compile-form-do-effect (form)
  (byte-compile-form form byte-compile--for-effect)
  (setq byte-compile--for-effect nil))

(byte-defop-compiler-1 inline byte-compile-progn)
(byte-defop-compiler-1 progn)
(byte-defop-compiler-1 prog1)
(byte-defop-compiler-1 if)
(byte-defop-compiler-1 cond)
(byte-defop-compiler-1 and)
(byte-defop-compiler-1 or)
(byte-defop-compiler-1 while)
(byte-defop-compiler-1 funcall)
(byte-defop-compiler-1 let)
(byte-defop-compiler-1 let* byte-compile-let)
(byte-defop-compiler-1 ignore)

(defun byte-compile-progn (form)
  (byte-compile-body-do-effect (cdr form)))

(defun byte-compile-prog1 (form)
  (byte-compile-form-do-effect (car (cdr form)))
  (byte-compile-body (cdr (cdr form)) t))

(defmacro byte-compile-goto-if (cond discard tag)
  `(byte-compile-goto
    (if ,cond
	(if ,discard 'byte-goto-if-not-nil 'byte-goto-if-not-nil-else-pop)
      (if ,discard 'byte-goto-if-nil 'byte-goto-if-nil-else-pop))
    ,tag))

(defun byte-compile-ignore (form)
  (dolist (arg (cdr form))
    ;; Compile each argument for-effect but suppress unused-value warnings.
    (byte-compile-form arg 'for-effect-no-warn))
  (byte-compile-form nil))

;; Return the list of items in CONDITION-PARAM that match PRED-LIST.
;; Only return items that are not in ONLY-IF-NOT-PRESENT.
(defun byte-compile-find-bound-condition (condition-param
					  pred-list
					  &optional only-if-not-present)
  (let ((result nil)
	(nth-one nil)
	(cond-list
	 (if (memq (car-safe condition-param) pred-list)
	     ;; The condition appears by itself.
	     (list condition-param)
	   ;; If the condition is an `and', look for matches among the
	   ;; `and' arguments.
	   (when (eq 'and (car-safe condition-param))
	     (cdr condition-param)))))

    (dolist (crt cond-list)
      (when (and (memq (car-safe crt) pred-list)
		 (eq 'quote (car-safe (setq nth-one (nth 1 crt))))
		 ;; Ignore if the symbol is already on the unresolved
		 ;; list.
		 (not (assq (nth 1 nth-one) ; the relevant symbol
			    only-if-not-present)))
	(push (nth 1 (nth 1 crt)) result)))
    result))

(defmacro byte-compile-maybe-guarded (condition &rest body)
  "Execute forms in BODY, potentially guarded by CONDITION.
CONDITION is a variable whose value is a test in an `if' or `cond'.
BODY is the code to compile in the first arm of the if or the body of
the cond clause.  If CONDITION's value is of the form (fboundp \\='foo)
or (boundp \\='foo), the relevant warnings from BODY about foo's
being undefined (or obsolete) will be suppressed.

If CONDITION's value is (not (featurep \\='emacs)) or (featurep \\='xemacs),
that suppresses all warnings during execution of BODY."
  (declare (indent 1) (debug t))
  `(let* ((fbound-list (byte-compile-find-bound-condition
			,condition '(fboundp functionp)
			byte-compile-unresolved-functions))
	  (bound-list (byte-compile-find-bound-condition
                       ,condition '(boundp default-boundp local-variable-p)))
          (new-bound-list
           ;; (seq-difference  byte-compile-bound-variables))
           (delq nil (mapcar (lambda (s)
                               (if (memq s byte-compile-bound-variables) nil s))
                             bound-list)))
	  ;; Maybe add to the bound list.
	  (byte-compile-bound-variables
           (append new-bound-list byte-compile-bound-variables)))
     (mapc #'byte-compile--check-prefixed-var new-bound-list)
     (unwind-protect
	 ;; If things not being bound at all is ok, so must them being
	 ;; obsolete.  Note that we add to the existing lists since Tramp
	 ;; (ab)uses this feature.
         ;; FIXME: If `foo' is obsoleted by `bar', the code below
         ;; correctly arranges to silence the warnings after testing
         ;; existence of `foo', but the warning should also be
         ;; silenced after testing the existence of `bar'.
	 (let ((byte-compile-not-obsolete-vars
		(append byte-compile-not-obsolete-vars bound-list))
	       (byte-compile-not-obsolete-funcs
		(append byte-compile-not-obsolete-funcs fbound-list)))
	   ,@body)
       ;; Maybe remove the function symbol from the unresolved list.
       (dolist (fbound fbound-list)
	 (when fbound
	   (setq byte-compile-unresolved-functions
		 (delq (assq fbound byte-compile-unresolved-functions)
		       byte-compile-unresolved-functions)))))))

(defun byte-compile-if (form)
  (byte-compile-form (car (cdr form)))
  ;; Check whether we have `(if (fboundp ...' or `(if (boundp ...'
  ;; and avoid warnings about the relevant symbols in the consequent.
  (let ((clause (nth 1 form))
	(donetag (byte-compile-make-tag)))
    (if (null (nthcdr 3 form))
	;; No else-forms
	(progn
	  (byte-compile-goto-if nil byte-compile--for-effect donetag)
	  (byte-compile-maybe-guarded clause
	    (byte-compile-form (nth 2 form) byte-compile--for-effect))
	  (byte-compile-out-tag donetag))
      (let ((elsetag (byte-compile-make-tag)))
	(byte-compile-goto 'byte-goto-if-nil elsetag)
	(byte-compile-maybe-guarded clause
	  (byte-compile-form (nth 2 form) byte-compile--for-effect))
	(byte-compile-goto 'byte-goto donetag)
	(byte-compile-out-tag elsetag)
	(byte-compile-maybe-guarded (list 'not clause)
	  (byte-compile-body (cdr (cdr (cdr form))) byte-compile--for-effect))
	(byte-compile-out-tag donetag))))
  (setq byte-compile--for-effect nil))

(defun byte-compile--cond-vars (obj1 obj2)
  ;; We make sure that of OBJ1 and OBJ2, one of them is a symbol,
  ;; and the other is a constant expression whose value can be
  ;; compared with `eq' (with `macroexp-const-p').
  (or
   (and (symbolp obj1) (macroexp-const-p obj2) (cons obj1 (eval obj2)))
   (and (symbolp obj2) (macroexp-const-p obj1) (cons obj2 (eval obj1)))))

(defun byte-compile--common-test (test-1 test-2)
  "Most specific common test of `eq', `eql' and `equal'."
  (cond ((or (eq test-1 'equal) (eq test-2 'equal)) 'equal)
        ((or (eq test-1 'eql)   (eq test-2 'eql))   'eql)
        (t                                          'eq)))

(defun byte-compile--cond-switch-prefix (clauses)
  "Find a switch corresponding to a prefix of CLAUSES, or nil if none.
Return (TAIL VAR TEST CASES), where:
  TAIL is the remaining part of CLAUSES after the switch, including
  any default clause,
  VAR is the variable being switched on,
  TEST is the equality test (`eq', `eql' or `equal'),
  CASES is a list of (VALUES . BODY) where VALUES is a list of values
    corresponding to BODY (always non-empty)."
  (let ((cases nil)                 ; Reversed list of (VALUES BODY).
        (keys nil)                  ; Switch keys seen so far.
        (switch-var nil)
        (switch-test 'eq))
    (while (pcase (car clauses)
             (`((,(and fn (or 'eq 'eql 'equal)) ,expr1 ,expr2) . ,body)
              (let* ((vars (byte-compile--cond-vars expr1 expr2))
                     (var (car vars))
                     (value (cdr vars)))
                (and var (or (eq var switch-var) (not switch-var))
                     (progn
                       (setq switch-var var)
                       (setq switch-test
                             (byte-compile--common-test switch-test fn))
                       (unless (member value keys)
                         (push value keys)
                         (push (cons (list value) (or body '(t))) cases))
                       t))))
             ;; Treat (not X) as (eq X nil).
             (`((,(or 'not 'null) ,(and var (pred symbolp))) . ,body)
              (and (or (eq var switch-var) (not switch-var))
                   (progn
                     (setq switch-var var)
                     (setq switch-test
                           (byte-compile--common-test switch-test 'eq))
                     (unless (memq nil keys)
                       (push nil keys)
                       (push (cons (list nil) (or body '(t))) cases))
                     t)))
             (`((,(and fn (or 'memq 'memql 'member)) ,var ,expr) . ,body)
              (and (symbolp var)
                   (or (eq var switch-var) (not switch-var))
                   (macroexp-const-p expr)
                   ;; Require a non-empty body, since the member
                   ;; function value depends on the switch argument.
                   body
                   (let ((value (eval expr)))
                     (and (proper-list-p value)
                          (progn
                            (setq switch-var var)
                            (setq switch-test
                                  (byte-compile--common-test
                                   switch-test
                                   (cdr (assq fn '((memq   . eq)
                                                   (memql  . eql)
                                                   (member . equal))))))
                            (let ((vals nil))
                              (dolist (elem value)
                                (unless (funcall fn elem keys)
                                  (push elem vals)))
                              (when vals
                                (setq keys (append vals keys))
                                (push (cons (nreverse vals) body) cases)))
                            t))))))
      (setq clauses (cdr clauses)))
    ;; Assume that a single switch is cheaper than two or more discrete
    ;; compare clauses.  This could be tuned, possibly taking into
    ;; account the total number of values involved.
    (and (> (length cases) 1)
         (list clauses switch-var switch-test (nreverse cases)))))

(defun byte-compile-cond-jump-table (switch donetag)
  "Generate code for SWITCH, ending at DONETAG."
  (let* ((var (car switch))
         (test (nth 1 switch))
         (cases (nth 2 switch))
         jump-table test-objects body tag default-tag)
    ;; TODO: Once :linear-search is implemented for `make-hash-table'
    ;; set it to t for cond forms with a small number of cases.
    (let ((nvalues (apply #'+ (mapcar (lambda (case) (length (car case)))
                                      cases))))
      (setq jump-table (make-hash-table
			:test test
			:purecopy t
			:size nvalues)))
    (setq default-tag (byte-compile-make-tag))
    ;; The structure of byte-switch code:
    ;;
    ;; varref var
    ;; constant #s(hash-table purecopy t data (val1 (TAG1) val2 (TAG2)))
    ;; switch
    ;; goto DEFAULT-TAG
    ;; TAG1
    ;; <clause body>
    ;; goto DONETAG
    ;; TAG2
    ;; <clause body>
    ;; goto DONETAG
    ;; DEFAULT-TAG
    ;; <body for remaining (non-switch) clauses>
    ;; DONETAG

    (byte-compile-variable-ref var)
    (byte-compile-push-constant jump-table)
    (byte-compile-out 'byte-switch)

    ;; When the opcode argument is `byte-goto', `byte-compile-goto' sets
    ;; `byte-compile-depth' to nil. However, we need `byte-compile-depth'
    ;; to be non-nil for generating tags for all cases. Since
    ;; `byte-compile-depth' will increase by at most 1 after compiling
    ;; all of the clause (which is further enforced by cl-assert below)
    ;; it should be safe to preserve its value.
    (let ((byte-compile-depth byte-compile-depth))
      (byte-compile-goto 'byte-goto default-tag))

    (dolist (case cases)
      (setq tag (byte-compile-make-tag)
            test-objects (car case)
            body (cdr case))
      (byte-compile-out-tag tag)
      (dolist (value test-objects)
        (puthash value tag jump-table))

      (let ((byte-compile-depth byte-compile-depth)
            (init-depth byte-compile-depth))
        ;; Since `byte-compile-body' might increase `byte-compile-depth'
        ;; by 1, not preserving its value will cause it to potentially
        ;; increase by one for every clause body compiled, causing
        ;; depth/tag conflicts or violating asserts down the road.
        ;; To make sure `byte-compile-body' itself doesn't violate this,
        ;; we use `cl-assert'.
        (byte-compile-body body byte-compile--for-effect)
        (cl-assert (or (= byte-compile-depth init-depth)
                       (= byte-compile-depth (1+ init-depth))))
        (byte-compile-goto 'byte-goto donetag)
        (setcdr (cdr donetag) nil)))

    (byte-compile-out-tag default-tag)
    (push jump-table byte-compile-jump-tables)))

(defun byte-compile-cond (clauses)
  (let ((donetag (byte-compile-make-tag))
        nexttag clause)
    (setq clauses (cdr clauses))
    (while clauses
      (let ((switch-prefix (and byte-compile-cond-use-jump-table
                                (byte-compile--cond-switch-prefix clauses))))
        (if switch-prefix
            (progn
              (byte-compile-cond-jump-table (cdr switch-prefix) donetag)
              (setq clause nil)
              (setq clauses (car switch-prefix)))
          (setq clause (car clauses))
          (cond ((or (eq (car clause) t)
                     (and (eq (car-safe (car clause)) 'quote)
                          (car-safe (cdr-safe (car clause)))))
                 ;; Unconditional clause
                 (setq clause (cons t clause)
                       clauses nil))
                ((cdr clauses)
                 (byte-compile-form (car clause))
                 (if (null (cdr clause))
                     ;; First clause is a singleton.
                     (byte-compile-goto-if t byte-compile--for-effect donetag)
                   (setq nexttag (byte-compile-make-tag))
                   (byte-compile-goto 'byte-goto-if-nil nexttag)
                   (byte-compile-maybe-guarded (car clause)
                     (byte-compile-body (cdr clause) byte-compile--for-effect))
                   (byte-compile-goto 'byte-goto donetag)
                   (byte-compile-out-tag nexttag))))
          (setq clauses (cdr clauses)))))
    ;; Last clause
    (let ((guard (car clause)))
      (and (cdr clause) (not (eq guard t))
           (progn (byte-compile-form guard)
                  (byte-compile-goto-if nil byte-compile--for-effect donetag)
                  (setq clause (cdr clause))))
      (byte-compile-maybe-guarded guard
        (byte-compile-body-do-effect clause)))
    (byte-compile-out-tag donetag)))

(defun byte-compile-and (form)
  (let ((failtag (byte-compile-make-tag))
	(args (cdr form)))
    (if (null args)
	(byte-compile-form-do-effect t)
      (byte-compile-and-recursion args failtag))))

;; Handle compilation of a nontrivial `and' call.
;; We use tail recursion so we can use byte-compile-maybe-guarded.
(defun byte-compile-and-recursion (rest failtag)
  (if (cdr rest)
      (progn
	(byte-compile-form (car rest))
	(byte-compile-goto-if nil byte-compile--for-effect failtag)
	(byte-compile-maybe-guarded (car rest)
	  (byte-compile-and-recursion (cdr rest) failtag)))
    (byte-compile-form-do-effect (car rest))
    (byte-compile-out-tag failtag)))

(defun byte-compile-or (form)
  (let ((wintag (byte-compile-make-tag))
	(args (cdr form)))
    (if (null args)
	(byte-compile-form-do-effect nil)
      (byte-compile-or-recursion args wintag))))

;; Handle compilation of a nontrivial `or' call.
;; We use tail recursion so we can use byte-compile-maybe-guarded.
(defun byte-compile-or-recursion (rest wintag)
  (if (cdr rest)
      (progn
	(byte-compile-form (car rest))
	(byte-compile-goto-if t byte-compile--for-effect wintag)
	(byte-compile-maybe-guarded (list 'not (car rest))
	  (byte-compile-or-recursion (cdr rest) wintag)))
    (byte-compile-form-do-effect (car rest))
    (byte-compile-out-tag wintag)))

(defun byte-compile-while (form)
  (let ((endtag (byte-compile-make-tag))
	(looptag (byte-compile-make-tag)))
    (byte-compile-out-tag looptag)
    (byte-compile-form (car (cdr form)))
    (byte-compile-goto-if nil byte-compile--for-effect endtag)
    (byte-compile-body (cdr (cdr form)) t)
    (byte-compile-goto 'byte-goto looptag)
    (byte-compile-out-tag endtag)
    (setq byte-compile--for-effect nil)))

(defun byte-compile-funcall (form)
  (if (cdr form)
      (progn
        (mapc 'byte-compile-form (cdr form))
        (byte-compile-out 'byte-call (length (cdr (cdr form)))))
    (byte-compile-report-error
     (format-message "`funcall' called with no arguments"))
    (byte-compile-form '(signal 'wrong-number-of-arguments '(funcall 0))
                       byte-compile--for-effect)))


;; let binding

(defun byte-compile-push-binding-init (clause)
  "Emit byte-codes to push the initialization value for CLAUSE on the stack.
Return the offset in the form (VAR . OFFSET)."
  (let* ((var (if (consp clause) (car clause) clause)))
    ;; We record the stack position even of dynamic bindings; we'll put
    ;; them in the proper place later.
    (prog1 (cons var byte-compile-depth)
      (if (consp clause)
          (byte-compile-form (cadr clause))
        (byte-compile-push-constant nil)))))

(defun byte-compile-bind (var init-lexenv)
  "Emit byte-codes to bind VAR and update `byte-compile--lexical-environment'.
INIT-LEXENV should be a lexical-environment alist describing the
positions of the init value that have been pushed on the stack.
Return non-nil if the TOS value was popped."
  ;; The mix of lexical and dynamic bindings mean that we may have to
  ;; juggle things on the stack, to move them to TOS for
  ;; dynamic binding.
  (if (not (cconv--not-lexical-var-p var byte-compile-bound-variables))
      ;; VAR is a simple stack-allocated lexical variable.
      (progn (push (assq var init-lexenv)
                   byte-compile--lexical-environment)
             (when (assq var byte-compile--known-dynamic-vars)
               (byte-compile--warn-lexical-dynamic var 'let))
             nil)
    ;; VAR should be dynamically bound.
    (while (assq var byte-compile--lexical-environment)
      ;; This dynamic binding shadows a lexical binding.
      (setq byte-compile--lexical-environment
            (remq (assq var byte-compile--lexical-environment)
                  byte-compile--lexical-environment)))
    (cond
     ((eq var (caar init-lexenv))
      ;; VAR is dynamic and is on the top of the
      ;; stack, so we can just bind it like usual.
      (byte-compile-dynamic-variable-bind var)
      t)
     (t
      ;; VAR is dynamic, but we have to get its
      ;; value out of the middle of the stack.
      (let ((stack-pos (cdr (assq var init-lexenv))))
        (byte-compile-stack-ref stack-pos)
        (byte-compile-dynamic-variable-bind var)
        ;; Now we have to store nil into its temporary
        ;; stack position so it doesn't prevent the value from being GC'd.
        ;; FIXME: Not worth the trouble.
        ;; (byte-compile-push-constant nil)
        ;; (byte-compile-stack-set stack-pos)
        )
      nil))))

(defun byte-compile-unbind (clauses init-lexenv preserve-body-value)
  "Emit byte-codes to unbind the variables bound by CLAUSES.
CLAUSES is a `let'-style variable binding list.  INIT-LEXENV should be a
lexical-environment alist describing the positions of the init value that
have been pushed on the stack.  If PRESERVE-BODY-VALUE is true,
then an additional value on the top of the stack, above any lexical binding
slots, is preserved, so it will be on the top of the stack after all
binding slots have been popped."
  ;; Unbind dynamic variables.
  (let ((num-dynamic-bindings 0))
    (dolist (clause clauses)
      (unless (assq (if (consp clause) (car clause) clause)
                    byte-compile--lexical-environment)
        (setq num-dynamic-bindings (1+ num-dynamic-bindings))))
    (unless (zerop num-dynamic-bindings)
      (byte-compile-out 'byte-unbind num-dynamic-bindings)))
  ;; Pop lexical variables off the stack, possibly preserving the
  ;; return value of the body.
  (when init-lexenv
    ;; INIT-LEXENV contains all init values left on the stack.
    (byte-compile-discard (length init-lexenv) preserve-body-value)))

(defun byte-compile-let (form)
  "Generate code for the `let' or `let*' form FORM."
  (let ((clauses (cadr form))
	(init-lexenv nil)
        (is-let (eq (car form) 'let)))
    (when is-let
      ;; First compute the binding values in the old scope.
      (dolist (var clauses)
        (push (byte-compile-push-binding-init var) init-lexenv)))
    ;; New scope.
    (let ((byte-compile-bound-variables byte-compile-bound-variables)
          (byte-compile--lexical-environment
           byte-compile--lexical-environment))
      ;; Bind the variables.
      ;; For `let', do it in reverse order, because it makes no
      ;; semantic difference, but it is a lot more efficient since the
      ;; values are now in reverse order on the stack.
      (dolist (var (if is-let (reverse clauses) clauses))
        (unless is-let
          (push (byte-compile-push-binding-init var) init-lexenv))
        (let ((var (if (consp var) (car var) var)))
          (if (byte-compile-bind var init-lexenv)
              (pop init-lexenv))))
      ;; Emit the body.
      (let ((init-stack-depth byte-compile-depth))
        (byte-compile-body-do-effect (cdr (cdr form)))
        ;; Unbind both lexical and dynamic variables.
        (cl-assert (or (eq byte-compile-depth init-stack-depth)
                       (eq byte-compile-depth (1+ init-stack-depth))))
        (byte-compile-unbind clauses init-lexenv
                             (> byte-compile-depth init-stack-depth))))))



(byte-defop-compiler-1 /= byte-compile-negated)
(byte-defop-compiler-1 atom byte-compile-negated)
(byte-defop-compiler-1 nlistp byte-compile-negated)

(put '/= 'byte-compile-negated-op '=)
(put 'atom 'byte-compile-negated-op 'consp)
(put 'nlistp 'byte-compile-negated-op 'listp)

(defun byte-compile-negated (form)
  (byte-compile-form-do-effect (byte-compile-negation-optimizer form)))

;; Even when optimization is off, /= is optimized to (not (= ...)).
(defun byte-compile-negation-optimizer (form)
  ;; an optimizer for forms where <form1> is less efficient than (not <form2>)
  (list 'not
    (cons (or (get (car form) 'byte-compile-negated-op)
	      (error
	       "Compiler error: `%s' has no `byte-compile-negated-op' property"
	       (car form)))
	  (cdr form))))

;;; other tricky macro-like special-forms

(byte-defop-compiler-1 catch)
(byte-defop-compiler-1 unwind-protect)
(byte-defop-compiler-1 condition-case)
(byte-defop-compiler-1 save-excursion)
(byte-defop-compiler-1 save-current-buffer)
(byte-defop-compiler-1 save-restriction)

(defun byte-compile-catch (form)
  (byte-compile-form (car (cdr form)))
  (let ((endtag (byte-compile-make-tag)))
    (byte-compile-goto 'byte-pushcatch endtag)
    (byte-compile-body (cddr form) nil)
    (byte-compile-out 'byte-pophandler)
    (byte-compile-out-tag endtag)))

(defun byte-compile-unwind-protect (form)
  (cl-assert (eq (caddr form) :fun-body))
  (byte-compile-form (nth 3 form))
  (byte-compile-out 'byte-unwind-protect 0)
  (byte-compile-form-do-effect (car (cdr form)))
  (byte-compile-out 'byte-unbind 1))

(defun byte-compile-condition-case (form)
  (let* ((var (nth 1 form))
         (body (nth 2 form))
         (handlers (nthcdr 3 form))
         (depth byte-compile-depth)
         (success-handler (assq :success handlers))
         (failure-handlers (if success-handler
                               (remq success-handler handlers)
                             handlers))
         (clauses (mapcar (lambda (clause)
                            (cons (byte-compile-make-tag) clause))
                          failure-handlers))
         (endtag (byte-compile-make-tag)))
    (unless (symbolp var)
      (byte-compile-warn-x
       var "`%s' is not a variable-name or nil (in condition-case)" var))

    (dolist (clause (reverse clauses))
      (let ((condition (nth 1 clause)))
        (when (and (eq (car-safe condition) 'quote)
                   (cdr condition) (null (cddr condition)))
          (byte-compile-warn-x
           condition "`condition-case' condition should not be quoted: %S"
           condition))
        (when (and (consp condition) (memq :success condition))
          (byte-compile-warn-x
           condition
           "`:success' must be the first element of a `condition-case' handler"))
        (unless (consp condition) (setq condition (list condition)))
        (dolist (c condition)
          (unless (and c (symbolp c))
            (byte-compile-warn-x
             c "`%S' is not a condition name (in condition-case)" c))
          ;; In reality, the `error-conditions' property is only required
          ;; for the argument to `signal', not to `condition-case'.
          ;;(unless (consp (get c 'error-conditions))
          ;;  (byte-compile-warn
          ;;   "`%s' is not a known condition name (in condition-case)"
          ;;   c))
          )
        (byte-compile-push-constant condition))
      (byte-compile-goto 'byte-pushconditioncase (car clause)))

    (byte-compile-form body) ;; byte-compile--for-effect
    (dolist (_ clauses) (byte-compile-out 'byte-pophandler))

    (let ((compile-handler-body
           (lambda (body)
             (let ((byte-compile-bound-variables byte-compile-bound-variables)
                   (byte-compile--lexical-environment
                    byte-compile--lexical-environment))
               (cond
                ((null var) (byte-compile-discard))
                (lexical-binding
                 (push (cons var (1- byte-compile-depth))
                       byte-compile--lexical-environment))
                (t (byte-compile-dynamic-variable-bind var)))

               (byte-compile-body body) ;; byte-compile--for-effect

               (cond
                ((null var))
                (lexical-binding (byte-compile-discard 1 'preserve-tos))
                (t (byte-compile-out 'byte-unbind 1)))))))

      (when success-handler
        (funcall compile-handler-body (cdr success-handler)))

      (byte-compile-goto 'byte-goto endtag)

      (while clauses
        (let ((clause (pop clauses)))
          (setq byte-compile-depth (1+ depth))
          (byte-compile-out-tag (pop clause))
          (dolist (_ clauses) (byte-compile-out 'byte-pophandler))
          (funcall compile-handler-body (cdr clause))
          (byte-compile-goto 'byte-goto endtag)))

      (byte-compile-out-tag endtag))))

(defun byte-compile-save-excursion (form)
  (if (and (eq 'set-buffer (car-safe (car-safe (cdr form))))
           (byte-compile-warning-enabled-p 'suspicious 'set-buffer))
      (byte-compile-warn-x
       form
       "Use `with-current-buffer' rather than save-excursion+set-buffer"))
  (byte-compile-out 'byte-save-excursion 0)
  (byte-compile-body-do-effect (cdr form))
  (byte-compile-out 'byte-unbind 1))

(defun byte-compile-save-restriction (form)
  (byte-compile-out 'byte-save-restriction 0)
  (byte-compile-body-do-effect (cdr form))
  (byte-compile-out 'byte-unbind 1))

(defun byte-compile-save-current-buffer (form)
  (byte-compile-out 'byte-save-current-buffer 0)
  (byte-compile-body-do-effect (cdr form))
  (byte-compile-out 'byte-unbind 1))

;;; top-level forms elsewhere

(byte-defop-compiler-1 defvar)
(byte-defop-compiler-1 defconst byte-compile-defvar)
(byte-defop-compiler-1 autoload)
(byte-defop-compiler-1 lambda byte-compile-lambda-form)

;; If foo.el declares `toto' as obsolete, it is likely that foo.el will
;; actually use `toto' in order for this obsolete variable to still work
;; correctly, so paradoxically, while byte-compiling foo.el, the presence
;; of a make-obsolete-variable call for `toto' is an indication that `toto'
;; should not trigger obsolete-warnings in foo.el.
(byte-defop-compiler-1 make-obsolete-variable)
(defun byte-compile-make-obsolete-variable (form)
  (when (eq 'quote (car-safe (nth 1 form)))
    (push (nth 1 (nth 1 form)) byte-compile-global-not-obsolete-vars))
  (byte-compile-normal-call form))

(defun byte-compile-defvar (form &optional toplevel)
  (let* ((fun (nth 0 form))
	 (var (nth 1 form))
	 (value (nth 2 form))
	 (string (nth 3 form)))
    (byte-compile--declare-var var (not toplevel))
    (if (eq fun 'defconst)
	(push var byte-compile-const-variables))
    (cond
     ((stringp string)
      (setq string (byte-compile--docstring string fun var 'is-a-value)))
     (string
      (byte-compile-warn-x
       string
       "third arg to `%s %s' is not a string: %s"
       fun var string)))
    (setq string (byte-run-posify-doc-string (and (stringp string) string)))
    (if toplevel
        ;; At top-level we emit calls to defvar/defconst.
        (if (and (null (cddr form))       ;No `value' provided.
                 (eq (car form) 'defvar)) ;Just a declaration.
            nil
          (let ((tail (nthcdr 4 form)))
            (when (or tail string) (push string tail))
            (when (cddr form)
              (push (if (not (consp value)) value
                        (byte-compile-top-level value nil 'file))
                    tail))
            `(,fun ,var ,@tail)))
      ;; At non-top-level, since there is no byte code for
      ;; defvar/defconst, we delegate the actual work to the function
      ;; version of the special form, named with a "-1" suffix.
      (byte-compile-form-do-effect
       (cond
        ((eq fun 'defconst)
         `(defconst-1 ',var ,@(byte-compile--list-with-n
                               (nthcdr 2 form) 1 (macroexp-quote string))))
        ((not (cddr form)) `',var) ; A simple (defvar foo) just returns foo.
        (t `(defvar-1 ',var
                      ;; Don't eval `value' if `defvar' wouldn't eval it either.
                      ,(if (macroexp-const-p value) value
                         `(if (boundp ',var) nil ,value))
                      ,@(byte-compile--list-with-n
                         (nthcdr 3 form) 0 (macroexp-quote string)))))))))

(defun byte-compile-autoload (form)
  (and (macroexp-const-p (nth 1 form))
       (macroexp-const-p (nth 5 form))
       (memq (eval (nth 5 form)) '(t macro))  ; macro-p
       (not (fboundp (eval (nth 1 form))))
       (byte-compile-warn-x
        form
	"The compiler ignores `autoload' except at top level.  You should
     probably put the autoload of the macro `%s' at top-level."
	(eval (nth 1 form))))
  (byte-compile-normal-call form))

;; Lambdas in valid places are handled as special cases by various code.
;; The ones that remain are errors.
(defun byte-compile-lambda-form (_form)
  (error "`lambda' used as function name is invalid"))

;; Compile normally, but deal with warnings for the function being defined.
(put 'defalias 'byte-hunk-handler 'byte-compile-file-form-defalias)
;; Used for eieio--defalias as well.
(defun byte-compile-file-form-defalias (form)
  ;; For the compilation itself, we could largely get rid of this hunk-handler,
  ;; if it weren't for the fact that we need to figure out when a defalias
  ;; defines a macro, so as to add it to byte-compile-macro-environment.
  (let ((byte-compile-free-references nil)
        (byte-compile-free-assignments nil))
    (pcase form
      ;; Decompose `form' into:
      ;; - `name' is the name of the defined function.
      ;; - `arg' is the expression to which it is defined.
      ;; - `rest' is the rest of the arguments.
      (`(,_ ',name ,arg . ,rest)
       (let ((doc (car rest)))
         (when (stringp doc)
           (setq rest (byte-compile--list-with-n
                       rest 0
                       (byte-compile--docstring doc (nth 0 form) name)))))
       (pcase-let*
           ;; `macro' is non-nil if it defines a macro.
           ;; `fun' is the function part of `arg' (defaults to `arg').
           (((or (and (or `(cons 'macro ,fun)
                          `'(macro . ,fun))
                      (let macro t))
                 (and (let fun arg)
                      (let macro nil)))
             arg)
            ;; `lam' is the lambda expression in `fun' (or nil if not
            ;; recognized).
            ((or `(,(or 'quote 'function) ,lam) (let lam nil))
             fun)
            ;; `arglist' is the list of arguments (or t if not recognized).
            ;; `body' is the body of `lam' (or t if not recognized).
            ((or `(lambda ,arglist . ,body)
                 (and `(internal-make-closure ,arglist . ,_) (let body t))
                 (and (let arglist t) (let body t)))
             lam))
         (unless (byte-compile-file-form-defmumble
                  name macro arglist body rest)
           (when macro
             (if (null fun)
                 (message "Macro %s unrecognized, won't work in file" name)
               (message "Macro %s partly recognized, trying our luck" name)
               (push (cons name (eval fun))
                     byte-compile-macro-environment)))
           (byte-compile-keep-pending form))))

      ;; We used to just do: (byte-compile-normal-call form)
      ;; But it turns out that this fails to optimize the code.
      ;; So instead we now do the same as what other byte-hunk-handlers do,
      ;; which is to call back byte-compile-file-form and then return nil.
      ;; Except that we can't just call byte-compile-file-form since it would
      ;; call us right back.
      (_ (byte-compile-keep-pending form)))))

(byte-defop-compiler-1 with-no-warnings byte-compile-no-warnings)
(defun byte-compile-no-warnings (form)
  (let (byte-compile-warnings)
    (byte-compile-form (cons 'progn (cdr form)))))

(byte-defop-compiler-1 internal--with-suppressed-warnings
                       byte-compile-suppressed-warnings)
(defun byte-compile-suppressed-warnings (form)
  (let ((byte-compile--suppressed-warnings
         (append (cadadr form) byte-compile--suppressed-warnings)))
    ;; Propagate the for-effect mode explicitly so that warnings about
    ;; ignored return values can be detected and suppressed correctly.
    (byte-compile-form (macroexp-progn (cddr form)) byte-compile--for-effect)
    (setq byte-compile--for-effect nil)))

;; Warn about misuses of make-variable-buffer-local.
(byte-defop-compiler-1 make-variable-buffer-local
                       byte-compile-make-variable-buffer-local)
(defun byte-compile-make-variable-buffer-local (form)
  (if (and (eq (car-safe (car-safe (cdr-safe form))) 'quote)
           (byte-compile-warning-enabled-p 'make-local))
      (byte-compile-warn-x
       form
       "`make-variable-buffer-local' not called at toplevel"))
  (byte-compile-normal-call form))
(put 'make-variable-buffer-local
     'byte-hunk-handler 'byte-compile-form-make-variable-buffer-local)
(defun byte-compile-form-make-variable-buffer-local (form)
  (byte-compile-keep-pending form 'byte-compile-normal-call))

;; Make `make-local-variable' declare the variable locally
;; dynamic - this suppresses some unnecessary warnings
(byte-defop-compiler-1 make-local-variable
                       byte-compile-make-local-variable)
(defun byte-compile-make-local-variable (form)
  (pcase form (`(,_ ',var) (byte-compile--declare-var var)))
  (byte-compile-normal-call form))

;; Warn about mistakes in `defcustom', `defface', `defgroup', `define-widget'

(defvar bytecomp--cus-function)
(defvar bytecomp--cus-name)

(defun bytecomp--cus-warn (form format &rest args)
  "Emit a warning about a `defcustom' type.
FORM is used to provide location, `bytecomp--cus-function' and
`bytecomp--cus-name' for context."
  (let* ((actual-fun (or (cdr (assq bytecomp--cus-function
                                    '((custom-declare-group    . defgroup)
			              (custom-declare-face     . defface)
			              (custom-declare-variable . defcustom))))
                         bytecomp--cus-function))
         (prefix (format "in %s%s: "
                         actual-fun
                         (if bytecomp--cus-name
                             (format " for `%s'" bytecomp--cus-name)
                           ""))))
    (apply #'byte-compile-warn-x form (concat prefix format) args)))

(defun bytecomp--check-cus-type (type)
  "Warn about common mistakes in the `defcustom' type TYPE."
  (let ((invalid-types
         '(
           ;; Lisp type predicates, often confused with customization types:
           functionp numberp integerp fixnump natnump floatp booleanp
           characterp listp stringp consp vectorp symbolp keywordp
           hash-table-p facep
           ;; other mistakes occasionally seen (oh yes):
           or and nil t
           interger intger lits bool boolen constant filename
           kbd any list-of auto
           ;; from botched backquoting
           \, \,@ \`
           )))
    (cond
     ((consp type)
      (let* ((head (car type))
             (tail (cdr type)))
        (while (and (keywordp (car tail)) (cdr tail))
          (setq tail (cddr tail)))
        (cond
         ((plist-member (cdr type) :convert-widget) nil)
         ((let ((tl tail))
            (and (not (keywordp (car tail)))
                 (progn
                   (while (and tl (not (keywordp (car tl))))
                     (setq tl (cdr tl)))
                   (and tl
                        (progn
                          (bytecomp--cus-warn
                           tl "misplaced %s keyword in `%s' type" (car tl) head)
                          t))))))
         ((memq head '(choice radio))
          (unless tail
            (bytecomp--cus-warn type "`%s' without any types inside" head))
          (let ((clauses tail)
                (constants nil)
                (tags nil))
            (while clauses
              (let* ((ty (car clauses))
                     (ty-head (car-safe ty)))
                (when (and (eq ty-head 'other) (cdr clauses))
                  (bytecomp--cus-warn ty "`other' not last in `%s'" head))
                (when (memq ty-head '(const other))
                  (let ((ty-tail (cdr ty))
                        (val nil))
                    (while (and (keywordp (car ty-tail)) (cdr ty-tail))
                      (when (eq (car ty-tail) :value)
                        (setq val (cadr ty-tail)))
                      (setq ty-tail (cddr ty-tail)))
                    (when ty-tail
                      (setq val (car ty-tail)))
                    (when (member val constants)
                      (bytecomp--cus-warn
                       ty "duplicated value in `%s': `%S'" head val))
                    (push val constants)))
                (let ((tag (and (consp ty) (plist-get (cdr ty) :tag))))
                  (when (stringp tag)
                    (when (member tag tags)
                      (bytecomp--cus-warn
                       ty "duplicated :tag string in `%s': %S" head tag))
                    (push tag tags)))
                (bytecomp--check-cus-type ty))
              (setq clauses (cdr clauses)))))
         ((eq head 'cons)
          (unless (= (length tail) 2)
            (bytecomp--cus-warn
             type "`cons' requires 2 type specs, found %d" (length tail)))
          (dolist (ty tail)
            (bytecomp--check-cus-type ty)))
         ((memq head '(list group vector set repeat))
          (unless tail
            (bytecomp--cus-warn type "`%s' without type specs" head))
          (dolist (ty tail)
            (bytecomp--check-cus-type ty)))
         ((memq head '(alist plist))
          (let ((key-tag (memq :key-type (cdr type)))
                (value-tag (memq :value-type (cdr type))))
            (when key-tag
              (bytecomp--check-cus-type (cadr key-tag)))
            (when value-tag
              (bytecomp--check-cus-type (cadr value-tag)))))
         ((memq head '(const other))
          (let* ((value-tag (memq :value (cdr type)))
                 (n (length tail))
                 (val (car tail)))
            (cond
             ((or (> n 1) (and value-tag tail))
              (bytecomp--cus-warn type "`%s' with too many values" head))
             (value-tag
              (setq val (cadr value-tag)))
             ;; ;; This is a useful check but it results in perhaps
             ;; ;; a bit too many complaints.
             ;; ((null tail)
             ;;  (bytecomp--cus-warn
             ;;   type "`%s' without value is implicitly nil" head))
             )
            (when (memq (car-safe val) '(quote function))
              (bytecomp--cus-warn type "`%s' with quoted value: %S" head val))))
         ((eq head 'quote)
          (bytecomp--cus-warn type "type should not be quoted: %s" (cadr type)))
         ((memq head invalid-types)
          (bytecomp--cus-warn type "`%s' is not a valid type" head))
         ((or (not (symbolp head)) (keywordp head))
          (bytecomp--cus-warn type "irregular type `%S'" head))
         )))
     ((or (not (symbolp type)) (keywordp type))
      (bytecomp--cus-warn type "irregular type `%S'" type))
     ((memq type '( list cons group vector choice radio const other
                    function-item variable-item set repeat restricted-sexp))
      (bytecomp--cus-warn type "`%s' without arguments" type))
     ((memq type invalid-types)
      (bytecomp--cus-warn type "`%s' is not a valid type" type))
     )))

;; Unified handler for multiple functions with similar arguments:
;; (NAME SOMETHING DOC KEYWORD-ARGS...)
(byte-defop-compiler-1 define-widget           bytecomp--custom-declare)
(byte-defop-compiler-1 custom-declare-group    bytecomp--custom-declare)
(byte-defop-compiler-1 custom-declare-face     bytecomp--custom-declare)
(byte-defop-compiler-1 custom-declare-variable bytecomp--custom-declare)
(defun bytecomp--custom-declare (form)
  (when (>= (length form) 4)
    (let* ((name-arg (nth 1 form))
           (name (and (eq (car-safe name-arg) 'quote)
                      (symbolp (nth 1 name-arg))
                      (nth 1 name-arg)))
           (keyword-args (nthcdr 4 form))
           (fun (car form))
           (bytecomp--cus-function fun)
           (bytecomp--cus-name name))

      ;; Check :type
      (when (memq fun '(custom-declare-variable define-widget))
        (let ((type-tag (memq :type keyword-args)))
          (if (null type-tag)
              ;; :type only mandatory for `defcustom'
              (when (eq fun 'custom-declare-variable)
                (bytecomp--cus-warn form "missing :type keyword parameter"))
            (let ((dup-type (memq :type (cdr type-tag))))
              (when dup-type
                (bytecomp--cus-warn
                 dup-type "duplicated :type keyword argument")))
            (let ((type-arg (cadr type-tag)))
              (when (or (null type-arg)
                        (eq (car-safe type-arg) 'quote))
                (bytecomp--check-cus-type (cadr type-arg)))))))

      ;; Check :group
      (when (cond
             ((memq fun '(custom-declare-variable custom-declare-face))
              (not byte-compile-current-group))
             ((eq fun 'custom-declare-group)
              (not (eq name 'emacs))))
        (unless (plist-get keyword-args :group)
          (bytecomp--cus-warn form "fails to specify containing group")))

      ;; Update current group
      (when (and name
                 byte-compile-current-file  ; only when compiling a whole file
		 (eq fun 'custom-declare-group))
	(setq byte-compile-current-group name))))

  (byte-compile-normal-call form))


(put 'function-put 'byte-hunk-handler 'byte-compile-define-symbol-prop)
(put 'define-symbol-prop 'byte-hunk-handler 'byte-compile-define-symbol-prop)
(defun byte-compile-define-symbol-prop (form)
  (pcase form
    ((and `(,op ,fun ,prop ,val)
          (guard (and (macroexp-const-p fun)
                      (macroexp-const-p prop)
                      (or (macroexp-const-p val)
                          ;; Also accept anonymous functions, since
                          ;; we're at top-level which implies they're
                          ;; also constants.
                          (pcase val (`(function (lambda . ,_)) t))))))
     (byte-compile-push-constant op)
     (byte-compile-form fun)
     (byte-compile-form prop)
     (let* ((fun (eval fun t))
            (prop (eval prop t))
            (val (if (macroexp-const-p val)
                     (eval val t)
                   (byte-compile-lambda (cadr val)))))
       (push `(,fun
               . (,prop ,val ,@(alist-get fun overriding-plist-environment)))
             overriding-plist-environment)
       (byte-compile-push-constant val)
       (byte-compile-out 'byte-call 3)
       nil))

    (_ (byte-compile-keep-pending form))))



;;; tags

;; Note: Most operations will strip off the 'TAG, but it speeds up
;; optimization to have the 'TAG as a part of the tag.
;; Tags will be (TAG . (tag-number . stack-depth)).
(defun byte-compile-make-tag ()
  (list 'TAG (setq byte-compile-tag-number (1+ byte-compile-tag-number))))


(defun byte-compile-out-tag (tag)
  (setq byte-compile-output (cons tag byte-compile-output))
  (if (cdr (cdr tag))
      (progn
	;; ## remove this someday
	(and byte-compile-depth
             (not (= (cdr (cdr tag)) byte-compile-depth))
             (error "Compiler bug: depth conflict at tag %d" (car (cdr tag))))
        (setq byte-compile-depth (cdr (cdr tag))))
    (setcdr (cdr tag) byte-compile-depth)))

(defun byte-compile-goto (opcode tag)
  (push (cons opcode tag) byte-compile-output)
  (setcdr (cdr tag) (if (memq opcode byte-goto-always-pop-ops)
			(1- byte-compile-depth)
		      byte-compile-depth))
  (setq byte-compile-depth (and (not (eq opcode 'byte-goto))
				(1- byte-compile-depth))))

(defun byte-compile-stack-adjustment (op operand)
  "Return the amount by which an operation adjusts the stack.
OP and OPERAND are as passed to `byte-compile-out'."
  (if (memq op '(byte-call byte-discardN byte-discardN-preserve-tos))
      ;; For calls, OPERAND is the number of args, so we pop OPERAND + 1
      ;; elements, and then push the result, for a total of -OPERAND.
      ;; For discardN*, of course, we just pop OPERAND elements.
      (- operand)
    (or (aref byte-stack+-info (symbol-value op))
	;; Ops with a nil entry in `byte-stack+-info' are byte-codes
	;; that take OPERAND values off the stack and push a result, for
	;; a total of 1 - OPERAND
	(- 1 operand))))

(defun byte-compile-out (op &optional operand)
  "Push the operation onto `byte-compile-output'.
OP is an opcode, a symbol.  OPERAND is either nil or a number or
a one-element list of a lisp form."
  (when (and (consp operand) (null (cdr operand)))
    (setq operand (byte-run-strip-symbol-positions operand)))
  (push (cons op operand) byte-compile-output)
  (if (eq op 'byte-return)
      ;; This is actually an unnecessary case, because there should be no
      ;; more ops behind byte-return.
      (setq byte-compile-depth nil)
    (setq byte-compile-depth
	  (+ byte-compile-depth (byte-compile-stack-adjustment op operand)))
    (setq byte-compile-maxdepth (max byte-compile-depth byte-compile-maxdepth))
    ;;(if (< byte-compile-depth 0) (error "Compiler error: stack underflow"))
    ))

;;; call tree stuff

(defun byte-compile-annotate-call-tree (form)
  (let ((current-form (byte-run-strip-symbol-positions
                       byte-compile-current-form))
        (bare-car-form (byte-run-strip-symbol-positions (car form)))
        entry)
    ;; annotate the current call
    (if (setq entry (assq bare-car-form byte-compile-call-tree))
	(or (memq current-form (nth 1 entry)) ;callers
	    (setcar (cdr entry)
		    (cons current-form (nth 1 entry))))
      (setq byte-compile-call-tree
	    (cons (list bare-car-form (list current-form) nil)
		  byte-compile-call-tree)))
    ;; annotate the current function
    (if (setq entry (assq current-form byte-compile-call-tree))
	(or (memq bare-car-form (nth 2 entry)) ;called
	    (setcar (cdr (cdr entry))
		    (cons bare-car-form (nth 2 entry))))
      (setq byte-compile-call-tree
	    (cons (list current-form nil (list bare-car-form))
		  byte-compile-call-tree)))))

;; Renamed from byte-compile-report-call-tree
;; to avoid interfering with completion of byte-compile-file.
;;;###autoload
(defun display-call-tree (&optional filename)
  "Display a call graph of a specified file.
This lists which functions have been called, what functions called
them, and what functions they call.  The list includes all functions
whose definitions have been compiled in this Emacs session, as well as
all functions called by those functions.

The call graph does not include macros, inline functions, or
primitives that the byte-code interpreter knows about directly
\(`eq', `cons', etc.).

The call tree also lists those functions which are not known to be called
\(that is, to which no calls have been compiled), and which cannot be
invoked interactively."
  (interactive)
  (message "Generating call tree...")
  (with-output-to-temp-buffer "*Call-Tree*"
    (set-buffer "*Call-Tree*")
    (erase-buffer)
    (message "Generating call tree... (sorting on %s)"
	     (remove-pos-from-symbol byte-compile-call-tree-sort))
    (insert "Call tree for "
	    (cond ((null byte-compile-current-file) (or filename "???"))
		  ((stringp byte-compile-current-file)
		   byte-compile-current-file)
		  (t (buffer-name byte-compile-current-file)))
	    " sorted on "
	    (prin1-to-string (remove-pos-from-symbol
                              byte-compile-call-tree-sort))
	    ":\n\n")
    (if byte-compile-call-tree-sort
	(setq byte-compile-call-tree
	      (sort byte-compile-call-tree
		    (pcase byte-compile-call-tree-sort
                      ('callers
                       (lambda (x y) (< (length (nth 1 x))
                                        (length (nth 1 y)))))
                      ('calls
                       (lambda (x y) (< (length (nth 2 x))
                                        (length (nth 2 y)))))
                      ('calls+callers
                       (lambda (x y) (< (+ (length (nth 1 x))
                                           (length (nth 2 x)))
                                        (+ (length (nth 1 y))
                                           (length (nth 2 y))))))
                      ('name
                       (lambda (x y) (string< (car x) (car y))))
                      (_ (error "`byte-compile-call-tree-sort': `%s' - unknown sort mode"
                                (remove-pos-from-symbol
                                 byte-compile-call-tree-sort)))))))
    (message "Generating call tree...")
    (let ((rest byte-compile-call-tree)
	  (b (current-buffer))
	  f p
	  callers calls)
      (while rest
	(prin1 (car (car rest)) b)
	(setq callers (nth 1 (car rest))
	      calls (nth 2 (car rest)))
	(insert "\t"
	  (cond ((not (fboundp (setq f (car (car rest)))))
		 (if (null f)
		     " <top level>";; shouldn't insert nil then, actually -sk
		   " <not defined>"))
		((symbolp (setq f (symbol-function f))) ;; An alias.
		 (format " ==> %s" f))
		((not (consp f))
		 (format " <%s>" (type-of f)))
		((eq 'macro (car f))
		 (if (compiled-function-p (cdr f))
		     " <compiled macro>"
		   " <macro>"))
		((eq 'lambda (car f))
		 "<function>")
		(t "???"))
	  (format " (%d callers + %d calls = %d)"
		  ;; Does the optimizer eliminate common subexpressions?-sk
		  (length callers)
		  (length calls)
		  (+ (length callers) (length calls)))
	  "\n")
	(if callers
	    (progn
	      (insert "  called by:\n")
	      (setq p (point))
	      (insert "    " (if (car callers)
				 (mapconcat 'symbol-name callers ", ")
			       "<top level>"))
	      (let ((fill-prefix "    "))
		(fill-region-as-paragraph p (point)))
              (unless (= 0 (current-column))
                (insert "\n"))))
	(if calls
	    (progn
	      (insert "  calls:\n")
	      (setq p (point))
	      (insert "    " (mapconcat 'symbol-name calls ", "))
	      (let ((fill-prefix "    "))
		(fill-region-as-paragraph p (point)))
              (unless (= 0 (current-column))
                (insert "\n"))))
	(setq rest (cdr rest)))

      (message "Generating call tree...(finding uncalled functions...)")
      (setq rest byte-compile-call-tree)
      (let (uncalled def)
	(while rest
	  (or (nth 1 (car rest))
	      (null (setq f (caar rest)))
	      (progn
		(setq def (byte-compile-fdefinition f t))
		(and (eq (car-safe def) 'macro)
		     (eq (car-safe (cdr-safe def)) 'lambda)
		     (setq def (cdr def)))
		(functionp def))
	      (progn
		(setq def (byte-compile-fdefinition f nil))
		(and (eq (car-safe def) 'macro)
		     (eq (car-safe (cdr-safe def)) 'lambda)
		     (setq def (cdr def)))
		(commandp def))
	      (setq uncalled (cons f uncalled)))
	  (setq rest (cdr rest)))
	(if uncalled
	    (let ((fill-prefix "  "))
	      (insert "Noninteractive functions not known to be called:\n  ")
	      (setq p (point))
	      (insert (mapconcat 'symbol-name (nreverse uncalled) ", "))
	      (fill-region-as-paragraph p (point))))))
    (message "Generating call tree...done.")))


;;;###autoload
(defun batch-byte-compile-if-not-done ()
  "Like `byte-compile-file' but doesn't recompile if already up to date.
Use this from the command line, with `-batch';
it won't work in an interactive Emacs."
  (batch-byte-compile t))

;;; by crl@newton.purdue.edu
;;;  Only works noninteractively.
;;;###autoload
(defun batch-byte-compile (&optional noforce)
  "Run `byte-compile-file' on the files remaining on the command line.
Use this from the command line, with `-batch';
it won't work in an interactive Emacs.

Each file is processed even if an error occurred previously.  If
a file name denotes a directory, all Emacs Lisp source files in
that directory (that have previously been compiled) will be
recompiled if newer than the compiled files.  In this case,
NOFORCE is ignored.

For example, invoke \"emacs -batch -f batch-byte-compile $emacs/ ~/*.el\".

If NOFORCE is non-nil, don't recompile a file that seems to be
already up-to-date."
  ;; command-line-args-left is what is left of the command line, from
  ;; startup.el.
  (defvar command-line-args-left)	;Avoid 'free variable' warning
  (if (not noninteractive)
      (error "`batch-byte-compile' is to be used only with -batch"))
  ;; Better crash loudly than attempting to recover from undefined
  ;; behavior.
  (setq attempt-stack-overflow-recovery nil
        attempt-orderly-shutdown-on-fatal-signal nil)
  (let ((error nil))
    (while command-line-args-left
      (if (file-directory-p (expand-file-name (car command-line-args-left)))
	  ;; Directory as argument.
	  (let (source dest)
	    (dolist (file (directory-files (car command-line-args-left)))
	      (if (and (string-match emacs-lisp-file-regexp file)
		       (not (auto-save-file-name-p file))
		       (setq source
                             (expand-file-name file
                                               (car command-line-args-left)))
		       (setq dest (byte-compile-dest-file source))
		       (file-exists-p dest)
		       (file-newer-than-file-p source dest))
		  (if (null (batch-byte-compile-file source))
		      (setq error t)))))
	;; Specific file argument
	(if (or (not noforce)
		(let* ((source (car command-line-args-left))
		       (dest (byte-compile-dest-file source)))
		  (or (not (file-exists-p dest))
		      (file-newer-than-file-p source dest))))
	    (if (null (batch-byte-compile-file (car command-line-args-left)))
                (setq error t))))
      (setq command-line-args-left (cdr command-line-args-left)))
    (kill-emacs (if error 1 0))))

(defun batch-byte-compile-file (file)
  (let ((byte-compile-root-dir (or byte-compile-root-dir default-directory)))
    (if debug-on-error
        (byte-compile-file file)
      (condition-case err
          (byte-compile-file file)
        (file-error
         (message (if (cdr err)
                      ">>Error occurred processing %s: %s (%s)"
                    ">>Error occurred processing %s: %s")
                  file
                  (get (car err) 'error-message)
                  (prin1-to-string (cdr err)))
         (let ((destfile (byte-compile-dest-file file)))
           (if (file-exists-p destfile)
               (delete-file destfile)))
         nil)
        (error
         (message (if (cdr err)
                      ">>Error occurred processing %s: %s (%s)"
                    ">>Error occurred processing %s: %s")
                  file
                  (get (car err) 'error-message)
                  (prin1-to-string (cdr err)))
         nil)))))

(defun byte-compile-refresh-preloaded ()
  "Reload any Lisp file that was changed since Emacs was dumped.
Use with caution."
  (let* ((argv0 (car command-line-args))
         (emacs-file (or (and (fboundp 'pdumper-stats)
                              (cdr (nth 2 (pdumper-stats))))
                         (executable-find argv0))))
    (if (not (and emacs-file (file-exists-p emacs-file)))
        (message "Can't find %s to refresh preloaded Lisp files" argv0)
      (dolist (f (reverse load-history))
        (setq f (car f))
        (if (string-match "elc\\'" f) (setq f (substring f 0 -1)))
        (when (and (file-readable-p f)
                   (file-newer-than-file-p f emacs-file)
                   ;; Don't reload the source version of the files below
                   ;; because that causes subsequent byte-compilation to
                   ;; be a lot slower and need a higher max-lisp-eval-depth,
                   ;; so it can cause recompilation to fail.
                   (not (member (file-name-nondirectory f)
                                '("pcase.el" "bytecomp.el" "macroexp.el"
                                  "cconv.el" "byte-opt.el" "comp.el"))))
          (message "Reloading stale %s" (file-name-nondirectory f))
          (condition-case nil
              (load f 'noerror nil 'nosuffix)
            ;; Probably shouldn't happen, but in case of an error, it seems
            ;; at least as useful to ignore it as it is to stop compilation.
            (error nil)))))))

;;;###autoload
(defun batch-byte-recompile-directory (&optional arg)
  "Run `byte-recompile-directory' on the dirs remaining on the command line.
Must be used only with `-batch', and kills Emacs on completion.
For example, invoke `emacs -batch -f batch-byte-recompile-directory .'.

Optional argument ARG is passed as second argument ARG to
`byte-recompile-directory'; see there for its possible values
and corresponding effects."
  ;; command-line-args-left is what is left of the command line (startup.el)
  (defvar command-line-args-left)	;Avoid 'free variable' warning
  (if (not noninteractive)
      (error "batch-byte-recompile-directory is to be used only with -batch"))
  ;; Better crash loudly than attempting to recover from undefined
  ;; behavior.
  (setq attempt-stack-overflow-recovery nil
        attempt-orderly-shutdown-on-fatal-signal nil)
  (or command-line-args-left
      (setq command-line-args-left '(".")))
  (while command-line-args-left
    (byte-recompile-directory (car command-line-args-left) arg)
    (setq command-line-args-left (cdr command-line-args-left)))
  (kill-emacs 0))

;;; Core compiler macros.

(put 'featurep 'compiler-macro
     (lambda (form feature &rest _ignore)
       ;; Emacs-21's byte-code doesn't run under XEmacs or SXEmacs anyway, so
       ;; we can safely optimize away this test.
       (if (member feature '('xemacs 'sxemacs 'emacs))
           (eval form)
         form)))

;; Report comma operator used outside of backquote.
;; Inside backquote, backquote will transform it before it gets here.

(put '\,  'compiler-macro #'bytecomp--report-comma)
(defun bytecomp--report-comma (form &rest _ignore)
  (macroexp-warn-and-return
   (format-message "`%s' called -- perhaps used not within backquote"
                   (car form))
   form (list 'suspicious (car form)) t))

;; Check for (in)comparable constant values in calls to `eq', `memq' etc.

(defun bytecomp--dodgy-eq-arg-p (x number-ok)
  "Whether X is a bad argument to `eq' (or `eql' if NUMBER-OK is non-nil)."
  (pcase x
    ((or `(quote ,(pred consp)) `(function (lambda . ,_))) t)
    ((or (pred consp) (pred symbolp)) nil)
    ((pred integerp)
     (not (or (<= -536870912 x 536870911) number-ok)))
    ((pred floatp) (not number-ok))
    (_ t)))

(defun bytecomp--value-type-description (x)
  (cond
    ((proper-list-p x) "list")
    ((recordp x) "record")
    (t (symbol-name (type-of x)))))

(defun bytecomp--arg-type-description (x)
  (pcase x
    (`(function (lambda . ,_)) "function")
    (`(quote . ,val) (bytecomp--value-type-description val))
    (_ (bytecomp--value-type-description x))))

(defun bytecomp--warn-dodgy-eq-arg (form type parenthesis)
  (macroexp-warn-and-return
   (format-message "`%s' called with literal %s that may never match (%s)"
                   (car form) type parenthesis)
   form (list 'suspicious (car form)) t))

(defun bytecomp--check-eq-args (form &optional a b &rest _ignore)
  (let* ((number-ok (eq (car form) 'eql))
         (bad-arg (cond ((bytecomp--dodgy-eq-arg-p a number-ok) 1)
                        ((bytecomp--dodgy-eq-arg-p b number-ok) 2))))
    (if bad-arg
        (bytecomp--warn-dodgy-eq-arg
         form
         (bytecomp--arg-type-description (nth bad-arg form))
         (format "arg %d" bad-arg))
      form)))

(put 'eq  'compiler-macro #'bytecomp--check-eq-args)
(put 'eql 'compiler-macro #'bytecomp--check-eq-args)

(defun bytecomp--check-memq-args (form &optional elem list &rest _ignore)
  (let* ((fn (car form))
         (number-ok (eq fn 'memql)))
    (cond
     ((bytecomp--dodgy-eq-arg-p elem number-ok)
      (bytecomp--warn-dodgy-eq-arg
       form (bytecomp--arg-type-description elem) "arg 1"))
     ((and (consp list) (eq (car list) 'quote)
           (proper-list-p (cadr list)))
      (named-let loop ((elts (cadr list)) (i 1))
        (if elts
            (let* ((elt (car elts))
                   (x (cond ((eq fn 'assq) (car-safe elt))
                            ((eq fn 'rassq) (cdr-safe elt))
                            (t elt))))
              (if (or (symbolp x)
                      (and (integerp x)
                           (or (<= -536870912 x 536870911) number-ok))
                      (and (floatp x) number-ok))
                  (loop (cdr elts) (1+ i))
                (bytecomp--warn-dodgy-eq-arg
                 form (bytecomp--value-type-description x)
                 (format "element %d of arg 2" i))))
          form)))
     (t form))))

(put 'memq  'compiler-macro #'bytecomp--check-memq-args)
(put 'memql 'compiler-macro #'bytecomp--check-memq-args)
(put 'assq  'compiler-macro #'bytecomp--check-memq-args)
(put 'rassq 'compiler-macro #'bytecomp--check-memq-args)
(put 'remq  'compiler-macro #'bytecomp--check-memq-args)
(put 'delq  'compiler-macro #'bytecomp--check-memq-args)

;; Implement `char-before', `backward-char' and `backward-word' in
;; terms of `char-after', `forward-char' and `forward-word' which have
;; their own byte-ops.

(put 'char-before 'compiler-macro #'bytecomp--char-before)
(defun bytecomp--char-before (form &optional arg &rest junk-args)
  (if junk-args
      form    ; arity error
    `(char-after (1- (or ,arg (point))))))

(put 'backward-char 'compiler-macro #'bytecomp--backward-char)
(defun bytecomp--backward-char (form &optional arg &rest junk-args)
  (if junk-args
      form    ; arity error
    `(forward-char (- (or ,arg 1)))))

(put 'backward-word 'compiler-macro #'bytecomp--backward-word)
(defun bytecomp--backward-word (form &optional arg &rest junk-args)
  (if junk-args
      form    ; arity error
    `(forward-word (- (or ,arg 1)))))

(defun bytecomp--check-keyword-args (form arglist allowed-keys required-keys)
  (let ((fun (car form)))
    (cl-flet ((missing (form keyword)
		(byte-compile-warn-x
		 form
		 "`%S´ called without required keyword argument %S"
		 fun keyword))
	      (unrecognized (form keyword)
		(byte-compile-warn-x
		 form
		 "`%S´ called with unknown keyword argument %S"
		 fun keyword))
	      (duplicate (form keyword)
		(byte-compile-warn-x
		 form
		 "`%S´ called with repeated keyword argument %S"
		 fun keyword))
              (missing-val (form keyword)
		(byte-compile-warn-x
		 form
		 "missing value for keyword argument %S"
		 keyword)))
      (let* ((seen '())
	     (l arglist))
	(while (consp l)
	  (let ((key (car l)))
	    (cond ((and (keywordp key) (memq key allowed-keys))
		   (cond ((memq key seen)
			  (duplicate l key))
			 (t
			  (push key seen))))
		  (t (unrecognized l key)))
            (when (null (cdr l))
              (missing-val l key)))
	  (setq l (cddr l)))
        (dolist (key required-keys)
	  (unless (memq key seen)
	    (missing form key))))))
  form)

(put 'make-process 'compiler-macro
     #'(lambda (form &rest args)
         (bytecomp--check-keyword-args
          form args
          '(:name
            :buffer :command :coding :noquery :stop :connection-type
            :filter :sentinel :stderr :file-handler)
          '(:name :command))))

(put 'make-pipe-process 'compiler-macro
     #'(lambda (form &rest args)
         (bytecomp--check-keyword-args
          form args
          '(:name :buffer :coding :noquery :stop :filter :sentinel)
          '(:name))))

(put 'make-network-process 'compiler-macro
     #'(lambda (form &rest args)
         (bytecomp--check-keyword-args
          form args
          '(:name
            :buffer :host :service :type :family :local :remote :coding
            :nowait :noquery :stop :filter :filter-multibyte :sentinel
            :log :plist :tls-parameters :server :broadcast :dontroute
            :keepalive :linger :oobinline :priority :reuseaddr :bindtodevice
            :use-external-socket)
          '(:name :service))))

(provide 'byte-compile)
(provide 'bytecomp)


;;; report metering (see the hacks in bytecode.c)

(defvar byte-code-meter)
(defun byte-compile-report-ops ()
  (or (boundp 'byte-metering-on)
      (error "You must build Emacs with -DBYTE_CODE_METER to use this"))
  (with-output-to-temp-buffer "*Meter*"
    (set-buffer "*Meter*")
    (let ((i 0) n op off)
      (while (< i 256)
	(setq n (aref (aref byte-code-meter 0) i)
	      off nil)
	(if t				;(not (zerop n))
	    (progn
	      (setq op i)
	      (setq off nil)
	      (cond ((< op byte-nth)
		     (setq off (logand op 7))
		     (setq op (logand op 248)))
		    ((>= op byte-constant)
		     (setq off (- op byte-constant)
			   op byte-constant)))
	      (setq op (aref byte-code-vector op))
	      (insert (format "%-4d" i))
	      (insert (symbol-name op))
	      (if off (insert " [" (int-to-string off) "]"))
	      (indent-to 40)
	      (insert (int-to-string n) "\n")))
	(setq i (1+ i))))))

;; To avoid "lisp nesting exceeds max-lisp-eval-depth" when bytecomp compiles
;; itself, compile some of its most used recursive functions (at load time).
;;
(eval-when-compile
  (or (compiled-function-p (symbol-function 'byte-compile-form))
      (let ((byte-optimize nil)		; do it fast
	    (byte-compile-warnings nil))
	(mapc (lambda (x)
                (unless (subr-native-elisp-p x)
		  (or noninteractive (message "compiling %s..." x))
		  (byte-compile x)
		  (or noninteractive (message "compiling %s...done" x))))
	      '(byte-compile-normal-call
		byte-compile-form
		byte-compile-body
		;; Inserted some more than necessary, to speed it up.
		byte-compile-top-level
		byte-compile-out-toplevel
		byte-compile-constant
		byte-compile-variable-ref))))
  nil)

(make-obsolete-variable 'bytecomp-load-hook
                        "use `with-eval-after-load' instead." "28.1")
(run-hooks 'bytecomp-load-hook)

;;; bytecomp.el ends here<|MERGE_RESOLUTION|>--- conflicted
+++ resolved
@@ -4196,15 +4196,11 @@
            (docstring-exp (nth 3 form))
            (body (nthcdr 4 form))
            (fun
-<<<<<<< HEAD
             (byte-compile-lambda `(,(if (symbol-with-pos-p (car form))
                                         (position-symbol 'lambda (car form))
                                       'lambda)
                                    ,vars . ,body)
-                                 nil (length env))))
-=======
-            (byte-compile-lambda `(lambda ,vars . ,body) (length env))))
->>>>>>> 74b8043e
+                                 (length env))))
       (cl-assert (or (> (length env) 0)
 		     docstring-exp))	;Otherwise, we don't need a closure.
       (cl-assert (byte-code-function-p fun))
