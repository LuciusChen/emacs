--- conflicted
+++ resolved
@@ -121,19 +121,15 @@
 
 (defun iso8601-parse (string &optional form)
   "Parse an ISO 8601 date/time string and return a `decode-time' structure.
-<<<<<<< HEAD
-ISO 8601 date/time strings look like \"2008-03-02T13:47:30+05:30\",
-or like shorter, incomplete strings like date \"2008-03-02\",
-week number \"2008W32\", and ordinal day number \"2008-234\".
-Values returned are identical to those of `decode-time', except
-that an unknown DST value is -1 and other unknown values are nil.
-=======
 
 The ISO 8601 date/time strings look like \"2008-03-02T13:47:30\"
 or \"2024-04-05T14:30Z\" or \"2024-04-05T12:30−02:00\",
 but shorter, incomplete strings like \"2008-03-02\" are valid, as
 well as variants like \"2008W32\" (week number) and
 \"2008-234\" (ordinal day number).
+Values returned are identical to those of `decode-time', except
+that an unknown DST value is -1 and other unknown values are nil.
+
 Note that, unlike `decode-time', this function does not interpret
 the time string, and in particular the time-zone designator or UTC
 offset that is part of STRING does not affect the returned value of
@@ -141,7 +137,6 @@
 value.  This function simply parses the textual representation of
 date and time into separate numerical values, and doesn't care
 whether the time is local or UTC.
->>>>>>> 5c9de704
 
 See `decode-time' for the meaning of FORM."
   (if (not (iso8601-valid-p string))
