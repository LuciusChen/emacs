;;; esh-mode.el --- user interface  -*- lexical-binding:t -*-

;; Copyright (C) 1999-2024 Free Software Foundation, Inc.

;; Author: John Wiegley <johnw@gnu.org>

;; This file is part of GNU Emacs.

;; GNU Emacs is free software: you can redistribute it and/or modify
;; it under the terms of the GNU General Public License as published by
;; the Free Software Foundation, either version 3 of the License, or
;; (at your option) any later version.

;; GNU Emacs is distributed in the hope that it will be useful,
;; but WITHOUT ANY WARRANTY; without even the implied warranty of
;; MERCHANTABILITY or FITNESS FOR A PARTICULAR PURPOSE.  See the
;; GNU General Public License for more details.

;; You should have received a copy of the GNU General Public License
;; along with GNU Emacs.  If not, see <https://www.gnu.org/licenses/>.

;;; Commentary:

;; Basically, Eshell is used just like shell mode (<M-x shell>).  The
;; keystrokes for navigating the buffer, and accessing the command
;; history, are identical.  Unlike shell mode, however, Eshell mode's
;; governing process is Emacs itself.  With shell mode, an inferior
;; shell process is executed that communicates with Emacs via comint
;; -- a mode for handling sub-process interaction.  Eshell mode, on
;; the other hand, is a truly native Emacs shell.  No subprocess are
;; invoked except the ones requested by the user at the prompt.
;;
;; After entering a command, use <RET> to invoke it ([Command
;; invocation]) .  If there is a command on disk, it will be executed
;; as in a normal shell.  If there is no command by that name on disk,
;; but a Lisp function with that name is defined, the Lisp function
;; will be called, using the arguments passed on the command line.
;;
;; Some of the other features of the command interaction mode are:
;;
;; @ <M-RET> can be used to accumulate further commands while a
;;   command is currently running.  Since all input is passed to the
;;   subprocess being executed, there is no automatic input queueing
;;   as there is with other shells.
;;
;; @ <C-c C-t> can be used to truncate the buffer if it grows too
;;   large.
;;
;; @ <C-c C-r> will move point to the beginning of the output of the
;;   last command.  With a prefix argument, it will narrow to view
;;   only that output.
;;
;; @ <C-c C-o> will delete the output from the last command.
;;
;; @ <C-c C-f> will move forward a complete shell argument.
;;
;; @ <C-c C-b> will move backward a complete shell argument.

;;; Code:

;; Load the core Eshell modules; we'll call their initialization
;; functions below in `eshell-mode'.
(require 'esh-arg)
(require 'esh-cmd)
(require 'esh-ext)
(require 'esh-io)
(require 'esh-module)
(require 'esh-proc)
(require 'esh-util)
(require 'esh-var)

(defgroup eshell-mode nil
  "This module contains code for handling input from the user."
  :tag "User interface"
  :group 'eshell)

;;; User Variables:

(defcustom eshell-mode-unload-hook nil
  "A hook that gets run when `eshell-mode' is unloaded."
  :type 'hook)
(make-obsolete-variable 'eshell-mode-unload-hook nil "30.1")

(defcustom eshell-mode-hook nil
  "A hook that gets run when `eshell-mode' is entered."
  :type 'hook)

(defcustom eshell-first-time-mode-hook nil
  "A hook that gets run the first time `eshell-mode' is entered.
That is to say, the first time during an Emacs session."
  :type 'hook)

(defcustom eshell-after-initialize-hook nil
  "A hook that gets run after an Eshell session has been fully initialized."
  :type 'hook)

(defcustom eshell-exit-hook nil
  "A hook that is run whenever `eshell' is exited.
This hook is only run if exiting actually kills the buffer."
  :version "24.1"                       ; removed eshell-query-kill-processes
  :type 'hook)

(defcustom eshell-kill-on-exit t
  "If non-nil, kill the Eshell buffer on the `exit' command.
Otherwise, the buffer will simply be buried."
  :type 'boolean)

(defcustom eshell-input-filter-functions nil
  "Functions to call before input is processed.
The input is contained in the region from `eshell-last-input-start' to
`eshell-last-input-end'."
  :type 'hook)

(defcustom eshell-send-direct-to-subprocesses nil
  "If t, send any input immediately to a subprocess."
  :type 'boolean)

(defcustom eshell-expand-input-functions nil
  "Functions to call before input is parsed.
Each function is passed two arguments, which bounds the region of the
current input text."
  :type 'hook)

(defcustom eshell-scroll-to-bottom-on-input nil
  "Controls whether input to interpreter causes window to scroll.
If nil, then do not scroll.  If t or `all', scroll all windows showing
buffer.  If `this', scroll only the selected window.

See `eshell-preinput-scroll-to-bottom'."
  :type '(radio (const :tag "Do not scroll Eshell windows" nil)
		(const :tag "Scroll all windows showing the buffer" all)
                (const :tag "Scroll only the selected window" this)))

(defcustom eshell-scroll-to-bottom-on-output nil
  "Controls whether interpreter output causes window to scroll.
If nil, then do not scroll.  If t or `all', scroll all windows showing
buffer.  If `this', scroll only the selected window.  If `others',
scroll only those that are not the selected window.

See variable `eshell-scroll-show-maximum-output' and function
`eshell-postoutput-scroll-to-bottom'."
  :type '(radio (const :tag "Do not scroll Eshell windows" nil)
		(const :tag "Scroll all windows showing the buffer" all)
		(const :tag "Scroll only the selected window" this)
                (const :tag "Scroll all windows other than selected" others)))

(defcustom eshell-scroll-show-maximum-output t
  "Controls how interpreter output causes window to scroll.
If non-nil, then show the maximum output when the window is scrolled.

See variable `eshell-scroll-to-bottom-on-output' and function
`eshell-postoutput-scroll-to-bottom'."
  :type 'boolean)

(defcustom eshell-buffer-maximum-lines 1024
  "The maximum size in lines for eshell buffers.
Eshell buffers are truncated from the top to be no greater than this
number, if the function `eshell-truncate-buffer' is on
`eshell-output-filter-functions'."
  :type 'natnum)

(defcustom eshell-output-filter-functions
  '(eshell-postoutput-scroll-to-bottom
    eshell-handle-control-codes
    eshell-handle-ansi-color
    eshell-watch-for-password-prompt)
  "Functions to call before output is displayed.
These functions are only called for output that is displayed
interactively (see `eshell-interactive-filter'), and not for
output which is redirected."
  :type 'hook)

(defcustom eshell-preoutput-filter-functions nil
  "Functions to call before output is inserted into the buffer.
These functions get one argument, a string containing the text to be
inserted.  They return the string as it should be inserted."
  :type 'hook)

(defcustom eshell-password-prompt-regexp
  (format "%s[^%s]*[%s]\\s *\\'"
          (regexp-opt password-word-equivalents t)
          (apply #'string password-colon-equivalents)
          (apply #'string password-colon-equivalents))
  "Regexp matching prompts for passwords in the inferior process.
This is used by `eshell-watch-for-password-prompt'."
  :type 'regexp
  :version "27.1")

(defcustom eshell-skip-prompt-function nil
  "A function called from beginning of line to skip the prompt."
  :type '(choice (const nil) function))

(make-obsolete-variable 'eshell-skip-prompt-function nil "30.1")

(defcustom eshell-status-in-mode-line t
  "If non-nil, let the user know a command is running in the mode line."
  :type 'boolean)

(defcustom eshell-directory-name
  (locate-user-emacs-file "eshell/" ".eshell/")
  "The directory where Eshell control files should be kept."
  :type 'directory
  :group 'eshell)

(defvar eshell-password-prompt-max-length 256
  "The maximum amount of text to examine when matching password prompts.
This is used by `eshell-watch-for-password-prompt' to reduce the amount
of time spent searching for password prompts.")

(defvar eshell-first-time-p t
  "A variable which is non-nil the first time Eshell is loaded.")

(defvar eshell-non-interactive-p nil
  "A variable which is non-nil when Eshell is not running interactively.
Modules should use this variable so that they don't clutter
non-interactive sessions, such as when using `eshell-command'.")

;; Internal Variables:

;; these are only set to nil initially for the sake of the
;; byte-compiler, when compiling other files which `require' this one
(defvar eshell-mode nil)
(defvar eshell-command-running-string "--")
(defvar eshell-last-input-start nil)
(defvar eshell-last-input-end nil)
(defvar eshell-last-output-start nil)
(defvar eshell-last-output-block-begin nil)
(defvar eshell-last-output-end nil)

(defvar eshell-currently-handling-window nil)

(define-abbrev-table 'eshell-mode-abbrev-table ())

(defvar eshell-mode-syntax-table
  (let ((st (make-syntax-table))
        (i 0))
    (while (< i ?0)
      (modify-syntax-entry i "_   " st)
      (setq i (1+ i)))
    (setq i (1+ ?9))
    (while (< i ?A)
      (modify-syntax-entry i "_   " st)
      (setq i (1+ i)))
    (setq i (1+ ?Z))
    (while (< i ?a)
      (modify-syntax-entry i "_   " st)
      (setq i (1+ i)))
    (setq i (1+ ?z))
    (while (< i 128)
      (modify-syntax-entry i "_   " st)
      (setq i (1+ i)))
    (modify-syntax-entry ?  "    " st)
    (modify-syntax-entry ?\t "    " st)
    (modify-syntax-entry ?\f "    " st)
    (modify-syntax-entry ?\n ">   " st)
    ;; Give CR the same syntax as newline, for selective-display.
    (modify-syntax-entry ?\^m ">   " st)
    ;; (modify-syntax-entry ?\; "<   " st)
    (modify-syntax-entry ?` "'   " st)
    (modify-syntax-entry ?' "'   " st)
    (modify-syntax-entry ?, "'   " st)
    ;; Used to be singlequote; changed for flonums.
    (modify-syntax-entry ?. "_   " st)
    (modify-syntax-entry ?- "_   " st)
    (modify-syntax-entry ?| ".   " st)
    (modify-syntax-entry ?# "'   " st)
    (modify-syntax-entry ?\" "\"    " st)
    (modify-syntax-entry ?\\ "/   " st)
    (modify-syntax-entry ?\( "()  " st)
    (modify-syntax-entry ?\) ")(  " st)
    (modify-syntax-entry ?\{ "(}  " st)
    (modify-syntax-entry ?\} "){  " st)
    (modify-syntax-entry ?\[ "(]  " st)
    (modify-syntax-entry ?\] ")[  " st)
    ;; All non-word multibyte characters should be `symbol'.
    (map-char-table
     (lambda (key _val)
       (and (if (consp key)
                (and (>= (car key) 128)
                     (/= (char-syntax (car key)) ?w))
              (and (>= key 256)
                   (/= (char-syntax key) ?w)))
            (modify-syntax-entry key "_   " st)))
     (standard-syntax-table))
    st))

(defvar-keymap eshell-mode-map
  "C-c"   'eshell-command-map
  "RET"   #'eshell-send-input
  "M-RET" #'eshell-queue-input
  "C-M-l" #'eshell-show-output)

(defvar-keymap eshell-command-map
  :prefix 'eshell-command-map
  "M-o" #'eshell-mark-output
  "M-d" #'eshell-toggle-direct-send
  "C-a" #'move-beginning-of-line
  "C-b" #'eshell-backward-argument
  "C-e" #'eshell-show-maximum-output
  "C-f" #'eshell-forward-argument
  "C-m" #'eshell-copy-old-input
  "C-o" #'eshell-delete-output
  "C-r" #'eshell-show-output
  "C-t" #'eshell-truncate-buffer
  "C-u" #'eshell-kill-input
  "C-w" #'backward-kill-word
  "C-y" #'eshell-repeat-argument)

(defvar-keymap eshell-command-repeat-map
  :doc "Keymap to repeat eshell-command key sequences.  Used in `repeat-mode'."
  :repeat t
  "C-f" #'eshell-forward-argument
  "C-b" #'eshell-backward-argument)

;;; User Functions:

(defun eshell-kill-buffer-function ()
  "Function added to `kill-buffer-hook' in Eshell buffers.
This runs the function `eshell-kill-processes-on-exit',
and the hook `eshell-exit-hook'."
  ;; It's fine to run this unconditionally since it can be customized
  ;; via the `eshell-kill-processes-on-exit' variable.
  (and (fboundp 'eshell-query-kill-processes)
       (not (memq #'eshell-query-kill-processes eshell-exit-hook))
       (eshell-query-kill-processes))
  (run-hooks 'eshell-exit-hook))

;;;###autoload
(define-derived-mode eshell-mode fundamental-mode "Eshell"
  "Emacs shell interactive mode."
  (setq-local eshell-mode t)

  (when (and eshell-status-in-mode-line
             (listp mode-line-format))
    (make-local-variable 'eshell-command-running-string)
    (let ((fmt (copy-sequence mode-line-format)))
      (setq-local mode-line-format fmt))
    (let ((mode-line-elt (cdr (memq 'mode-line-front-space mode-line-format))))
      (if mode-line-elt
	  (setcar mode-line-elt 'eshell-command-running-string))))

  (setq-local bookmark-make-record-function #'eshell-bookmark-make-record)
  (setq local-abbrev-table eshell-mode-abbrev-table)

  (setq-local window-point-insertion-type t)

  (setq-local list-buffers-directory (expand-file-name default-directory))

  ;; always set the tab width to 8 in Eshell buffers, since external
  ;; commands which do their own formatting almost always expect this
  (setq-local tab-width 8)

  ;; don't ever use auto-fill in Eshell buffers
  (setq auto-fill-function nil)

  ;; always display everything from a return value
  (setq-local print-length nil)
  (setq-local print-level nil)

  ;; set require-final-newline to nil; otherwise, all redirected
  ;; output will end with a newline, whether or not the source
  ;; indicated it!
  (setq-local require-final-newline nil)

  (setq-local max-lisp-eval-depth (max 3000 max-lisp-eval-depth))

  (setq-local eshell-last-input-start (point-marker))
  (setq-local eshell-last-input-end (point-marker))
  (setq-local eshell-last-output-start (point-marker))
  (setq-local eshell-last-output-end (point-marker))
  (setq-local eshell-last-output-block-begin (point))

  (add-function :filter-return (local 'filter-buffer-substring-function)
                #'eshell--unmark-string-as-output)

  (let ((modules-list (copy-sequence eshell-modules-list)))
    (setq-local eshell-modules-list modules-list))

  ;; This is to avoid making the paragraph base direction
  ;; right-to-left if the first word just happens to start with a
  ;; strong R2L character.
  (setq bidi-paragraph-direction 'left-to-right)

  ;; Load extension modules into memory.
  (eshell-load-modules eshell-modules-list)

  (unless (file-exists-p eshell-directory-name)
    (with-demoted-errors "Error creating Eshell directory: %s"
      (eshell-make-private-directory eshell-directory-name t)))

  ;; Initialize core Eshell modules, then extension modules, for this session.
  (eshell-initialize-modules (eshell-subgroups 'eshell))
  (eshell-initialize-modules eshell-modules-list)

  (if eshell-send-direct-to-subprocesses
      (add-hook 'pre-command-hook #'eshell-intercept-commands t t))

  (if eshell-scroll-to-bottom-on-input
      (add-hook 'pre-command-hook #'eshell-preinput-scroll-to-bottom t t))

  (when eshell-scroll-show-maximum-output
    (setq-local scroll-conservatively 1000))

  (when eshell-status-in-mode-line
    (add-hook 'eshell-pre-command-hook #'eshell-command-started nil t)
    (add-hook 'eshell-post-command-hook #'eshell-command-finished nil t))

  (add-hook 'kill-buffer-hook #'eshell-kill-buffer-function t t)

  (when eshell-first-time-p
    (setq eshell-first-time-p nil)
    (run-hooks 'eshell-first-time-mode-hook))
  (run-hooks 'eshell-after-initialize-hook)
  (run-hooks 'eshell-post-command-hook))

(put 'eshell-mode 'mode-class 'special)

(defun eshell-command-started ()
  "Indicate in the mode line that a command has started."
  (setq eshell-command-running-string "**")
  (force-mode-line-update))

(defun eshell-command-finished ()
  "Indicate in the mode line that a command has finished."
  (setq eshell-command-running-string "--")
  (force-mode-line-update))

;;; Internal Functions:

(defun eshell-toggle-direct-send ()
  (interactive)
  (if eshell-send-direct-to-subprocesses
      (progn
	(setq eshell-send-direct-to-subprocesses nil)
	(remove-hook 'pre-command-hook #'eshell-intercept-commands t)
	(message "Sending subprocess input on RET"))
    (setq eshell-send-direct-to-subprocesses t)
    (add-hook 'pre-command-hook #'eshell-intercept-commands t t)
    (message "Sending subprocess input directly")))

(defun eshell-self-insert-command ()
  (interactive)
  (process-send-string
   (eshell-head-process)
   (char-to-string (if (symbolp last-command-event)
		       (get last-command-event 'ascii-character)
		     last-command-event))))

(defun eshell-intercept-commands ()
  (when (and eshell-foreground-command
	     (not (and (integerp last-input-event)
		       (memq last-input-event '(?\C-x ?\C-c)))))
    (let ((possible-events (where-is-internal this-command))
	  (name (symbol-name this-command))
	  (intercept t))
      ;; Assume that any multikey combination which does NOT target an
      ;; Eshell command, is a combo the user wants invoked rather than
      ;; sent to the underlying subprocess.
      (unless (and (> (length name) 7)
		   (equal (substring name 0 7) "eshell-"))
	(while possible-events
	  (if (> (length (car possible-events)) 1)
	      (setq intercept nil possible-events nil)
	    (setq possible-events (cdr possible-events)))))
      (if intercept
	  (setq this-command 'eshell-self-insert-command)))))

(declare-function find-tag-interactive "etags" (prompt &optional no-default))

(defun eshell-find-tag (&optional tagname next-p regexp-p)
  "A special version of `find-tag' that ignores whether the text is read-only."
  (declare (obsolete xref-find-definition "27.1"))
  (interactive)
  (require 'etags)
  (let ((inhibit-read-only t)
	(no-default (eobp))
	(find-tag-default-function 'ignore))
    (setq tagname (car (find-tag-interactive "Find tag" no-default)))
    (with-suppressed-warnings ((obsolete find-tag))
      (find-tag tagname next-p regexp-p))))

(defun eshell-move-argument (limit func property arg)
  "Move forward ARG arguments."
  (catch 'eshell-incomplete
    (eshell-parse-arguments (save-excursion (beginning-of-line) (point))
			    (line-end-position)))
  (let ((pos (save-excursion
	       (funcall func 1)
	       (while (and (> arg 0) (/= (point) limit))
		 (if (get-text-property (point) property)
		     (setq arg (1- arg)))
		 (if (> arg 0)
		     (funcall func 1)))
	       (point))))
    (goto-char pos)
    (if (and (eq func 'forward-char)
	     (= (1+ pos) limit))
	(forward-char 1))))

(defun eshell-forward-argument (&optional arg)
  "Move forward ARG arguments."
  (interactive "p")
  (eshell-move-argument (point-max) 'forward-char 'arg-end arg))

(defun eshell-backward-argument (&optional arg)
  "Move backward ARG arguments."
  (interactive "p")
  (eshell-move-argument (point-min) 'backward-char 'arg-begin arg))

(defun eshell-repeat-argument (&optional arg)
  (interactive "p")
  (let ((begin (save-excursion
		 (eshell-backward-argument arg)
		 (point))))
    (kill-ring-save begin (point))
    (yank)))

(define-obsolete-function-alias 'eshell-bol #'beginning-of-line "30.1")

(defsubst eshell-push-command-mark ()
  "Push a mark at the end of the last input text."
  (push-mark (1- eshell-last-input-end) t))

(custom-add-option 'eshell-pre-command-hook #'eshell-push-command-mark)

(defsubst eshell-goto-input-start ()
  "Goto the start of the last command input.
Putting this function on `eshell-pre-command-hook' will mimic Plan 9's
9term behavior."
  (goto-char eshell-last-input-start))

(custom-add-option 'eshell-pre-command-hook #'eshell-goto-input-start)

(defun eshell-interactive-print (string)
  "Print STRING to the eshell display buffer."
  (when string
    (eshell-interactive-output-filter nil string)))

(defsubst eshell-begin-on-new-line ()
<<<<<<< HEAD
  "Print a newline if not at beginning of line."
=======
  "Output a newline if not at beginning of line."
>>>>>>> 2ba6387d
  (save-excursion
    (goto-char eshell-last-output-end)
    (or (bolp)
	(eshell-interactive-print "\n"))))

(defsubst eshell-reset (&optional no-hooks)
  "Output a prompt on a new line, aborting any current input.
If NO-HOOKS is non-nil, then `eshell-post-command-hook' won't be run."
  (goto-char (point-max))
  (setq eshell-last-input-start (point-marker)
	eshell-last-input-end (point-marker)
	eshell-last-output-start (point-marker)
	eshell-last-output-block-begin (point)
	eshell-last-output-end (point-marker))
  (eshell-begin-on-new-line)
  (unless no-hooks
    (run-hooks 'eshell-post-command-hook)
    (goto-char (point-max))))

(defun eshell-parse-command-input (beg end &optional args)
  "Parse the command input from BEG to END.
The difference is that `eshell-parse-command' expects a complete
command string (and will error if it doesn't get one), whereas this
function will inform the caller whether more input is required.

If nil is returned, more input is necessary (probably because a
multi-line input string wasn't terminated properly).  Otherwise, it
will return the parsed command."
  (let (delim command)
    (if (setq delim
	      (catch 'eshell-incomplete
		(ignore
		 (setq command (eshell-parse-command (cons beg end)
						     args t)))))
	(ignore
         (message "Expecting completion of delimiter %s ..."
		  (if (listp delim)
		      (car delim)
		    delim)))
      command)))

(defun eshell-update-markers (pmark)
  "Update the input and output markers relative to point and PMARK."
  (set-marker eshell-last-input-start pmark)
  (set-marker eshell-last-input-end (point))
  (set-marker eshell-last-output-end (point)))

(defun eshell-queue-input (&optional use-region)
  "Queue the current input text for execution by Eshell.
Particularly, don't send the text to the current process, even if it's
waiting for input."
  (interactive "P")
  (eshell-send-input use-region t))

(defun eshell-send-input (&optional use-region queue-p no-newline)
  "Send the input received to Eshell for parsing and processing.
After `eshell-last-output-end', sends all text from that marker to
point as input.  Before that marker, calls `eshell-get-old-input' to
retrieve old input, copies it to the end of the buffer, and sends it.

If USE-REGION is non-nil, the current region (between point and mark)
will be used as input.

If QUEUE-P is non-nil, input will be queued until the next prompt,
rather than sent to the currently active process.  If no process, the
input is processed immediately.

If NO-NEWLINE is non-nil, the input is sent without an implied final
newline."
  (interactive "P")
  ;; Note that the input string does not include its terminal newline.
  (let* ((proc-running-p (eshell-head-process))
         (send-to-process-p (and proc-running-p (not queue-p))))
    (unless (and send-to-process-p
		 (not (eq (process-status
			   (eshell-head-process))
                          'run)))
      (if (or send-to-process-p
	      (>= (point) eshell-last-output-end))
	  (goto-char (point-max))
	(let ((copy (eshell-get-old-input use-region)))
	  (goto-char eshell-last-output-end)
	  (insert-and-inherit copy)))
      (unless (or no-newline
		  (and eshell-send-direct-to-subprocesses
		       send-to-process-p))
	(insert-before-markers-and-inherit ?\n))
      ;; Delete and reinsert input.  This seems like a no-op, except
      ;; for the resulting entries in the undo list: undoing this
      ;; insertion will delete the region, moving the process mark
      ;; back to its original position.
      (let ((text (buffer-substring eshell-last-output-end (point)))
            (inhibit-read-only t))
        (delete-region eshell-last-output-end (point))
        (insert text))
      (if send-to-process-p
	  (progn
	    (eshell-update-markers eshell-last-output-end)
	    (if (or eshell-send-direct-to-subprocesses
		    (= eshell-last-input-start eshell-last-input-end))
		(unless no-newline
		  (process-send-string (eshell-head-process) "\n"))
	      (process-send-region (eshell-head-process)
				   eshell-last-input-start
				   eshell-last-input-end)))
	(if (= eshell-last-output-end (point))
	    (run-hooks 'eshell-post-command-hook)
	  (let (input)
	    (eshell-condition-case err
		(progn
		  (setq input (buffer-substring-no-properties
			       eshell-last-output-end (1- (point))))
		  (run-hook-with-args 'eshell-expand-input-functions
				      eshell-last-output-end (1- (point)))
		  (let ((cmd (eshell-parse-command-input
			      eshell-last-output-end (1- (point)))))
		    (when cmd
		      (eshell-update-markers eshell-last-output-end)
		      (setq input (buffer-substring-no-properties
				   eshell-last-input-start
				   (1- eshell-last-input-end)))
		      (run-hooks 'eshell-input-filter-functions)
		      (and (catch 'eshell-terminal
			     (ignore
			      (if (and (not proc-running-p)
                                       (eshell-invoke-directly-p cmd))
				  (eval cmd)
				(eshell-eval-command cmd input))))
			   (eshell-life-is-too-much)))))
	      (error
	       (eshell-reset t)
	       (eshell-interactive-print
		(concat (error-message-string err) "\n"))
               (run-hooks 'eshell-post-command-hook)
	       (insert-and-inherit input)))))))))

(defun eshell-send-eof-to-process ()
  "Send EOF to the currently-running \"head\" process."
  (interactive)
  (eshell-send-input nil nil t)
  (when (eshell-head-process)
    (process-send-eof (eshell-head-process))))

(defsubst eshell-kill-new ()
  "Add the last input text to the kill ring."
  (kill-ring-save eshell-last-input-start eshell-last-input-end))

(custom-add-option 'eshell-input-filter-functions 'eshell-kill-new)

(defun eshell-interactive-filter (buffer string)
  "Send STRING to the interactive display, using BUFFER.
This is done after all necessary filtering has been done."
  (unless buffer
    (setq buffer (current-buffer)))
  (when (and string (buffer-live-p buffer))
    (with-current-buffer buffer
      (let ((functions eshell-preoutput-filter-functions))
        (while (and functions string)
          (setq string (funcall (car functions) string))
          (setq functions (cdr functions))))
      (when string
        (let (opoint obeg oend)
          (setq opoint (point))
          (setq obeg (point-min))
          (setq oend (point-max))
          (let ((buffer-read-only nil)
                (nchars (length string))
                (ostart nil))
            (widen)
            (goto-char eshell-last-output-end)
            (setq ostart (point))
            (if (<= (point) opoint)
                (setq opoint (+ opoint nchars)))
            (if (< (point) obeg)
                (setq obeg (+ obeg nchars)))
            (if (<= (point) oend)
                (setq oend (+ oend nchars)))
            ;; Let the ansi-color overlay hooks run.
            (let ((inhibit-modification-hooks nil))
              (insert string))
            (if (= (window-start) (point))
                (set-window-start (selected-window)
                                  (- (point) nchars)))
            (set-marker eshell-last-output-start ostart)
            (set-marker eshell-last-output-end (point))
            (force-mode-line-update))
          (narrow-to-region obeg oend)
          (goto-char opoint)
          (eshell-run-output-filters))))))

(defun eshell-interactive-output-filter (buffer string)
  "Send STRING to the interactive display as command output, using BUFFER.
This is like `eshell-interactive-filter', but marks the inserted string
as command output (see `eshell--mark-as-output')."
  (let ((eshell-output-filter-functions
         (cons (lambda ()
                 (eshell--mark-as-output eshell-last-output-start
                                         eshell-last-output-end))
               eshell-output-filter-functions)))
    (eshell-interactive-filter buffer string)))

(defun eshell-run-output-filters ()
  "Run the `eshell-output-filter-functions' on the current output."
  (save-current-buffer
    (run-hooks 'eshell-output-filter-functions))
  (setq eshell-last-output-block-begin
	(marker-position eshell-last-output-end)))

;;; jww (1999-10-23): this needs testing
(defun eshell-preinput-scroll-to-bottom ()
  "Go to the end of buffer in all windows showing it.
Movement occurs if point in the selected window is not after the
process mark, and `this-command' is an insertion command.  Insertion
commands recognized are `self-insert-command', `yank', and
`hilit-yank'.  Depends on the value of
`eshell-scroll-to-bottom-on-input'.

This function should be a pre-command hook."
  (if (memq this-command '(self-insert-command yank hilit-yank))
      (let* ((selected (selected-window))
	     (current (current-buffer))
	     (scroll eshell-scroll-to-bottom-on-input))
	(if (< (point) eshell-last-output-end)
	    (if (eq scroll 'this)
		(goto-char (point-max))
	      (walk-windows
               (lambda (window)
                 (when (and (eq (window-buffer window) current)
                            (or (eq scroll t) (eq scroll 'all)))
                   (select-window window)
                   (goto-char (point-max))
                   (select-window selected)))
	       nil t))))))

;;; jww (1999-10-23): this needs testing
(defun eshell-postoutput-scroll-to-bottom ()
  "Go to the end of buffer in all windows showing it.
Does not scroll if the current line is the last line in the buffer.
Depends on the value of `eshell-scroll-to-bottom-on-output' and
`eshell-scroll-show-maximum-output'.

This function should be in the list `eshell-output-filter-functions'."
  (let* ((selected (selected-window))
	 (current (current-buffer))
	 (scroll eshell-scroll-to-bottom-on-output))
    (unwind-protect
        (dolist (window (get-buffer-window-list current nil t))
          (with-selected-window window
            (when (and (< (point) eshell-last-output-end)
                       (or (eq scroll t) (eq scroll 'all)
                           ;; Maybe user wants point to jump to end.
                           (and (eq scroll 'this)
                                (eq selected window))
                           (and (eq scroll 'others)
                                (not (eq selected window)))
                           ;; If point was at the end, keep it at end.
                           (>= (point) eshell-last-output-start)))
              (goto-char eshell-last-output-end))
            ;; Optionally scroll so that the text ends at the bottom of
            ;; the window.
            (when (and eshell-scroll-show-maximum-output
                       (>= (point) eshell-last-output-end))
              (save-excursion
                (goto-char (point-max))
                (recenter -1)))))
      (set-buffer current))))

(defun eshell-beginning-of-input ()
  "Return the location of the start of the previous input."
  eshell-last-input-start)

(defun eshell-beginning-of-output ()
  "Return the location of the end of the previous output block."
  eshell-last-input-end)

(defun eshell-end-of-output ()
  "Return the location of the end of the previous output block."
  (if (eshell-using-module 'eshell-prompt)
      eshell-last-output-start
    eshell-last-output-end))

(defun eshell-delete-output (&optional kill)
  "Delete all output from interpreter since last input.
If KILL is non-nil (interactively, the prefix), save the killed text in
the kill ring.

This command does not delete the prompt."
  (interactive "P")
  (save-excursion
    (goto-char (eshell-beginning-of-output))
    (insert "*** output flushed ***\n")
    (when kill
      (copy-region-as-kill (point) (eshell-end-of-output)))
    (delete-region (point) (eshell-end-of-output))))

(define-obsolete-function-alias 'eshell-kill-output
  #'eshell-delete-output "30.1")

(defun eshell-show-output (&optional arg)
  "Display start of this batch of interpreter output at top of window.
Sets mark to the value of point when this command is run.
With a prefix argument, narrows region to last command output."
  (interactive "P")
  (goto-char (eshell-beginning-of-output))
  (set-window-start (selected-window)
		    (save-excursion
		      (goto-char (eshell-beginning-of-input))
		      (line-beginning-position)))
  (if arg
      (narrow-to-region (eshell-beginning-of-output)
			(eshell-end-of-output)))
  (eshell-end-of-output))

(defun eshell-mark-output (&optional arg)
  "Display start of this batch of interpreter output at top of window.
Sets mark to the value of point when this command is run.
With a prefix argument, narrows region to last command output."
  (interactive "P")
  (push-mark (eshell-show-output arg)))

(defun eshell-kill-input ()
  "Kill all text from last stuff output by interpreter to point."
  (interactive)
  (if (> (point) eshell-last-output-end)
      (kill-region eshell-last-output-end (point))
    (let ((here (point)))
      (beginning-of-line)
      (kill-region (point) here))))

(defun eshell-show-maximum-output (&optional interactive)
  "Put the end of the buffer at the bottom of the window.
When run interactively, widen the buffer first."
  (interactive "p")
  (if interactive
      (widen))
  (goto-char (point-max))
  (recenter -1))

(defun eshell-clear (&optional clear-scrollback)
  "Scroll contents of the Eshell window out of sight, leaving a blank window.
If CLEAR-SCROLLBACK is non-nil (interactively, with the prefix
argument), clear the scrollback contents.

Otherwise, the behavior depends on `eshell-scroll-show-maximum-output'.
If non-nil, fill newlines before the current prompt so that the prompt
is the last line in the window; if nil, just scroll the window so that
the prompt is the first line in the window."
  (interactive "P")
  (cond
   (clear-scrollback
    (let ((inhibit-read-only t))
      (widen)
      (delete-region (point-min) (eshell-end-of-output))))
   (eshell-scroll-show-maximum-output
    (save-excursion
      (goto-char (eshell-end-of-output))
      (let ((inhibit-read-only t))
        (insert-and-inherit (make-string (window-size) ?\n))))
    (when (< (point) eshell-last-output-end)
      (goto-char eshell-last-output-end)))
  (t
   (when (< (point) eshell-last-output-end)
     (goto-char eshell-last-output-end))
   (set-window-start nil (eshell-end-of-output)))))

(defun eshell/clear (&optional clear-scrollback)
  "Scroll contents of the Eshell window out of sight, leaving a blank window.
If CLEAR-SCROLLBACK is non-nil, clear the scrollback contents.

Otherwise, the behavior depends on `eshell-scroll-show-maximum-output'.
If non-nil, fill newlines before the current prompt so that the prompt
is the last line in the window; if nil, just scroll the window so that
the prompt is the first line in the window.

This command is for use as an Eshell command (entered at the prompt);
for clearing the Eshell buffer from elsewhere (e.g. via
\\[execute-extended-command]), use `eshell-clear'."
  (interactive)
  (cond
   ((null eshell-current-handles)
    (eshell-clear clear-scrollback))
   (clear-scrollback
    (let ((inhibit-read-only t))
      (erase-buffer)))
   (eshell-scroll-show-maximum-output
    (let ((eshell-input-filter-functions nil))
      (ignore (eshell-interactive-print (make-string (window-size) ?\n)))))
   (t
    (recenter 0))))

(defun eshell/clear-scrollback ()
  "Clear the scrollback content of the Eshell window."
  (eshell/clear t))

(defun eshell-get-old-input (&optional use-current-region)
  "Return the command input on the current line.
If USE-CURRENT-REGION is non-nil, return the current region."
  (if use-current-region
      (buffer-substring (min (point) (mark))
			(max (point) (mark)))
    (save-excursion
      (let ((inhibit-field-text-motion t))
        (end-of-line))
      (let ((inhibit-field-text-motion)
            (end (point)))
        (beginning-of-line)
        (buffer-substring-no-properties (point) end)))))

(defun eshell-copy-old-input ()
  "Insert after prompt old input at point as new input to be edited."
  (interactive)
  (let ((input (eshell-get-old-input)))
    (goto-char eshell-last-output-end)
    (insert-and-inherit input)))

(defun eshell/exit ()
  "Leave or kill the Eshell buffer, depending on `eshell-kill-on-exit'."
  (throw 'eshell-terminal t))

(defun eshell-life-is-too-much ()
  "Kill the current buffer (or bury it).  Good-bye Eshell."
  (interactive)
  (if (not eshell-kill-on-exit)
      (bury-buffer)
    (kill-buffer (current-buffer))))

(defun eshell-truncate-buffer ()
  "Truncate the buffer to `eshell-buffer-maximum-lines'.
This function could be on `eshell-output-filter-functions' or bound to
a key."
  (interactive)
  (save-excursion
    (goto-char eshell-last-output-end)
    (let ((lines (count-lines 1 (point)))
	  (inhibit-read-only t))
      (forward-line (- eshell-buffer-maximum-lines))
      (beginning-of-line)
      (let ((pos (point)))
	(if (bobp)
	    (if (called-interactively-p 'interactive)
		(message "Buffer too short to truncate"))
	  (delete-region (point-min) (point))
	  (if (called-interactively-p 'interactive)
	      (message "Truncated buffer from %d to %d lines (%.1fk freed)"
		       lines eshell-buffer-maximum-lines
		       (/ pos 1024.0))))))))

(custom-add-option 'eshell-output-filter-functions
		   'eshell-truncate-buffer)

(defun eshell-send-invisible ()
  "Read a string without echoing.
Then send it to the process running in the current buffer."
  (interactive) ; Don't pass str as argument, to avoid snooping via C-x ESC ESC
  (let ((str (read-passwd
	      (format "%s Password: "
		      (process-name (eshell-head-process))))))
    (if (stringp str)
	(process-send-string (eshell-head-process)
			     (concat str "\n"))
      (message "Warning: text will be echoed"))))

(defun eshell-watch-for-password-prompt ()
  "Prompt in the minibuffer for password and send without echoing.
This function uses `eshell-send-invisible' to read and send a password to the
buffer's process if STRING contains a password prompt defined by
`eshell-password-prompt-regexp'.

This function could be in the list `eshell-output-filter-functions'."
  (when (eshell-head-process)
    (save-excursion
      (goto-char (max eshell-last-output-block-begin
                      (- eshell-last-output-end
                         eshell-password-prompt-max-length)))
      (when (let ((case-fold-search t))
              (re-search-forward eshell-password-prompt-regexp
                                 eshell-last-output-end t))
        ;; Use `run-at-time' in order not to pause execution of the
        ;; process filter with a minibuffer.
        (run-at-time
         0 nil
         (lambda (current-buf)
           (with-current-buffer current-buf
             (eshell-send-invisible)))
         (current-buffer))))))

(custom-add-option 'eshell-output-filter-functions
		   'eshell-watch-for-password-prompt)

(defun eshell-handle-control-codes ()
  "Act properly when certain control codes are seen."
  (save-excursion
    (goto-char eshell-last-output-block-begin)
    (unless (eolp)
      (beginning-of-line))
    (while (re-search-forward (rx (any ?\r ?\a ?\C-h))
                              eshell-last-output-end t)
      (let ((char (char-before)))
        (cond
         ((eq char ?\r)
          (if (< (point) eshell-last-output-end)
              (if (memq (char-after (point)) '(?\n ?\r))
                  (delete-char -1)
                (let ((end (point)))
                  (beginning-of-line)
                  (delete-region (point) end)))
            (add-text-properties (1- (point)) (point)
                                 '(invisible t))))
         ((eq char ?\a)
          (delete-char -1)
          (beep))
         ((eq char ?\C-h)
          (delete-region (- (point) 2) (point))))))))

(custom-add-option 'eshell-output-filter-functions
		   'eshell-handle-control-codes)

(autoload 'ansi-color-apply-on-region "ansi-color")
(defvar ansi-color-apply-face-function)
(declare-function ansi-color-apply-text-property-face "ansi-color"
                  (BEG END FACE))

(defun eshell-handle-ansi-color ()
  "Handle ANSI color codes."
  (require 'ansi-color)
  (let ((ansi-color-apply-face-function #'ansi-color-apply-text-property-face))
    (ansi-color-apply-on-region eshell-last-output-start
                                eshell-last-output-end)))

(custom-add-option 'eshell-output-filter-functions
		   'eshell-handle-ansi-color)

;;; Bookmark support:

(declare-function bookmark-prop-get "bookmark" (bookmark prop))

(defun eshell-bookmark-name ()
  (format "eshell-%s"
          (file-name-nondirectory
           (directory-file-name
            (file-name-directory default-directory)))))

(defun eshell-bookmark-make-record ()
  "Create a bookmark for the current Eshell buffer."
  `(,(eshell-bookmark-name)
    (location . ,default-directory)
    (handler . eshell-bookmark-jump)))

;;;###autoload
(defun eshell-bookmark-jump (bookmark)
  "Default bookmark handler for Eshell buffers."
  (let ((default-directory (bookmark-prop-get bookmark 'location)))
    (eshell)))

(put 'eshell-bookmark-jump 'bookmark-handler-type "Eshell")

(provide 'esh-mode)
;;; esh-mode.el ends here<|MERGE_RESOLUTION|>--- conflicted
+++ resolved
@@ -537,11 +537,7 @@
     (eshell-interactive-output-filter nil string)))
 
 (defsubst eshell-begin-on-new-line ()
-<<<<<<< HEAD
-  "Print a newline if not at beginning of line."
-=======
   "Output a newline if not at beginning of line."
->>>>>>> 2ba6387d
   (save-excursion
     (goto-char eshell-last-output-end)
     (or (bolp)
