;;; whitespace.el --- warn about and clean bogus whitespaces in the file

;; Copyright (C) 1999, 2000 Free Software Foundation, Inc.

;; Author: Rajesh Vaidheeswarran <rv@gnu.org>
;; Keywords: convenience

<<<<<<< HEAD
;; $Id: whitespace.el,v 1.27 2003/09/29 18:05:31 rv Exp $
=======
>>>>>>> 1f3ddf11
;; This file is part of GNU Emacs.

;; GNU Emacs is free software; you can redistribute it and/or modify
;; it under the terms of the GNU General Public License as published by
;; the Free Software Foundation; either version 2, or (at your option)
;; any later version.

;; GNU Emacs is distributed in the hope that it will be useful,
;; but WITHOUT ANY WARRANTY; without even the implied warranty of
;; MERCHANTABILITY or FITNESS FOR A PARTICULAR PURPOSE.  See the
;; GNU General Public License for more details.

;; You should have received a copy of the GNU General Public License
;; along with GNU Emacs; see the file COPYING.  If not, write to the
;; Free Software Foundation, Inc., 59 Temple Place - Suite 330,
;; Boston, MA 02111-1307, USA.

;;; Commentary:
;;
;; URL: http://www.dsmit.com/lisp/
;;
;; The whitespace library is intended to find and help fix five different types
;; of whitespace problems that commonly exist in source code.
;;
;; 1. Leading space (empty lines at the top of a file).
;; 2. Trailing space (empty lines at the end of a file).
;; 3. Indentation space (8 or more spaces at beginning of line, that should be
;;		      replaced with TABS).
;; 4. Spaces followed by a TAB.  (Almost always, we never want that).
;; 5. Spaces or TABS at the end of a line.
;;
;; Whitespace errors are reported in a buffer, and on the modeline.
;;
;; Modeline will show a W:<x>!<y> to denote a particular type of whitespace,
;; where `x' and `y' can be one (or more) of:
;;
;; e - End-of-Line whitespace.
;; i - Indentation whitespace.
;; l - Leading whitespace.
;; s - Space followed by Tab.
;; t - Trailing whitespace.
;;
;; If any of the whitespace checks is turned off, the modeline will display a
;; !<y>.
;;
;;     (since (3) is the most controversial one, here is the rationale: Most
;;     terminal drivers and printer drivers have TAB configured or even
;;     hardcoded to be 8 spaces.  (Some of them allow configuration, but almost
;;     always they default to 8.)
;;
;;     Changing `tab-width' to other than 8 and editing will cause your code to
;;     look different from within Emacs, and say, if you cat it or more it, or
;;     even print it.
;;
;;     Almost all the popular programming modes let you define an offset (like
;;     c-basic-offset or perl-indent-level) to configure the offset, so you
;;     should never have to set your `tab-width' to be other than 8 in all
;;     these modes.  In fact, with an indent level of say, 4, 2 TABS will cause
;;     Emacs to replace your 8 spaces with one \t (try it).  If vi users in
;;     your office complain, tell them to use vim, which distinguishes between
;;     tabstop and shiftwidth (vi equivalent of our offsets), and also ask them
;;     to set smarttab.)
;;
;; All the above have caused (and will cause) unwanted codeline integration and
;; merge problems.
;;
;; whitespace.el will complain if it detects whitespaces on opening a file, and
;; warn you on closing a file also (in case you had inserted any
;; whitespaces during the process of your editing).
;;
;; Exported functions:
;;
;; `whitespace-buffer' - To check the current buffer for whitespace problems.
;; `whitespace-cleanup' - To cleanup all whitespaces in the current buffer.
;; `whitespace-region' - To check between point and mark for whitespace
;;                       problems.
;; `whitespace-cleanup-region' - To cleanup all whitespaces between point
;;                               and mark in the current buffer.

;;; Code:

(defvar whitespace-version "3.4" "Version of the whitespace library.")

(defvar whitespace-all-buffer-files nil
  "An associated list of buffers and files checked for whitespace cleanliness.

This is to enable periodic checking of whitespace cleanliness in the files
visited by the buffers.")

(defvar whitespace-rescan-timer nil
  "Timer object used to rescan the files in buffers that have been modified.")

;; Tell Emacs about this new kind of minor mode
(defvar whitespace-mode nil
  "Non-nil when Whitespace mode (a minor mode) is enabled.")
(make-variable-buffer-local 'whitespace-mode)
(put 'whitespace-mode 'permanent-local nil)

(defvar whitespace-mode-line nil
  "String to display in the mode line for Whitespace mode.")
(make-variable-buffer-local 'whitespace-mode-line)
(put 'whitespace-mode-line 'permanent-local nil)

(defvar whitespace-check-buffer-leading nil
  "Test leading whitespace for file in current buffer if t")
(make-variable-buffer-local 'whitespace-check-buffer-leading)
(put 'whitespace-check-buffer-leading 'permanent-local nil)

(defvar whitespace-check-buffer-trailing nil
  "Test trailing whitespace for file in current buffer if t")
(make-variable-buffer-local 'whitespace-check-buffer-trailing)
(put 'whitespace-check-buffer-trailing 'permanent-local nil)

(defvar whitespace-check-buffer-indent nil
  "Test indentation whitespace for file in current buffer if t")
(make-variable-buffer-local 'whitespace-check-buffer-indent)
(put 'whitespace-check-buffer-indent 'permanent-local nil)

(defvar whitespace-check-buffer-spacetab nil
  "Test Space-followed-by-TABS whitespace for file in current buffer if t")
(make-variable-buffer-local 'whitespace-check-buffer-spacetab)
(put 'whitespace-check-buffer-spacetab 'permanent-local nil)

(defvar whitespace-check-buffer-ateol nil
  "Test end-of-line whitespace for file in current buffer if t")
(make-variable-buffer-local 'whitespace-check-buffer-ateol)
(put 'whitespace-check-buffer-ateol 'permanent-local nil)

(defvar whitespace-highlighted-space nil
  "The variable to store the extent to highlight")
(make-variable-buffer-local 'whitespace-highlighted-space)
(put 'whitespace-highlighted-space 'permanent-local nil)

;; For flavors of Emacs which don't define `defgroup' and `defcustom'.
(eval-when-compile
  (if (not (fboundp 'defgroup))
      (defmacro defgroup (sym memb doc &rest args)
	"Null macro for defgroup in all versions of Emacs that don't define
defgroup"
	t))
  (if (not (fboundp 'defcustom))
      (defmacro defcustom (sym val doc &rest args)
	"Macro to alias defcustom to defvar in all versions of Emacs that
don't define defcustom"
	`(defvar ,sym ,val ,doc))))

(if (fboundp 'make-overlay)
    (progn
      (defalias 'whitespace-make-overlay 'make-overlay)
      (defalias 'whitespace-overlay-put 'overlay-put)
      (defalias 'whitespace-delete-overlay 'delete-overlay)
      (defalias 'whitespace-overlay-start 'overlay-start)
      (defalias 'whitespace-overlay-end 'overlay-end)
      (defalias 'whitespace-mode-line-update 'force-mode-line-update))
  (defalias 'whitespace-make-overlay 'make-extent)
  (defalias 'whitespace-overlay-put 'set-extent-property)
  (defalias 'whitespace-delete-overlay 'delete-extent)
  (defalias 'whitespace-overlay-start 'extent-start)
  (defalias 'whitespace-overlay-end 'extent-end)
  (defalias 'whitespace-mode-line-update 'redraw-modeline))

(if (featurep 'xemacs)
(defgroup whitespace nil
  "Check for and fix five different types of whitespaces in source code."
  ;; Since XEmacs doesn't have a 'convenience group, use the next best group
  ;; which is 'editing?
  :link '(emacs-commentary-link "whitespace.el")
  :group 'editing)
(defgroup whitespace nil
  "Check for and fix five different types of whitespaces in source code."
  :version "21.1"
  :link '(emacs-commentary-link "whitespace.el")
  :group 'convenience))

(defcustom whitespace-check-leading-whitespace t
  "Flag to check leading whitespace. This is the global for the system.
It can be overriden by setting a buffer local variable
`whitespace-check-buffer-leading'"
  :type 'boolean
  :group 'whitespace)

(defcustom whitespace-check-trailing-whitespace t
  "Flag to check trailing whitespace. This is the global for the system.
It can be overriden by setting a buffer local variable
`whitespace-check-buffer-trailing'"
  :type 'boolean
  :group 'whitespace)

(defcustom whitespace-check-spacetab-whitespace t
  "Flag to check space followed by a TAB. This is the global for the system.
It can be overriden by setting a buffer local variable
`whitespace-check-buffer-spacetab'"
  :type 'boolean
  :group 'whitespace)

(defcustom whitespace-spacetab-regexp "[ ]+\t"
  "Regexp to match a space followed by a TAB."
  :type 'regexp
  :group 'whitespace)

(defcustom whitespace-check-indent-whitespace indent-tabs-mode
  "Flag to check indentation whitespace. This is the global for the system.
It can be overriden by setting a buffer local variable
`whitespace-check-buffer-indent'"
  :type 'boolean
  :group 'whitespace)

(defcustom whitespace-indent-regexp (concat "^\\(\t*\\)    " "    ")
  "Regexp to match (any TABS followed by) 8/more whitespaces at start of line."
  :type 'regexp
  :group 'whitespace)

(defcustom whitespace-check-ateol-whitespace t
  "Flag to check end-of-line whitespace. This is the global for the system.
It can be overriden by setting a buffer local variable
`whitespace-check-buffer-ateol'"
  :type 'boolean
  :group 'whitespace)

;; (defcustom whitespace-ateol-regexp "[ \t]$"
(defcustom whitespace-ateol-regexp "[ \t]+$"
  "Regexp to match a TAB or a space at the EOL."
  :type 'regexp
  :group 'whitespace)

(defcustom whitespace-errbuf "*Whitespace Errors*"
  "The name of the buffer where whitespace related messages will be logged."
  :type 'string
  :group 'whitespace)

(defcustom whitespace-clean-msg "clean."
  "If non-nil, this message will be displayed after a whitespace check
determines a file to be clean."
  :type 'string
  :group 'whitespace)

(defcustom whitespace-abort-on-error nil
  "While writing a file, abort if the file is unclean. If
`whitespace-auto-cleanup' is set, that takes precedence over this
variable."
  :type  'boolean
  :group 'whitespace)

(defcustom whitespace-auto-cleanup nil
  "Cleanup a buffer automatically on finding it whitespace unclean."
  :type  'boolean
  :group 'whitespace)

(defcustom whitespace-silent nil
  "All whitespace errors will be shown only in the modeline when t.

Note that setting this may cause all whitespaces introduced in a file to go
unnoticed when the buffer is killed, unless the user visits the `*Whitespace
Errors*' buffer before opening (or closing) another file."
  :type 'boolean
  :group 'whitespace)

(defcustom whitespace-modes '(ada-mode asm-mode autoconf-mode awk-mode
				       c-mode c++-mode cc-mode
				       change-log-mode cperl-mode
				       electric-nroff-mode emacs-lisp-mode
				       f90-mode fortran-mode html-mode
				       html3-mode java-mode jde-mode
				       ksh-mode latex-mode LaTeX-mode
				       lisp-mode m4-mode makefile-mode
				       modula-2-mode nroff-mode objc-mode
				       pascal-mode perl-mode prolog-mode
				       python-mode scheme-mode sgml-mode
				       sh-mode shell-script-mode simula-mode
				       tcl-mode tex-mode texinfo-mode
				       vrml-mode xml-mode)

  "Major Modes in which we turn on whitespace checking.

These are mostly programming and documentation modes.  But you may add other
modes that you want whitespaces checked in by adding something like the
following to your `.emacs':

\(setq whitespace-modes (cons 'my-mode (cons 'my-other-mode
					    whitespace-modes))\)

Or, alternately, you can use the Emacs `customize' command to set this."
  :type '(repeat symbol)
  :group 'whitespace)

(defcustom whitespace-rescan-timer-time 600
  "Period in seconds to rescan modified buffers for whitespace creep.

This is the period after which the timer will fire causing
`whitespace-rescan-files-in-buffers' to check for whitespace creep in
modified buffers.

To disable timer scans, set this to zero."
  :type 'integer
  :group 'whitespace)

(defcustom whitespace-display-in-modeline t
  "Display whitespace errors on the modeline."
  :type 'boolean
  :group 'whitespace)

(defcustom whitespace-display-spaces-in-color t
  "Display the bogus whitespaces by coloring them with
`whitespace-highlight-face'."
  :type 'boolean
  :group 'whitespace)

(defgroup whitespace-faces nil
  "Faces used in whitespace."
  :prefix "whitespace-"
  :group 'whitespace
  :group 'faces)

(defface whitespace-highlight-face '((((class color) (background light))
				      (:background "green"))
				     (((class color) (background dark))
				      (:background "sea green"))
				     (((class grayscale mono)
				       (background light))
				      (:background "black"))
				     (((class grayscale mono)
				       (background dark))
				      (:background "white")))
  "Face used for highlighting the bogus whitespaces that exist in the buffer."
  :group 'whitespace-faces)

(if (not (assoc 'whitespace-mode minor-mode-alist))
    (setq minor-mode-alist (cons '(whitespace-mode whitespace-mode-line)
				 minor-mode-alist)))

(set-default 'whitespace-check-buffer-leading
	     whitespace-check-leading-whitespace)
(set-default 'whitespace-check-buffer-trailing
	     whitespace-check-trailing-whitespace)
(set-default 'whitespace-check-buffer-indent
	     whitespace-check-indent-whitespace)
(set-default 'whitespace-check-buffer-spacetab
	     whitespace-check-spacetab-whitespace)
(set-default 'whitespace-check-buffer-ateol
	     whitespace-check-ateol-whitespace)

(defun whitespace-check-whitespace-mode (&optional arg)
  "Test and set the whitespace-mode in qualifying buffers."
  (if (null whitespace-mode)
      (setq whitespace-mode
	    (if (or arg (member major-mode whitespace-modes))
		t
	      nil))))

;;;###autoload
(defun whitespace-toggle-leading-check ()
  "Toggle the check for leading space in the local buffer."
  (interactive)
  (let ((current-val whitespace-check-buffer-leading))
    (setq whitespace-check-buffer-leading (not current-val))
    (message "Will%s check for leading space in buffer."
	     (if whitespace-check-buffer-leading "" " not"))
    (if whitespace-check-buffer-leading (whitespace-buffer-leading))))

;;;###autoload
(defun whitespace-toggle-trailing-check ()
  "Toggle the check for trailing space in the local buffer."
  (interactive)
  (let ((current-val whitespace-check-buffer-trailing))
    (setq whitespace-check-buffer-trailing (not current-val))
    (message "Will%s check for trailing space in buffer."
	     (if whitespace-check-buffer-trailing "" " not"))
    (if whitespace-check-buffer-trailing (whitespace-buffer-trailing))))

;;;###autoload
(defun whitespace-toggle-indent-check ()
  "Toggle the check for indentation space in the local buffer."
  (interactive)
  (let ((current-val whitespace-check-buffer-indent))
    (setq whitespace-check-buffer-indent (not current-val))
    (message "Will%s check for indentation space in buffer."
	     (if whitespace-check-buffer-indent "" " not"))
    (if whitespace-check-buffer-indent
	(whitespace-buffer-search whitespace-indent-regexp))))

;;;###autoload
(defun whitespace-toggle-spacetab-check ()
  "Toggle the check for space-followed-by-TABs in the local buffer."
  (interactive)
  (let ((current-val whitespace-check-buffer-spacetab))
    (setq whitespace-check-buffer-spacetab (not current-val))
    (message "Will%s check for space-followed-by-TABs in buffer."
	     (if whitespace-check-buffer-spacetab "" " not"))
    (if whitespace-check-buffer-spacetab
	(whitespace-buffer-search whitespace-spacetab-regexp))))


;;;###autoload
(defun whitespace-toggle-ateol-check ()
  "Toggle the check for end-of-line space in the local buffer."
  (interactive)
  (let ((current-val whitespace-check-buffer-ateol))
    (setq whitespace-check-buffer-ateol (not current-val))
    (message "Will%s check for end-of-line space in buffer."
	     (if whitespace-check-buffer-ateol "" " not"))
    (if whitespace-check-buffer-ateol
	(whitespace-buffer-search whitespace-ateol-regexp))))


;;;###autoload
(defun whitespace-buffer (&optional quiet)
  "Find five different types of white spaces in buffer.
These are:
1. Leading space \(empty lines at the top of a file\).
2. Trailing space \(empty lines at the end of a file\).
3. Indentation space \(8 or more spaces, that should be replaced with TABS\).
4. Spaces followed by a TAB. \(Almost always, we never want that\).
5. Spaces or TABS at the end of a line.

Check for whitespace only if this buffer really contains a non-empty file
and:
1. the major mode is one of the whitespace-modes, or
2. `whitespace-buffer' was explicitly called with a prefix argument."
  (interactive)
  (let ((whitespace-error nil))
    (whitespace-check-whitespace-mode current-prefix-arg)
    (if (and buffer-file-name (> (buffer-size) 0) whitespace-mode)
	(progn
	  (whitespace-check-buffer-list (buffer-name) buffer-file-name)
	  (whitespace-tickle-timer)
	  (whitespace-unhighlight-the-space)
	  (if whitespace-auto-cleanup
	      (if buffer-read-only
		  (if (not quiet)
		      (message "Can't cleanup: %s is read-only" (buffer-name)))
		(whitespace-cleanup))
	    (let ((whitespace-leading (if whitespace-check-buffer-leading
					  (whitespace-buffer-leading)
					nil))
		  (whitespace-trailing (if whitespace-check-buffer-trailing
					   (whitespace-buffer-trailing)
					 nil))
		  (whitespace-indent (if whitespace-check-buffer-indent
					 (whitespace-buffer-search
					  whitespace-indent-regexp)
				       nil))
		  (whitespace-spacetab (if whitespace-check-buffer-spacetab
					   (whitespace-buffer-search
					    whitespace-spacetab-regexp)
					 nil))
		  (whitespace-ateol (if whitespace-check-buffer-ateol
					(whitespace-buffer-search
					 whitespace-ateol-regexp)
				      nil))
		  (whitespace-errmsg nil)
		  (whitespace-filename buffer-file-name)
		  (whitespace-this-modeline ""))

	      ;; Now let's complain if we found any of the above.
	      (setq whitespace-error (or whitespace-leading whitespace-indent
					 whitespace-spacetab whitespace-ateol
					 whitespace-trailing))

	      (if whitespace-error
		  (progn
		    (setq whitespace-errmsg
			  (concat whitespace-filename " contains:\n"
				  (if whitespace-leading
				      "Leading whitespace\n")
				  (if whitespace-indent
				      (concat "Indentation whitespace"
					      whitespace-indent "\n"))
				  (if whitespace-spacetab
				      (concat "Space followed by Tab"
					      whitespace-spacetab "\n"))
				  (if whitespace-ateol
				      (concat "End-of-line whitespace"
					      whitespace-ateol "\n"))
				  (if whitespace-trailing
				      "Trailing whitespace\n")
				  "\ntype `M-x whitespace-cleanup' to "
				  "cleanup the file."))
		    (setq whitespace-this-modeline
			  (concat (if whitespace-ateol "e")
				  (if whitespace-indent "i")
				  (if whitespace-leading "l")
				  (if whitespace-spacetab "s")
				  (if whitespace-trailing "t")))))
	      (whitespace-update-modeline whitespace-this-modeline)
	      (save-excursion
		(get-buffer-create whitespace-errbuf)
		(kill-buffer whitespace-errbuf)
		(get-buffer-create whitespace-errbuf)
		(set-buffer whitespace-errbuf)
		(if whitespace-errmsg
		    (progn
		      (insert whitespace-errmsg)
		      (if (not (or quiet whitespace-silent))
			  (display-buffer whitespace-errbuf t))
		      (if (not quiet)
			  (message "Whitespaces: [%s%s] in %s"
				   whitespace-this-modeline
				   (let ((whitespace-unchecked
					  (whitespace-unchecked-whitespaces)))
				     (if whitespace-unchecked
					 (concat "!" whitespace-unchecked)
				       ""))
				   whitespace-filename)))
		  (if (and (not quiet) (not (equal whitespace-clean-msg "")))
		      (message "%s %s" whitespace-filename
			       whitespace-clean-msg))))))))
    (if whitespace-error
	t
      nil)))

;;;###autoload
(defun whitespace-region (s e)
  "Check the region for whitespace errors."
  (interactive "r")
  (save-excursion
    (save-restriction
      (narrow-to-region s e)
      (whitespace-buffer))))

;;;###autoload
(defun whitespace-cleanup ()
  "Cleanup the five different kinds of whitespace problems.

Use \\[describe-function] whitespace-describe to read a summary of the
whitespace problems."
  (interactive)
  ;; If this buffer really contains a file, then run, else quit.
  (whitespace-check-whitespace-mode current-prefix-arg)
  (if (and buffer-file-name whitespace-mode)
      (let ((whitespace-any nil)
	    (whitespace-tabwith 8)
	    (whitespace-tabwith-saved tab-width))

	;; since all printable TABS should be 8, irrespective of how
	;; they are displayed.
	(setq tab-width whitespace-tabwith)

	(if (and whitespace-check-buffer-leading
		 (whitespace-buffer-leading))
	    (progn
	      (whitespace-buffer-leading-cleanup)
	      (setq whitespace-any t)))

	(if (and whitespace-check-buffer-trailing
		 (whitespace-buffer-trailing))
	    (progn
	      (whitespace-buffer-trailing-cleanup)
	      (setq whitespace-any t)))

	(if (and whitespace-check-buffer-indent
		 (whitespace-buffer-search whitespace-indent-regexp))
	    (progn
	      (whitespace-indent-cleanup)
	      (setq whitespace-any t)))

	(if (and whitespace-check-buffer-spacetab
		 (whitespace-buffer-search whitespace-spacetab-regexp))
	    (progn
	      (whitespace-buffer-cleanup whitespace-spacetab-regexp "\t")
	      (setq whitespace-any t)))

	(if (and whitespace-check-buffer-ateol
		 (whitespace-buffer-search whitespace-ateol-regexp))
	    (progn
	      (whitespace-buffer-cleanup whitespace-ateol-regexp "")
	      (setq whitespace-any t)))

	;; Call this recursively till everything is taken care of
	(if whitespace-any
	    (whitespace-cleanup)
	  (progn
	    (if (not whitespace-silent)
		(message "%s clean" buffer-file-name))
	    (whitespace-update-modeline)))
	(setq tab-width whitespace-tabwith-saved))))

;;;###autoload
(defun whitespace-cleanup-region (s e)
  "Whitespace cleanup on the region."
  (interactive "r")
  (save-excursion
    (save-restriction
      (narrow-to-region s e)
      (whitespace-cleanup))
    (whitespace-buffer t)))

(defun whitespace-buffer-leading ()
  "Check to see if there are any empty lines at the top of the file."
  (save-excursion
    (let ((pmin nil)
	  (pmax nil))
      (goto-char (point-min))
      (beginning-of-line)
      (setq pmin (point))
      (end-of-line)
      (setq pmax (point))
      (if (equal pmin pmax)
	  (progn
	    (whitespace-highlight-the-space pmin pmax)
	    t)
	nil))))

(defun whitespace-buffer-leading-cleanup ()
  "Remove any empty lines at the top of the file."
  (save-excursion
    (let ((pmin nil)
	  (pmax nil))
      (goto-char (point-min))
      (beginning-of-line)
      (setq pmin (point))
      (end-of-line)
      (setq pmax (point))
      (if (equal pmin pmax)
	  (progn
	    (kill-line)
	    (whitespace-buffer-leading-cleanup))))))

(defun whitespace-buffer-trailing ()
  "Check to see if are is more than one empty line at the bottom."
  (save-excursion
    (let ((pmin nil)
	  (pmax nil))
      (goto-char (point-max))
      (beginning-of-line)
      (setq pmin (point))
      (end-of-line)
      (setq pmax (point))
      (if (equal pmin pmax)
	  (progn
	    (goto-char (- (point) 1))
	    (beginning-of-line)
	    (setq pmin (point))
	    (end-of-line)
	    (setq pmax (point))
	    (if (equal pmin pmax)
		(progn
		  (whitespace-highlight-the-space pmin pmax)
		  t)
	      nil))
	nil))))

(defun whitespace-buffer-trailing-cleanup ()
  "Delete all the empty lines at the bottom."
  (save-excursion
    (let ((pmin nil)
	  (pmax nil))
      (goto-char (point-max))
      (beginning-of-line)
      (setq pmin (point))
      (end-of-line)
      (setq pmax (point))
      (if (equal pmin pmax)
	  (progn
	    (goto-char (1- pmin))
	    (beginning-of-line)
	    (setq pmin (point))
	    (end-of-line)
	    (setq pmax (point))
	    (if (equal pmin pmax)
		(progn
		  (goto-char (1- (point-max)))
		  (beginning-of-line)
		  (kill-line)
		  (whitespace-buffer-trailing-cleanup))))))))

(defun whitespace-buffer-search (regexp)
  "Search for any given whitespace REGEXP."
  (let ((whitespace-retval ""))
    (save-excursion
      (goto-char (point-min))
      (while (re-search-forward regexp nil t)
	(progn
	  (setq whitespace-retval (format "%s %s" whitespace-retval
					(match-beginning 0)))
	(whitespace-highlight-the-space (match-beginning 0) (match-end 0))))
      (if (equal "" whitespace-retval)
	  nil
	whitespace-retval))))

(defun whitespace-buffer-cleanup (regexp newregexp)
  "Search for any given whitespace REGEXP and replace it with the NEWREGEXP."
  (save-excursion
    (goto-char (point-min))
    (while (re-search-forward regexp nil t)
      (replace-match newregexp))))

(defun whitespace-indent-cleanup ()
  "Search for 8/more spaces at the start of a line and replace it with tabs."
  (save-excursion
    (goto-char (point-min))
    (while (re-search-forward whitespace-indent-regexp nil t)
      (let ((column (current-column))
	    (indent-tabs-mode t))
	(delete-region (match-beginning 0) (point))
	(indent-to column)))))

(defun whitespace-unchecked-whitespaces ()
  "Return the list of whitespaces whose testing has been suppressed."
  (let ((unchecked-spaces
	 (concat (if (not whitespace-check-buffer-ateol) "e")
		 (if (not whitespace-check-buffer-indent) "i")
		 (if (not whitespace-check-buffer-leading) "l")
		 (if (not whitespace-check-buffer-spacetab) "s")
		 (if (not whitespace-check-buffer-trailing) "t"))))
    (if (not (equal unchecked-spaces ""))
	unchecked-spaces
      nil)))

(defun whitespace-update-modeline (&optional whitespace-err)
  "Update modeline with whitespace errors.
Also with whitespaces whose testing has been turned off."
  (if whitespace-display-in-modeline
      (progn
	(setq whitespace-mode-line nil)
	;; Whitespace errors
	(if (and whitespace-err (not (equal whitespace-err "")))
	    (setq whitespace-mode-line whitespace-err))
	;; Whitespace suppressed errors
	(let ((whitespace-unchecked (whitespace-unchecked-whitespaces)))
	  (if whitespace-unchecked
	      (setq whitespace-mode-line
		    (concat whitespace-mode-line "!" whitespace-unchecked))))
	;; Add the whitespace modeline prefix
	(setq whitespace-mode-line (if whitespace-mode-line
				       (concat " W:" whitespace-mode-line)
				     nil))
	(whitespace-mode-line-update))))

(defun whitespace-highlight-the-space (b e)
  "Highlight the current line, unhighlighting a previously jumped to line."
  (if whitespace-display-spaces-in-color
      (progn
	(whitespace-unhighlight-the-space)
	(add-to-list 'whitespace-highlighted-space
		     (whitespace-make-overlay b e))
	(whitespace-overlay-put (whitespace-make-overlay b e) 'face
				'whitespace-highlight-face))))
;;  (add-hook 'pre-command-hook 'whitespace-unhighlight-the-space))

(defun whitespace-unhighlight-the-space ()
  "Unhighlight the currently highlight line."
  (if (and whitespace-display-spaces-in-color whitespace-highlighted-space)
      (let ((whitespace-this-space nil))
	(while whitespace-highlighted-space
	  (setq whitespace-this-space (car whitespace-highlighted-space))
	  (setq whitespace-highlighted-space
		(cdr whitespace-highlighted-space))
	  (whitespace-delete-overlay whitespace-this-space))
	(setq whitespace-highlighted-space nil))
    (remove-hook 'pre-command-hook 'whitespace-unhighlight-the-space)))

(defun whitespace-check-buffer-list (buf-name buf-file)
  "Add a buffer and its file to the whitespace monitor list.

The buffer named BUF-NAME and its associated file BUF-FILE are now monitored
periodically for whitespace."
  (if (and whitespace-mode (not (member (list buf-file buf-name)
					whitespace-all-buffer-files)))
      (add-to-list 'whitespace-all-buffer-files (list buf-file buf-name))))

(defun whitespace-tickle-timer ()
  "Tickle timer to periodically to scan qualifying files for whitespace creep.

If timer is not set, then set it to scan the files in
`whitespace-all-buffer-files' periodically (defined by
`whitespace-rescan-timer-time') for whitespace creep."
  (if (and whitespace-rescan-timer-time (not whitespace-rescan-timer))
      (setq whitespace-rescan-timer
	    (add-timeout whitespace-rescan-timer-time
			 'whitespace-rescan-files-in-buffers nil
			 whitespace-rescan-timer-time))))

(defun whitespace-rescan-files-in-buffers (&optional arg)
  "Check monitored files for whitespace creep since last scan."
  (let ((whitespace-all-my-files whitespace-all-buffer-files)
	buffile bufname thiselt buf)
    (if (not whitespace-all-my-files)
	(progn
	  (disable-timeout whitespace-rescan-timer)
	  (setq whitespace-rescan-timer nil))
      (while whitespace-all-my-files
	(setq thiselt (car whitespace-all-my-files))
	(setq whitespace-all-my-files (cdr whitespace-all-my-files))
	(setq buffile (car thiselt))
	(setq bufname (cadr thiselt))
	(setq buf (get-buffer bufname))
	(if (buffer-live-p buf)
	    (save-excursion
	      ;;(message "buffer %s live" bufname)
	      (set-buffer bufname)
	      (if whitespace-mode
		  (progn
		    ;;(message "checking for whitespace in %s" bufname)
		    (if whitespace-auto-cleanup
			(progn
			  ;;(message "cleaning up whitespace in %s" bufname)
			  (whitespace-cleanup))
		      (progn
			;;(message "whitespace-buffer %s." (buffer-name))
			(whitespace-buffer t))))
		;;(message "Removing %s from refresh list" bufname)
		(whitespace-refresh-rescan-list buffile bufname)))
	  ;;(message "Removing %s from refresh list" bufname)
	  (whitespace-refresh-rescan-list buffile bufname))))))

(defun whitespace-refresh-rescan-list (buffile bufname)
  "Refresh the list of files to be rescaned for whitespace creep."
  (if whitespace-all-buffer-files
      (setq whitespace-all-buffer-files
	    (delete (list buffile bufname) whitespace-all-buffer-files))
    (when whitespace-rescan-timer
      (disable-timeout whitespace-rescan-timer)
      (setq whitespace-rescan-timer nil))))

;;;###autoload
(define-minor-mode whitespace-global-mode
  "Toggle using Whitespace mode in new buffers.
With ARG, turn the mode on iff ARG is positive.

When this mode is active, `whitespace-buffer' is added to
`find-file-hook' and `kill-buffer-hook'."
  :global t
  :group 'whitespace
  (if whitespace-global-mode
      (progn
	(add-hook 'find-file-hook 'whitespace-buffer)
	(add-hook 'write-file-functions 'whitespace-write-file-hook nil t)
	(add-hook 'kill-buffer-hook 'whitespace-buffer))
    (remove-hook 'find-file-hook 'whitespace-buffer)
    (remove-hook 'write-file-functions 'whitespace-write-file-hook t)
    (remove-hook 'kill-buffer-hook 'whitespace-buffer)))

;;;###autoload
(defun whitespace-write-file-hook ()
  "Hook function to be called on the buffer when whitespace check is enabled.
This is meant to be added buffer-locally to `write-file-functions'."
  (interactive)
  (let ((werr nil))
    (if whitespace-auto-cleanup
	(whitespace-cleanup)
      (setq werr (whitespace-buffer)))
    (if (and whitespace-abort-on-error werr)
	(error (concat "Abort write due to whitespaces in "
		       buffer-file-name))))
  nil)

(defun whitespace-unload-hook ()
  (remove-hook 'find-file-hook 'whitespace-buffer)
  (remove-hook 'write-file-functions 'whitespace-write-file-hook t)
  (remove-hook 'kill-buffer-hook 'whitespace-buffer))

(provide 'whitespace)

;;; arch-tag: 4ff44e87-b63c-402d-95a6-15e51e58bd0c
;;; whitespace.el ends here<|MERGE_RESOLUTION|>--- conflicted
+++ resolved
@@ -5,10 +5,6 @@
 ;; Author: Rajesh Vaidheeswarran <rv@gnu.org>
 ;; Keywords: convenience
 
-<<<<<<< HEAD
-;; $Id: whitespace.el,v 1.27 2003/09/29 18:05:31 rv Exp $
-=======
->>>>>>> 1f3ddf11
 ;; This file is part of GNU Emacs.
 
 ;; GNU Emacs is free software; you can redistribute it and/or modify
