--- conflicted
+++ resolved
@@ -696,8 +696,6 @@
 
 (cl-defun jsonrpc--process-filter (proc string)
   "Called when new data STRING has arrived for PROC."
-<<<<<<< HEAD
-=======
   (when jsonrpc--in-process-filter
     ;; Problematic recursive process filters may happen if
     ;; `jsonrpc-connection-receive', called by us, eventually calls
@@ -709,7 +707,6 @@
     ;; (bug#60088)
     (run-at-time 0 nil #'jsonrpc--process-filter proc string)
     (cl-return-from jsonrpc--process-filter))
->>>>>>> 5bb5590d
   (when (buffer-live-p (process-buffer proc))
     (with-current-buffer (process-buffer proc)
       (let* ((conn (process-get proc 'jsonrpc-connection))
